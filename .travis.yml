language: python
dist: bionic
cache: pip
python:
  - '3.6'
  - '3.7'
  - '3.8'
os:
    - linux
stages:
  - test
  - integration
  - lint
env:
  global:
  - PYTHONUNBUFFERED=yes
  matrix:
  - MATRIX_TOXENV=unit

matrix:
  fast_finish: true
  include:
  - python: 3.8
    env: MATRIX_TOXENV=integration-rabbitmq
    stage: integration

  - python: 3.8
    env: MATRIX_TOXENV=integration-redis
    stage: integration

  - python: 3.8
    env: MATRIX_TOXENV=integration-dynamodb
    stage: integration

  - python: 3.8
    env: MATRIX_TOXENV=integration-azureblockblob
    stage: integration

  - python: 3.8
    env: MATRIX_TOXENV=integration-cache
    stage: integration

  - python: 3.8
    env: MATRIX_TOXENV=integration-cassandra
    stage: integration

  - python: '3.8'
    env: TOXENV=flake8
    stage: lint
  - python: '3.8'
    env: TOXENV=apicheck
    stage: lint
  - python: '3.8'
    env: TOXENV=configcheck
    stage: lint
  - python: '3.8'
    env: TOXENV=bandit
    stage: lint
  - python: '3.8'
    env: TOXENV=pydocstyle
    stage: lint
  - python: '2.7'
    env: TOXENV=flakeplus
    stage: lint
<<<<<<< HEAD
  - python: pypy3.6-7.1.1
=======
  - python: pypy2.7-7.2
    env: TOXENV=pypy
    before_install: sudo apt-get update && sudo apt-get install libgnutls-dev
    stage: test
  - python: pypy3.5-7.0
    env: TOXENV=pypy3
    before_install: sudo apt-get update && sudo apt-get install libgnutls-dev
    stage: test
  - python: pypy3.6-7.2
>>>>>>> 02c4a16f
    env: TOXENV=pypy3
    before_install: sudo apt-get update && sudo apt-get install libgnutls-dev
    stage: test
  allow_failures:
  - python: pypy2.7-7.2
    env: TOXENV=pypy
  - python: pypy3.5-7.0
    env: TOXENV=pypy3
  - python: pypy3.6-7.2
    env: TOXENV=pypy3

before_install:
    - sudo apt install libcurl4-openssl-dev libssl-dev gnutls-dev
    - if [[ -v MATRIX_TOXENV ]]; then export TOXENV=${TRAVIS_PYTHON_VERSION}-${MATRIX_TOXENV}; fi; env
    - |
          if [[ "$TOXENV" == *integration* ]]; then
              sudo echo 'deb https://dl.bintray.com/rabbitmq-erlang/debian bionic main' > /etc/apt/sources.list.d/rabbitmq-bintray.list
              sudo apt-key adv --keyserver "hkps.pool.sks-keyservers.net" --recv-keys "0x6B73A36E6026DFCA"
              wget -O - "https://github.com/rabbitmq/signing-keys/releases/download/2.0/rabbitmq-release-signing-key.asc" | sudo apt-key add -
              sudo apt update
              sudo apt install rabbitmq-server -y
              sudo systemctl enable rabbitmq-server
              sudo systemctl start rabbitmq-server
          fi
    - |
          if [[ "$TOXENV" =~ "pypy" ]]; then
            export PYENV_ROOT="$HOME/.pyenv"
            if [ -f "$PYENV_ROOT/bin/pyenv" ]; then
              cd "$PYENV_ROOT" && git pull
            else
              rm -rf "$PYENV_ROOT" && git clone --depth 1 https://github.com/pyenv/pyenv.git "$PYENV_ROOT"
            fi
            "$PYENV_ROOT/bin/pyenv" install "$PYPY_VERSION"
            virtualenv --python="$PYENV_ROOT/versions/$PYPY_VERSION/bin/python" "$HOME/virtualenvs/$PYPY_VERSION"
            source "$HOME/virtualenvs/$PYPY_VERSION/bin/activate"
            which python
          fi
    - |
          if [[ "$TOXENV" == *dynamodb ]]; then
              docker run -d -p 8000:8000 dwmkerr/dynamodb:38 -inMemory
              while ! nc -zv 127.0.0.1 8000; do sleep 10; done
          fi
    - |
          if [[ "$TOXENV" == *cache ]]; then
              docker run -d -p 11211:11211 memcached:alpine
              while ! nc -zv 127.0.0.1 11211; do sleep 1; done
          fi
    - |
          if [[ "$TOXENV" == *cassandra ]]; then
             cassandra_container_id=$(sudo docker run -d -p 9042:9042 cassandra:latest)
             sudo docker exec $cassandra_container_id /bin/bash -c "while ! cqlsh -e 'describe cluster'; do sleep 1; done"
             sudo docker exec $cassandra_container_id /usr/bin/cqlsh -e "CREATE KEYSPACE tests WITH REPLICATION = { 'class' : 'SimpleStrategy', 'replication_factor' : 1 };"
             sleep 1
             sudo docker exec $cassandra_container_id /usr/bin/cqlsh -k tests -e "CREATE TABLE tests (task_id text, status text, result blob, date_done timestamp, traceback blob, children blob, PRIMARY KEY ((task_id), date_done)) WITH CLUSTERING ORDER BY (date_done DESC);"
             sleep 1
          fi
    - |
          docker run -d -e executable=blob -t -p 10000:10000 --tmpfs /opt/azurite/folder:rw arafato/azurite:2.6.5
          while ! nc -zv 127.0.0.1 10000; do sleep 10; done
          export AZUREBLOCKBLOB_URL="azureblockblob://DefaultEndpointsProtocol=http;AccountName=devstoreaccount1;AccountKey=Eby8vdM02xNOcqFlqUwJPLlmEtlCDXJ1OUzFT50uSRZ6IFsuFq2UVErCz4I6tq/K1SZFPTOtr/KBHBeksoGMGw==;BlobEndpoint=http://127.0.0.1:10000/devstoreaccount1;"
    - |
          wget -qO - https://packages.couchbase.com/ubuntu/couchbase.key | sudo apt-key add -
          sudo apt-add-repository -y 'deb http://packages.couchbase.com/ubuntu bionic bionic/main'
          sudo apt-get update && sudo apt-get install -y libcouchbase-dev
after_success:
  - |
          if [[ -v MATRIX_TOXENV || "$TOXENV" =~ "pypy" ]]; then
              .tox/$TOXENV/bin/coverage xml
              .tox/$TOXENV/bin/codecov -e TOXENV
          fi;
install: pip --disable-pip-version-check install --upgrade-strategy eager -U tox | cat
script: tox -v -- -v
notifications:
  email: false
  irc:
    channels:
      - "chat.freenode.net#celery"
    on_success: change
    on_failure: change
services:
    - rabbitmq
    - redis
    - docker<|MERGE_RESOLUTION|>--- conflicted
+++ resolved
@@ -62,27 +62,11 @@
   - python: '2.7'
     env: TOXENV=flakeplus
     stage: lint
-<<<<<<< HEAD
   - python: pypy3.6-7.1.1
-=======
-  - python: pypy2.7-7.2
-    env: TOXENV=pypy
-    before_install: sudo apt-get update && sudo apt-get install libgnutls-dev
-    stage: test
-  - python: pypy3.5-7.0
-    env: TOXENV=pypy3
-    before_install: sudo apt-get update && sudo apt-get install libgnutls-dev
-    stage: test
-  - python: pypy3.6-7.2
->>>>>>> 02c4a16f
     env: TOXENV=pypy3
     before_install: sudo apt-get update && sudo apt-get install libgnutls-dev
     stage: test
   allow_failures:
-  - python: pypy2.7-7.2
-    env: TOXENV=pypy
-  - python: pypy3.5-7.0
-    env: TOXENV=pypy3
   - python: pypy3.6-7.2
     env: TOXENV=pypy3
 
