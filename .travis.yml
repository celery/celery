--- conflicted
+++ resolved
@@ -22,19 +22,6 @@
   - MATRIX_TOXENV=integration-azureblockblob
 matrix:
   include:
-<<<<<<< HEAD
-  - python: '3.6'
-    env: TOXENV=pypy-unit PYPY_VERSION="pypy3.5-6.0.0"
-  - python: '3.6'
-    env: TOXENV=pypy-integration-rabbitmq PYPY_VERSION="pypy3.5-6.0.0"
-  - python: '3.6'
-    env: TOXENV=pypy-integration-redis PYPY_VERSION="pypy3.5-6.0.0"
-  - python: '3.6'
-    env: TOXENV=pypy-integration-dynamodb PYPY_VERSION="pypy3.5-6.0.0"
-  - python: '3.6'
-=======
-  - python: '3.7'
->>>>>>> facdc34d
     env: TOXENV=flake8
     stage: lint
   - python: '3.7'
