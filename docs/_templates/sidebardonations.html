<iframe src="https://ghbtns.com/github-btn.html?user=celery&repo=celery&type=watch&count=true&size=large"
  allowtransparency="true" frameborder="0" scrolling="0" width="200px" height="35px"></iframe>
<div id="donate">
    <h3>Donations</h3>
    <p>Please help support this community project with a donation.</p>
<<<<<<< HEAD
    <script src="https://opencollective.com/celery/donate/button.js" color="[white|green]"></script>
=======
    <a href="https://opencollective.com/celery/donate" target="_blank">
      <img src="https://opencollective.com/celery/donate/button@2x.png?color=blue"/>
    </a>
>>>>>>> 56275f5c
</div><|MERGE_RESOLUTION|>--- conflicted
+++ resolved
@@ -3,11 +3,7 @@
 <div id="donate">
     <h3>Donations</h3>
     <p>Please help support this community project with a donation.</p>
-<<<<<<< HEAD
-    <script src="https://opencollective.com/celery/donate/button.js" color="[white|green]"></script>
-=======
     <a href="https://opencollective.com/celery/donate" target="_blank">
       <img src="https://opencollective.com/celery/donate/button@2x.png?color=blue"/>
     </a>
->>>>>>> 56275f5c
 </div>