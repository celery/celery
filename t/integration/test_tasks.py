--- conflicted
+++ resolved
@@ -9,12 +9,8 @@
 from .conftest import get_active_redis_channels
 from .tasks import (ClassBasedAutoRetryTask, ExpectedException, add,
                     add_ignore_result, add_not_typed, fail, print_unicode,
-<<<<<<< HEAD
-                    retry, retry_once, retry_once_priority, sleeping)
-=======
                     retry, retry_once, retry_once_priority, return_properties,
                     sleeping)
->>>>>>> 56275f5c
 
 TIMEOUT = 10
 
@@ -105,13 +101,10 @@
         """Testing calling task with ignoring results."""
         result = add.apply_async((1, 2), ignore_result=True)
         assert result.get() is None
-<<<<<<< HEAD
-=======
         # We wait since it takes a bit of time for the result to be
         # persisted in the result backend.
         sleep(1)
         assert result.result is None
->>>>>>> 56275f5c
 
     @flaky
     def test_timeout(self, manager):
@@ -188,8 +181,6 @@
         assert result.successful() is False
 
     @flaky
-<<<<<<< HEAD
-=======
     def test_revoked(self, manager):
         """Testing revoking of task"""
         # Fill the queue with tasks to fill the queue
@@ -206,7 +197,6 @@
         assert result.successful() is False
 
     @flaky
->>>>>>> 56275f5c
     def test_wrong_arguments(self, manager):
         """Tests that proper exceptions are raised when task is called with wrong arguments."""
         with pytest.raises(TypeError):
