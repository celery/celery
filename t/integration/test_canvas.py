from __future__ import absolute_import, unicode_literals

from datetime import datetime, timedelta

import pytest

from celery import chain, chord, group, signature
from celery.exceptions import TimeoutError
from celery.result import AsyncResult, GroupResult, ResultSet

<<<<<<< HEAD
from .conftest import get_active_redis_channels, get_redis_connection
from .tasks import (ExpectedException, add, add_chord_to_chord, add_replaced,
                    add_to_all, add_to_all_to_chord, build_chain_inside_task,
                    chord_error, collect_ids, delayed_sum,
                    delayed_sum_with_soft_guard, fail, identity, ids,
                    print_unicode, raise_error, redis_echo, retry_once,
                    return_exception, second_order_replace1, tsum)
=======
from .conftest import flaky, get_active_redis_channels, get_redis_connection
from .tasks import (add, add_chord_to_chord, add_replaced, add_to_all,
                    add_to_all_to_chord, build_chain_inside_task, chord_error,
                    collect_ids, delayed_sum, delayed_sum_with_soft_guard,
                    fail, identity, ids, print_unicode, raise_error,
                    redis_echo, second_order_replace1, tsum, return_priority)
>>>>>>> 4c633f02

TIMEOUT = 120


class test_link_error:
    @pytest.mark.flaky(reruns=5, reruns_delay=1)
    def test_link_error_eager(self):
        exception = ExpectedException("Task expected to fail", "test")
        result = fail.apply(args=("test", ), link_error=return_exception.s())
        actual = (result.get(timeout=TIMEOUT, propagate=False), True)
        assert actual == (exception, True)

    @pytest.mark.flaky(reruns=5, reruns_delay=1)
    def test_link_error(self):
        exception = ExpectedException("Task expected to fail", "test")
        result = fail.apply(args=("test", ), link_error=return_exception.s())
        actual = (result.get(timeout=TIMEOUT, propagate=False), True)
        assert actual == (exception, True)

    @pytest.mark.flaky(reruns=5, reruns_delay=1)
    @pytest.mark.xfail
    def test_link_error_callback_error_callback_retries_eager(self):
        result = fail.apply(
            args=("test", ),
            link_error=retry_once.s(kwargs={'countdown': None})
        )
        assert result.get(timeout=TIMEOUT, propagate=False) == 1

    @pytest.mark.flaky(reruns=5, reruns_delay=1)
    @pytest.mark.xfail
    def test_link_error_callback_retries(self):
        result = fail.apply_async(
            args=("test", ),
            link_error=retry_once.s(kwargs={'countdown': None})
        )
        assert result.get(timeout=TIMEOUT, propagate=False) == 1

    @pytest.mark.flaky(reruns=5, reruns_delay=1)
    def test_link_error_using_signature_eager(self):
        fail = signature('t.integration.tasks.fail', args=("test", ))
        retrun_exception = signature('t.integration.tasks.return_exception')

        fail.link_error(retrun_exception)

        exception = ExpectedException("Task expected to fail", "test")
        assert (fail.apply().get(timeout=TIMEOUT, propagate=False), True) == (exception, True)

    @pytest.mark.flaky(reruns=5, reruns_delay=1)
    def test_link_error_using_signature(self):
        fail = signature('t.integration.tasks.fail', args=("test", ))
        retrun_exception = signature('t.integration.tasks.return_exception')

        fail.link_error(retrun_exception)

        exception = ExpectedException("Task expected to fail", "test")
        assert (fail.delay().get(timeout=TIMEOUT, propagate=False), True) == (exception, True)


class test_chain:

    @pytest.mark.flaky(reruns=5, reruns_delay=1)
    def test_simple_chain(self, manager):
        c = add.s(4, 4) | add.s(8) | add.s(16)
        assert c().get(timeout=TIMEOUT) == 32

    @pytest.mark.flaky(reruns=5, reruns_delay=1)
    def test_single_chain(self, manager):
        c = chain(add.s(3, 4))()
        assert c.get(timeout=TIMEOUT) == 7

    @pytest.mark.flaky(reruns=5, reruns_delay=1)
    def test_complex_chain(self, manager):
        c = (
            add.s(2, 2) | (
                add.s(4) | add_replaced.s(8) | add.s(16) | add.s(32)
            ) |
            group(add.s(i) for i in range(4))
        )
        res = c()
        assert res.get(timeout=TIMEOUT) == [64, 65, 66, 67]

    @pytest.mark.flaky(reruns=5, reruns_delay=1)
    def test_group_results_in_chain(self, manager):
        # This adds in an explicit test for the special case added in commit
        # 1e3fcaa969de6ad32b52a3ed8e74281e5e5360e6
        c = (
            group(
                add.s(1, 2) | group(
                    add.s(1), add.s(2)
                )
            )
        )
        res = c()
        assert res.get(timeout=TIMEOUT) == [4, 5]

<<<<<<< HEAD
    @pytest.mark.flaky(reruns=5, reruns_delay=1)
=======
    def test_chain_on_error(self, manager):
        from .tasks import ExpectedException

        if not manager.app.conf.result_backend.startswith('redis'):
            raise pytest.skip('Requires redis result backend.')

        # Run the chord and wait for the error callback to finish.
        c1 = chain(
            add.s(1, 2), fail.s(), add.s(3, 4),
        )
        res = c1()

        with pytest.raises(ExpectedException):
            res.get(propagate=True)

        with pytest.raises(ExpectedException):
            res.parent.get(propagate=True)

    @flaky
>>>>>>> 4c633f02
    def test_chain_inside_group_receives_arguments(self, manager):
        c = (
            add.s(5, 6) |
            group((add.s(1) | add.s(2), add.s(3)))
        )
        res = c()
        assert res.get(timeout=TIMEOUT) == [14, 14]

    @pytest.mark.flaky(reruns=5, reruns_delay=1)
    def test_eager_chain_inside_task(self, manager):
        from .tasks import chain_add

        prev = chain_add.app.conf.task_always_eager
        chain_add.app.conf.task_always_eager = True

        chain_add.apply_async(args=(4, 8), throw=True).get()

        chain_add.app.conf.task_always_eager = prev

    @pytest.mark.flaky(reruns=5, reruns_delay=1)
    def test_group_chord_group_chain(self, manager):
        from celery.five import bytes_if_py2

        if not manager.app.conf.result_backend.startswith('redis'):
            raise pytest.skip('Requires redis result backend.')
        redis_connection = get_redis_connection()
        redis_connection.delete('redis-echo')
        before = group(redis_echo.si('before {}'.format(i)) for i in range(3))
        connect = redis_echo.si('connect')
        after = group(redis_echo.si('after {}'.format(i)) for i in range(2))

        result = (before | connect | after).delay()
        result.get(timeout=TIMEOUT)
        redis_messages = list(map(
            bytes_if_py2,
            redis_connection.lrange('redis-echo', 0, -1)
        ))
        before_items = \
            set(map(bytes_if_py2, (b'before 0', b'before 1', b'before 2')))
        after_items = set(map(bytes_if_py2, (b'after 0', b'after 1')))

        assert set(redis_messages[:3]) == before_items
        assert redis_messages[3] == b'connect'
        assert set(redis_messages[4:]) == after_items
        redis_connection.delete('redis-echo')

<<<<<<< HEAD
    @pytest.mark.flaky(reruns=5, reruns_delay=1)
=======
    @flaky
    def test_group_result_not_has_cache(self, manager):
        t1 = identity.si(1)
        t2 = identity.si(2)
        gt = group([identity.si(3), identity.si(4)])
        ct = chain(identity.si(5), gt)
        task = group(t1, t2, ct)
        result = task.delay()
        assert result.get(timeout=TIMEOUT) == [1, 2, [3, 4]]

    @flaky
>>>>>>> 4c633f02
    def test_second_order_replace(self, manager):
        from celery.five import bytes_if_py2

        if not manager.app.conf.result_backend.startswith('redis'):
            raise pytest.skip('Requires redis result backend.')

        redis_connection = get_redis_connection()
        redis_connection.delete('redis-echo')

        result = second_order_replace1.delay()
        result.get(timeout=TIMEOUT)
        redis_messages = list(map(
            bytes_if_py2,
            redis_connection.lrange('redis-echo', 0, -1)
        ))

        expected_messages = [b'In A', b'In B', b'In/Out C', b'Out B', b'Out A']
        assert redis_messages == expected_messages

    @pytest.mark.flaky(reruns=5, reruns_delay=1)
    def test_parent_ids(self, manager, num=10):
        assert_ping(manager)

        c = chain(ids.si(i=i) for i in range(num))
        c.freeze()
        res = c()
        try:
            res.get(timeout=TIMEOUT)
        except TimeoutError:
            print(manager.inspect().active())
            print(manager.inspect().reserved())
            print(manager.inspect().stats())
            raise
        self.assert_ids(res, num - 1)

    def assert_ids(self, res, size):
        i, root = size, res
        while root.parent:
            root = root.parent
        node = res
        while node:
            root_id, parent_id, value = node.get(timeout=30)
            assert value == i
            if node.parent:
                assert parent_id == node.parent.id
            assert root_id == root.id
            node = node.parent
            i -= 1

    def test_chord_soft_timeout_recuperation(self, manager):
        """Test that if soft timeout happens in task but is managed by task,
        chord still get results normally
        """
        if not manager.app.conf.result_backend.startswith('redis'):
            raise pytest.skip('Requires redis result backend.')

        c = chord([
            # return 3
            add.s(1, 2),
            # return 0 after managing soft timeout
            delayed_sum_with_soft_guard.s(
                [100], pause_time=2
            ).set(
                soft_time_limit=1
            ),
        ])
        result = c(delayed_sum.s(pause_time=0)).get()
        assert result == 3

    def test_chain_error_handler_with_eta(self, manager):
        try:
            manager.app.backend.ensure_chords_allowed()
        except NotImplementedError as e:
            raise pytest.skip(e.args[0])

        eta = datetime.utcnow() + timedelta(seconds=10)
        c = chain(
            group(
                add.s(1, 2),
                add.s(3, 4),
            ),
            tsum.s()
        ).on_error(print_unicode.s()).apply_async(eta=eta)

        result = c.get()
        assert result == 10

    @pytest.mark.flaky(reruns=5, reruns_delay=1)
    def test_groupresult_serialization(self, manager):
        """Test GroupResult is correctly serialized
        to save in the result backend"""
        try:
            manager.app.backend.ensure_chords_allowed()
        except NotImplementedError as e:
            raise pytest.skip(e.args[0])

        async_result = build_chain_inside_task.delay()
        result = async_result.get()
        assert len(result) == 2
        assert isinstance(result[0][1], list)

    @flaky
    def test_chain_of_task_a_group_and_a_chord(self, manager):
        try:
            manager.app.backend.ensure_chords_allowed()
        except NotImplementedError as e:
            raise pytest.skip(e.args[0])

        c = add.si(1, 0)
        c = c | group(add.s(1), add.s(1))
        c = c | group(tsum.s(), tsum.s())
        c = c | tsum.s()

        res = c()
        assert res.get(timeout=TIMEOUT) == 8

    @flaky
    def test_chain_of_chords_as_groups_chained_to_a_task_with_two_tasks(self, manager):
        try:
            manager.app.backend.ensure_chords_allowed()
        except NotImplementedError as e:
            raise pytest.skip(e.args[0])

        c = add.si(1, 0)
        c = c | group(add.s(1), add.s(1))
        c = c | tsum.s()
        c = c | add.s(1)
        c = c | group(add.s(1), add.s(1))
        c = c | tsum.s()

        res = c()
        assert res.get(timeout=TIMEOUT) == 12

    @flaky
    def test_chain_of_chords_with_two_tasks(self, manager):
        try:
            manager.app.backend.ensure_chords_allowed()
        except NotImplementedError as e:
            raise pytest.skip(e.args[0])

        c = add.si(1, 0)
        c = c | group(add.s(1), add.s(1))
        c = c | tsum.s()
        c = c | add.s(1)
        c = c | chord(group(add.s(1), add.s(1)), tsum.s())

        res = c()
        assert res.get(timeout=TIMEOUT) == 12

    @flaky
    def test_chain_of_a_chord_and_a_group_with_two_tasks(self, manager):
        try:
            manager.app.backend.ensure_chords_allowed()
        except NotImplementedError as e:
            raise pytest.skip(e.args[0])

        c = add.si(1, 0)
        c = c | group(add.s(1), add.s(1))
        c = c | tsum.s()
        c = c | add.s(1)
        c = c | group(add.s(1), add.s(1))

        res = c()
        assert res.get(timeout=TIMEOUT) == [6, 6]

    @flaky
    def test_chain_of_a_chord_and_a_task_and_a_group(self, manager):
        try:
            manager.app.backend.ensure_chords_allowed()
        except NotImplementedError as e:
            raise pytest.skip(e.args[0])

        c = group(add.s(1, 1), add.s(1, 1))
        c = c | tsum.s()
        c = c | add.s(1)
        c = c | group(add.s(1), add.s(1))

        res = c()
        assert res.get(timeout=TIMEOUT) == [6, 6]

    @flaky
    def test_chain_of_a_chord_and_two_tasks_and_a_group(self, manager):
        try:
            manager.app.backend.ensure_chords_allowed()
        except NotImplementedError as e:
            raise pytest.skip(e.args[0])

        c = group(add.s(1, 1), add.s(1, 1))
        c = c | tsum.s()
        c = c | add.s(1)
        c = c | add.s(1)
        c = c | group(add.s(1), add.s(1))

        res = c()
        assert res.get(timeout=TIMEOUT) == [7, 7]

    @flaky
    def test_chain_of_a_chord_and_three_tasks_and_a_group(self, manager):
        try:
            manager.app.backend.ensure_chords_allowed()
        except NotImplementedError as e:
            raise pytest.skip(e.args[0])

        c = group(add.s(1, 1), add.s(1, 1))
        c = c | tsum.s()
        c = c | add.s(1)
        c = c | add.s(1)
        c = c | add.s(1)
        c = c | group(add.s(1), add.s(1))

        res = c()
        assert res.get(timeout=TIMEOUT) == [8, 8]


class test_result_set:

    @pytest.mark.flaky(reruns=5, reruns_delay=1)
    def test_result_set(self, manager):
        assert_ping(manager)

        rs = ResultSet([add.delay(1, 1), add.delay(2, 2)])
        assert rs.get(timeout=TIMEOUT) == [2, 4]

    @pytest.mark.flaky(reruns=5, reruns_delay=1)
    def test_result_set_error(self, manager):
        assert_ping(manager)

        rs = ResultSet([raise_error.delay(), add.delay(1, 1)])
        rs.get(timeout=TIMEOUT, propagate=False)

        assert rs.results[0].failed()
        assert rs.results[1].successful()


class test_group:
    @flaky
    def test_ready_with_exception(self, manager):
        if not manager.app.conf.result_backend.startswith('redis'):
            raise pytest.skip('Requires redis result backend.')

        g = group([add.s(1, 2), raise_error.s()])
        result = g.apply_async()
        while not result.ready():
            pass

    @pytest.mark.flaky(reruns=5, reruns_delay=1)
    def test_empty_group_result(self, manager):
        if not manager.app.conf.result_backend.startswith('redis'):
            raise pytest.skip('Requires redis result backend.')

        task = group([])
        result = task.apply_async()

        GroupResult.save(result)
        task = GroupResult.restore(result.id)
        assert task.results == []

    @pytest.mark.flaky(reruns=5, reruns_delay=1)
    def test_parent_ids(self, manager):
        assert_ping(manager)

        g = (
            ids.si(i=1) |
            ids.si(i=2) |
            group(ids.si(i=i) for i in range(2, 50))
        )
        res = g()
        expected_root_id = res.parent.parent.id
        expected_parent_id = res.parent.id
        values = res.get(timeout=TIMEOUT)

        for i, r in enumerate(values):
            root_id, parent_id, value = r
            assert root_id == expected_root_id
            assert parent_id == expected_parent_id
            assert value == i + 2

    @pytest.mark.flaky(reruns=5, reruns_delay=1)
    def test_nested_group(self, manager):
        assert_ping(manager)

        c = group(
            add.si(1, 10),
            group(
                add.si(1, 100),
                group(
                    add.si(1, 1000),
                    add.si(1, 2000),
                ),
            ),
        )
        res = c()

        assert res.get(timeout=TIMEOUT) == [11, 101, 1001, 2001]

    @flaky
    def test_large_group(self, manager):
        assert_ping(manager)

        c = group(identity.s(i) for i in range(1000))
        res = c.delay()

        assert res.get(timeout=TIMEOUT) == list(range(1000))


def assert_ids(r, expected_value, expected_root_id, expected_parent_id):
    root_id, parent_id, value = r.get(timeout=TIMEOUT)
    assert expected_value == value
    assert root_id == expected_root_id
    assert parent_id == expected_parent_id


def assert_ping(manager):
    ping_result = manager.inspect().ping()
    assert ping_result
    ping_val = list(ping_result.values())[0]
    assert ping_val == {"ok": "pong"}


class test_chord:
<<<<<<< HEAD
    @pytest.mark.flaky(reruns=5, reruns_delay=1)
=======

    @flaky
>>>>>>> 4c633f02
    def test_redis_subscribed_channels_leak(self, manager):
        if not manager.app.conf.result_backend.startswith('redis'):
            raise pytest.skip('Requires redis result backend.')

        manager.app.backend.result_consumer.on_after_fork()
        initial_channels = get_active_redis_channels()
        initial_channels_count = len(initial_channels)
        total_chords = 10
        async_results = [
            chord([add.s(5, 6), add.s(6, 7)])(delayed_sum.s())
            for _ in range(total_chords)
        ]

        channels_before = get_active_redis_channels()
        manager.assert_result_tasks_in_progress_or_completed(async_results)

        channels_before_count = len(channels_before)
        assert set(channels_before) != set(initial_channels)
        assert channels_before_count > initial_channels_count

        # The total number of active Redis channels at this point
        # is the number of chord header tasks multiplied by the
        # total chord tasks, plus the initial channels
        # (existing from previous tests).
        chord_header_task_count = 2
        assert channels_before_count <= \
            chord_header_task_count * total_chords + initial_channels_count

        result_values = [
            result.get(timeout=TIMEOUT)
            for result in async_results
        ]
        assert result_values == [24] * total_chords

        channels_after = get_active_redis_channels()
        channels_after_count = len(channels_after)

        assert channels_after_count == initial_channels_count
        assert set(channels_after) == set(initial_channels)

    @pytest.mark.flaky(reruns=5, reruns_delay=1)
    def test_replaced_nested_chord(self, manager):
        try:
            manager.app.backend.ensure_chords_allowed()
        except NotImplementedError as e:
            raise pytest.skip(e.args[0])

        c1 = chord([
            chord(
                [add.s(1, 2), add_replaced.s(3, 4)],
                add_to_all.s(5),
            ) | tsum.s(),
            chord(
                [add_replaced.s(6, 7), add.s(0, 0)],
                add_to_all.s(8),
            ) | tsum.s(),
        ], add_to_all.s(9))
        res1 = c1()
        assert res1.get(timeout=TIMEOUT) == [29, 38]

    @pytest.mark.flaky(reruns=5, reruns_delay=1)
    def test_add_to_chord(self, manager):
        if not manager.app.conf.result_backend.startswith('redis'):
            raise pytest.skip('Requires redis result backend.')

        c = group([add_to_all_to_chord.s([1, 2, 3], 4)]) | identity.s()
        res = c()
        assert res.get() == [0, 5, 6, 7]

    @pytest.mark.flaky(reruns=5, reruns_delay=1)
    def test_add_chord_to_chord(self, manager):
        if not manager.app.conf.result_backend.startswith('redis'):
            raise pytest.skip('Requires redis result backend.')

        c = group([add_chord_to_chord.s([1, 2, 3], 4)]) | identity.s()
        res = c()
        assert res.get() == [0, 5 + 6 + 7]

    @pytest.mark.flaky(reruns=5, reruns_delay=1)
    def test_eager_chord_inside_task(self, manager):
        from .tasks import chord_add

        prev = chord_add.app.conf.task_always_eager
        chord_add.app.conf.task_always_eager = True

        chord_add.apply_async(args=(4, 8), throw=True).get()

        chord_add.app.conf.task_always_eager = prev

    @pytest.mark.flaky(reruns=5, reruns_delay=1)
    def test_group_chain(self, manager):
        if not manager.app.conf.result_backend.startswith('redis'):
            raise pytest.skip('Requires redis result backend.')
        c = (
            add.s(2, 2) |
            group(add.s(i) for i in range(4)) |
            add_to_all.s(8)
        )
        res = c()
        assert res.get(timeout=TIMEOUT) == [12, 13, 14, 15]

    @pytest.mark.flaky(reruns=5, reruns_delay=1)
    def test_nested_group_chain(self, manager):
        try:
            manager.app.backend.ensure_chords_allowed()
        except NotImplementedError as e:
            raise pytest.skip(e.args[0])

        if not manager.app.backend.supports_native_join:
            raise pytest.skip('Requires native join support.')
        c = chain(
            add.si(1, 0),
            group(
                add.si(1, 100),
                chain(
                    add.si(1, 200),
                    group(
                        add.si(1, 1000),
                        add.si(1, 2000),
                    ),
                ),
            ),
            add.si(1, 10),
        )
        res = c()
        assert res.get(timeout=TIMEOUT) == 11

    @pytest.mark.flaky(reruns=5, reruns_delay=1)
    def test_single_task_header(self, manager):
        try:
            manager.app.backend.ensure_chords_allowed()
        except NotImplementedError as e:
            raise pytest.skip(e.args[0])

        c1 = chord([add.s(2, 5)], body=add_to_all.s(9))
        res1 = c1()
        assert res1.get(timeout=TIMEOUT) == [16]

        c2 = group([add.s(2, 5)]) | add_to_all.s(9)
        res2 = c2()
        assert res2.get(timeout=TIMEOUT) == [16]

    def test_empty_header_chord(self, manager):
        try:
            manager.app.backend.ensure_chords_allowed()
        except NotImplementedError as e:
            raise pytest.skip(e.args[0])

        c1 = chord([], body=add_to_all.s(9))
        res1 = c1()
        assert res1.get(timeout=TIMEOUT) == []

        c2 = group([]) | add_to_all.s(9)
        res2 = c2()
        assert res2.get(timeout=TIMEOUT) == []

    @pytest.mark.flaky(reruns=5, reruns_delay=1)
    def test_nested_chord(self, manager):
        try:
            manager.app.backend.ensure_chords_allowed()
        except NotImplementedError as e:
            raise pytest.skip(e.args[0])

        c1 = chord([
            chord([add.s(1, 2), add.s(3, 4)], add.s([5])),
            chord([add.s(6, 7)], add.s([10]))
        ], add_to_all.s(['A']))
        res1 = c1()
        assert res1.get(timeout=TIMEOUT) == [[3, 7, 5, 'A'], [13, 10, 'A']]

        c2 = group([
            group([add.s(1, 2), add.s(3, 4)]) | add.s([5]),
            group([add.s(6, 7)]) | add.s([10]),
        ]) | add_to_all.s(['A'])
        res2 = c2()
        assert res2.get(timeout=TIMEOUT) == [[3, 7, 5, 'A'], [13, 10, 'A']]

        c = group([
            group([
                group([
                    group([
                        add.s(1, 2)
                    ]) | add.s([3])
                ]) | add.s([4])
            ]) | add.s([5])
        ]) | add.s([6])

        res = c()
        assert [[[[3, 3], 4], 5], 6] == res.get(timeout=TIMEOUT)

    @pytest.mark.flaky(reruns=5, reruns_delay=1)
    def test_parent_ids(self, manager):
        if not manager.app.conf.result_backend.startswith('redis'):
            raise pytest.skip('Requires redis result backend.')
        root = ids.si(i=1)
        expected_root_id = root.freeze().id
        g = chain(
            root, ids.si(i=2),
            chord(
                group(ids.si(i=i) for i in range(3, 50)),
                chain(collect_ids.s(i=50) | ids.si(i=51)),
            ),
        )
        self.assert_parentids_chord(g(), expected_root_id)

    @pytest.mark.flaky(reruns=5, reruns_delay=1)
    def test_parent_ids__OR(self, manager):
        if not manager.app.conf.result_backend.startswith('redis'):
            raise pytest.skip('Requires redis result backend.')
        root = ids.si(i=1)
        expected_root_id = root.freeze().id
        g = (
            root |
            ids.si(i=2) |
            group(ids.si(i=i) for i in range(3, 50)) |
            collect_ids.s(i=50) |
            ids.si(i=51)
        )
        self.assert_parentids_chord(g(), expected_root_id)

    def assert_parentids_chord(self, res, expected_root_id):
        assert isinstance(res, AsyncResult)
        assert isinstance(res.parent, AsyncResult)
        assert isinstance(res.parent.parent, GroupResult)
        assert isinstance(res.parent.parent.parent, AsyncResult)
        assert isinstance(res.parent.parent.parent.parent, AsyncResult)

        # first we check the last task
        assert_ids(res, 51, expected_root_id, res.parent.id)

        # then the chord callback
        prev, (root_id, parent_id, value) = res.parent.get(timeout=30)
        assert value == 50
        assert root_id == expected_root_id
        # started by one of the chord header tasks.
        assert parent_id in res.parent.parent.results

        # check what the chord callback recorded
        for i, p in enumerate(prev):
            root_id, parent_id, value = p
            assert root_id == expected_root_id
            assert parent_id == res.parent.parent.parent.id

        # ids(i=2)
        root_id, parent_id, value = res.parent.parent.parent.get(timeout=30)
        assert value == 2
        assert parent_id == res.parent.parent.parent.parent.id
        assert root_id == expected_root_id

        # ids(i=1)
        root_id, parent_id, value = res.parent.parent.parent.parent.get(
            timeout=30)
        assert value == 1
        assert root_id == expected_root_id
        assert parent_id is None

    def test_chord_on_error(self, manager):
        from celery import states
        from .tasks import ExpectedException
        import time

        if not manager.app.conf.result_backend.startswith('redis'):
            raise pytest.skip('Requires redis result backend.')

        # Run the chord and wait for the error callback to finish.
        c1 = chord(
            header=[add.s(1, 2), add.s(3, 4), fail.s()],
            body=print_unicode.s('This should not be called').on_error(
                chord_error.s()),
        )
        res = c1()
        with pytest.raises(ExpectedException):
            res.get(propagate=True)

        # Got to wait for children to populate.
        while not res.children:
            time.sleep(0.1)

        # Extract the results of the successful tasks from the chord.
        #
        # We could do this inside the error handler, and probably would in a
        #  real system, but for the purposes of the test it's obnoxious to get
        #  data out of the error handler.
        #
        # So for clarity of our test, we instead do it here.

        # Use the error callback's result to find the failed task.
        error_callback_result = AsyncResult(
            res.children[0].children[0].result[0])
        failed_task_id = error_callback_result.result.args[0].split()[3]

        # Use new group_id result metadata to get group ID.
        failed_task_result = AsyncResult(failed_task_id)
        original_group_id = failed_task_result._get_task_meta()['group_id']

        # Use group ID to get preserved group result.
        backend = fail.app.backend
        j_key = backend.get_key_for_group(original_group_id, '.j')
        redis_connection = get_redis_connection()
        chord_results = [backend.decode(t) for t in
                         redis_connection.lrange(j_key, 0, 3)]

        # Validate group result
        assert [cr[3] for cr in chord_results if cr[2] == states.SUCCESS] == \
               [3, 7]

        assert len([cr for cr in chord_results if cr[2] != states.SUCCESS]
                   ) == 1

    @pytest.mark.flaky(reruns=5, reruns_delay=1)
    def test_parallel_chords(self, manager):
        try:
            manager.app.backend.ensure_chords_allowed()
        except NotImplementedError as e:
            raise pytest.skip(e.args[0])

        c1 = chord(group(add.s(1, 2), add.s(3, 4)), tsum.s())
        c2 = chord(group(add.s(1, 2), add.s(3, 4)), tsum.s())
        g = group(c1, c2)
        r = g.delay()

        assert r.get(timeout=TIMEOUT) == [10, 10]

    @pytest.mark.flaky(reruns=5, reruns_delay=1)
    def test_chord_in_chords_with_chains(self, manager):
        try:
            manager.app.backend.ensure_chords_allowed()
        except NotImplementedError as e:
            raise pytest.skip(e.args[0])

        c = chord(
            group([
                chain(
                    add.si(1, 2),
                    chord(
                        group([add.si(1, 2), add.si(1, 2)]),
                        add.si(1, 2),
                    ),
                ),
                chain(
                    add.si(1, 2),
                    chord(
                        group([add.si(1, 2), add.si(1, 2)]),
                        add.si(1, 2),
                    ),
                ),
            ]),
            add.si(2, 2)
        )

        r = c.delay()

        assert r.get(timeout=TIMEOUT) == 4

    @flaky
    def test_chain_chord_chain_chord(self, manager):
        # test for #2573
        try:
            manager.app.backend.ensure_chords_allowed()
        except NotImplementedError as e:
            raise pytest.skip(e.args[0])
        c = chain(
            identity.si(1),
            chord(
                [
                    identity.si(2),
                    chain(
                        identity.si(3),
                        chord(
                            [identity.si(4), identity.si(5)],
                            identity.si(6)
                        )
                    )
                ],
                identity.si(7)
            )
        )
        res = c.delay()
        assert res.get(timeout=TIMEOUT) == 7

    @flaky
    def test_large_header(self, manager):
        try:
            manager.app.backend.ensure_chords_allowed()
        except NotImplementedError as e:
            raise pytest.skip(e.args[0])

        c = group(identity.si(i) for i in range(1000)) | tsum.s()
        res = c.delay()
        assert res.get(timeout=TIMEOUT) == 499500

    @flaky
    def test_chain_to_a_chord_with_large_header(self, manager):
        try:
            manager.app.backend.ensure_chords_allowed()
        except NotImplementedError as e:
            raise pytest.skip(e.args[0])

        c = identity.si(1) | group(identity.s() for _ in range(1000)) | tsum.s()
        res = c.delay()
        assert res.get(timeout=TIMEOUT) == 1000

    @flaky
    def test_priority(self, manager):
        c = chain(return_priority.signature(priority=3))()
        assert c.get(timeout=TIMEOUT) == "Priority: 3"

    @flaky
    def test_priority_chain(self, manager):
        c = return_priority.signature(priority=3) | return_priority.signature(priority=5)
        assert c().get(timeout=TIMEOUT) == "Priority: 5"<|MERGE_RESOLUTION|>--- conflicted
+++ resolved
@@ -8,22 +8,14 @@
 from celery.exceptions import TimeoutError
 from celery.result import AsyncResult, GroupResult, ResultSet
 
-<<<<<<< HEAD
 from .conftest import get_active_redis_channels, get_redis_connection
 from .tasks import (ExpectedException, add, add_chord_to_chord, add_replaced,
                     add_to_all, add_to_all_to_chord, build_chain_inside_task,
                     chord_error, collect_ids, delayed_sum,
                     delayed_sum_with_soft_guard, fail, identity, ids,
                     print_unicode, raise_error, redis_echo, retry_once,
-                    return_exception, second_order_replace1, tsum)
-=======
-from .conftest import flaky, get_active_redis_channels, get_redis_connection
-from .tasks import (add, add_chord_to_chord, add_replaced, add_to_all,
-                    add_to_all_to_chord, build_chain_inside_task, chord_error,
-                    collect_ids, delayed_sum, delayed_sum_with_soft_guard,
-                    fail, identity, ids, print_unicode, raise_error,
-                    redis_echo, second_order_replace1, tsum, return_priority)
->>>>>>> 4c633f02
+                    return_exception, return_priority, second_order_replace1,
+                    tsum)
 
 TIMEOUT = 120
 
@@ -119,9 +111,6 @@
         res = c()
         assert res.get(timeout=TIMEOUT) == [4, 5]
 
-<<<<<<< HEAD
-    @pytest.mark.flaky(reruns=5, reruns_delay=1)
-=======
     def test_chain_on_error(self, manager):
         from .tasks import ExpectedException
 
@@ -140,8 +129,7 @@
         with pytest.raises(ExpectedException):
             res.parent.get(propagate=True)
 
-    @flaky
->>>>>>> 4c633f02
+    @pytest.mark.flaky(reruns=5, reruns_delay=1)
     def test_chain_inside_group_receives_arguments(self, manager):
         c = (
             add.s(5, 6) |
@@ -188,10 +176,7 @@
         assert set(redis_messages[4:]) == after_items
         redis_connection.delete('redis-echo')
 
-<<<<<<< HEAD
-    @pytest.mark.flaky(reruns=5, reruns_delay=1)
-=======
-    @flaky
+    @pytest.mark.flaky(reruns=5, reruns_delay=1)
     def test_group_result_not_has_cache(self, manager):
         t1 = identity.si(1)
         t2 = identity.si(2)
@@ -201,8 +186,7 @@
         result = task.delay()
         assert result.get(timeout=TIMEOUT) == [1, 2, [3, 4]]
 
-    @flaky
->>>>>>> 4c633f02
+    @pytest.mark.flaky(reruns=5, reruns_delay=1)
     def test_second_order_replace(self, manager):
         from celery.five import bytes_if_py2
 
@@ -304,7 +288,7 @@
         assert len(result) == 2
         assert isinstance(result[0][1], list)
 
-    @flaky
+    @pytest.mark.flaky(reruns=5, reruns_delay=1)
     def test_chain_of_task_a_group_and_a_chord(self, manager):
         try:
             manager.app.backend.ensure_chords_allowed()
@@ -319,7 +303,7 @@
         res = c()
         assert res.get(timeout=TIMEOUT) == 8
 
-    @flaky
+    @pytest.mark.flaky(reruns=5, reruns_delay=1)
     def test_chain_of_chords_as_groups_chained_to_a_task_with_two_tasks(self, manager):
         try:
             manager.app.backend.ensure_chords_allowed()
@@ -336,7 +320,7 @@
         res = c()
         assert res.get(timeout=TIMEOUT) == 12
 
-    @flaky
+    @pytest.mark.flaky(reruns=5, reruns_delay=1)
     def test_chain_of_chords_with_two_tasks(self, manager):
         try:
             manager.app.backend.ensure_chords_allowed()
@@ -352,7 +336,7 @@
         res = c()
         assert res.get(timeout=TIMEOUT) == 12
 
-    @flaky
+    @pytest.mark.flaky(reruns=5, reruns_delay=1)
     def test_chain_of_a_chord_and_a_group_with_two_tasks(self, manager):
         try:
             manager.app.backend.ensure_chords_allowed()
@@ -368,7 +352,7 @@
         res = c()
         assert res.get(timeout=TIMEOUT) == [6, 6]
 
-    @flaky
+    @pytest.mark.flaky(reruns=5, reruns_delay=1)
     def test_chain_of_a_chord_and_a_task_and_a_group(self, manager):
         try:
             manager.app.backend.ensure_chords_allowed()
@@ -383,7 +367,7 @@
         res = c()
         assert res.get(timeout=TIMEOUT) == [6, 6]
 
-    @flaky
+    @pytest.mark.flaky(reruns=5, reruns_delay=1)
     def test_chain_of_a_chord_and_two_tasks_and_a_group(self, manager):
         try:
             manager.app.backend.ensure_chords_allowed()
@@ -399,7 +383,7 @@
         res = c()
         assert res.get(timeout=TIMEOUT) == [7, 7]
 
-    @flaky
+    @pytest.mark.flaky(reruns=5, reruns_delay=1)
     def test_chain_of_a_chord_and_three_tasks_and_a_group(self, manager):
         try:
             manager.app.backend.ensure_chords_allowed()
@@ -438,7 +422,7 @@
 
 
 class test_group:
-    @flaky
+    @pytest.mark.flaky(reruns=5, reruns_delay=1)
     def test_ready_with_exception(self, manager):
         if not manager.app.conf.result_backend.startswith('redis'):
             raise pytest.skip('Requires redis result backend.')
@@ -498,7 +482,7 @@
 
         assert res.get(timeout=TIMEOUT) == [11, 101, 1001, 2001]
 
-    @flaky
+    @pytest.mark.flaky(reruns=5, reruns_delay=1)
     def test_large_group(self, manager):
         assert_ping(manager)
 
@@ -523,12 +507,7 @@
 
 
 class test_chord:
-<<<<<<< HEAD
-    @pytest.mark.flaky(reruns=5, reruns_delay=1)
-=======
-
-    @flaky
->>>>>>> 4c633f02
+    @pytest.mark.flaky(reruns=5, reruns_delay=1)
     def test_redis_subscribed_channels_leak(self, manager):
         if not manager.app.conf.result_backend.startswith('redis'):
             raise pytest.skip('Requires redis result backend.')
@@ -883,7 +862,7 @@
 
         assert r.get(timeout=TIMEOUT) == 4
 
-    @flaky
+    @pytest.mark.flaky(reruns=5, reruns_delay=1)
     def test_chain_chord_chain_chord(self, manager):
         # test for #2573
         try:
@@ -909,7 +888,7 @@
         res = c.delay()
         assert res.get(timeout=TIMEOUT) == 7
 
-    @flaky
+    @pytest.mark.flaky(reruns=5, reruns_delay=1)
     def test_large_header(self, manager):
         try:
             manager.app.backend.ensure_chords_allowed()
@@ -920,7 +899,7 @@
         res = c.delay()
         assert res.get(timeout=TIMEOUT) == 499500
 
-    @flaky
+    @pytest.mark.flaky(reruns=5, reruns_delay=1)
     def test_chain_to_a_chord_with_large_header(self, manager):
         try:
             manager.app.backend.ensure_chords_allowed()
@@ -931,12 +910,12 @@
         res = c.delay()
         assert res.get(timeout=TIMEOUT) == 1000
 
-    @flaky
+    @pytest.mark.flaky(reruns=5, reruns_delay=1)
     def test_priority(self, manager):
         c = chain(return_priority.signature(priority=3))()
         assert c.get(timeout=TIMEOUT) == "Priority: 3"
 
-    @flaky
+    @pytest.mark.flaky(reruns=5, reruns_delay=1)
     def test_priority_chain(self, manager):
         c = return_priority.signature(priority=3) | return_priority.signature(priority=5)
         assert c().get(timeout=TIMEOUT) == "Priority: 5"