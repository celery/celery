--- conflicted
+++ resolved
@@ -729,11 +729,7 @@
     @pytest.mark.xfail(raises=TimeoutError,
                        reason="Task is timeout instead of returning exception on rpc backend",
                        strict=False)
-<<<<<<< HEAD
-    def test_task_replaced_with_chain(self):
-=======
     def test_task_replaced_with_chain(self, manager):
->>>>>>> cd9fd692
         orig_sig = replace_with_chain.si(42)
         res_obj = orig_sig.delay()
         assert res_obj.get(timeout=TIMEOUT) == 42
@@ -753,11 +749,7 @@
     @pytest.mark.xfail(raises=TimeoutError,
                        reason="Task is timeout instead of returning exception on rpc backend",
                        strict=False)
-<<<<<<< HEAD
-    def test_chain_child_replaced_with_chain_last(self):
-=======
     def test_chain_child_replaced_with_chain_last(self, manager):
->>>>>>> cd9fd692
         orig_sig = chain(identity.s(42), replace_with_chain.s())
         res_obj = orig_sig.delay()
         assert res_obj.get(timeout=TIMEOUT) == 42
@@ -1221,11 +1213,7 @@
     @pytest.mark.xfail(raises=TimeoutError,
                        reason="Task is timeout instead of returning exception on rpc backend",
                        strict=False)
-<<<<<<< HEAD
-    def test_group_child_replaced_with_chain_first(self):
-=======
     def test_group_child_replaced_with_chain_first(self, manager):
->>>>>>> cd9fd692
         orig_sig = group(replace_with_chain.si(42), identity.s(1337))
         res_obj = orig_sig.delay()
         assert res_obj.get(timeout=TIMEOUT) == [42, 1337]
@@ -1233,11 +1221,7 @@
     @pytest.mark.xfail(raises=TimeoutError,
                        reason="Task is timeout instead of returning exception on rpc backend",
                        strict=False)
-<<<<<<< HEAD
-    def test_group_child_replaced_with_chain_middle(self):
-=======
     def test_group_child_replaced_with_chain_middle(self, manager):
->>>>>>> cd9fd692
         orig_sig = group(
             identity.s(42), replace_with_chain.s(1337), identity.s(31337)
         )
@@ -1247,11 +1231,7 @@
     @pytest.mark.xfail(raises=TimeoutError,
                        reason="Task is timeout instead of returning exception on rpc backend",
                        strict=False)
-<<<<<<< HEAD
-    def test_group_child_replaced_with_chain_last(self):
-=======
     def test_group_child_replaced_with_chain_last(self, manager):
->>>>>>> cd9fd692
         orig_sig = group(identity.s(42), replace_with_chain.s(1337))
         res_obj = orig_sig.delay()
         assert res_obj.get(timeout=TIMEOUT) == [42, 1337]
