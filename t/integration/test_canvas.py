<<<<<<< HEAD
import re
=======
import collections
import re
import tempfile
import uuid
>>>>>>> 56275f5c
from datetime import datetime, timedelta
from time import monotonic, sleep

import pytest
import pytest_subtests  # noqa: F401

from celery import chain, chord, group, signature
from celery.backends.base import BaseKeyValueStoreBackend
from celery.exceptions import ImproperlyConfigured, TimeoutError
from celery.result import AsyncResult, GroupResult, ResultSet

from . import tasks
<<<<<<< HEAD
from .conftest import get_active_redis_channels, get_redis_connection
from .tasks import (ExpectedException, add, add_chord_to_chord, add_replaced,
                    add_to_all, add_to_all_to_chord, build_chain_inside_task,
                    chord_error, collect_ids, delayed_sum,
                    delayed_sum_with_soft_guard, fail, identity, ids,
                    print_unicode, raise_error, redis_echo,
                    replace_with_chain, replace_with_chain_which_raises,
                    replace_with_empty_chain, retry_once, return_exception,
                    return_priority, second_order_replace1, tsum)
=======
from .conftest import (TEST_BACKEND, get_active_redis_channels,
                       get_redis_connection)
from .tasks import (ExpectedException, add, add_chord_to_chord, add_replaced,
                    add_to_all, add_to_all_to_chord, build_chain_inside_task,
                    collect_ids, delayed_sum, delayed_sum_with_soft_guard,
                    errback_new_style, errback_old_style, fail, fail_replaced,
                    identity, ids, print_unicode, raise_error, redis_count,
                    redis_echo, replace_with_chain,
                    replace_with_chain_which_raises, replace_with_empty_chain,
                    retry_once, return_exception, return_priority,
                    second_order_replace1, tsum, write_to_file_and_return_int)
>>>>>>> 56275f5c

RETRYABLE_EXCEPTIONS = (OSError, ConnectionError, TimeoutError)


def is_retryable_exception(exc):
    return isinstance(exc, RETRYABLE_EXCEPTIONS)


TIMEOUT = 60


_flaky = pytest.mark.flaky(reruns=5, reruns_delay=1, cause=is_retryable_exception)
_timeout = pytest.mark.timeout(timeout=300)


def flaky(fn):
    return _timeout(_flaky(fn))


def await_redis_echo(expected_msgs, redis_key="redis-echo", timeout=TIMEOUT):
    """
    Helper to wait for a specified or well-known redis key to contain a string.
    """
    redis_connection = get_redis_connection()

    if isinstance(expected_msgs, (str, bytes, bytearray)):
        expected_msgs = (expected_msgs, )
    expected_msgs = collections.Counter(
        e if not isinstance(e, str) else e.encode("utf-8")
        for e in expected_msgs
    )

    # This can technically wait for `len(expected_msg_or_msgs) * timeout` :/
    while +expected_msgs:
        maybe_key_msg = redis_connection.blpop(redis_key, timeout)
        if maybe_key_msg is None:
            raise TimeoutError(
                "Fetching from {!r} timed out - still awaiting {!r}"
                .format(redis_key, dict(+expected_msgs))
            )
        retrieved_key, msg = maybe_key_msg
        assert retrieved_key.decode("utf-8") == redis_key
        expected_msgs[msg] -= 1     # silently accepts unexpected messages

    # There should be no more elements - block momentarily
    assert redis_connection.blpop(redis_key, min(1, timeout)) is None


def await_redis_count(expected_count, redis_key="redis-count", timeout=TIMEOUT):
    """
    Helper to wait for a specified or well-known redis key to count to a value.
    """
    redis_connection = get_redis_connection()

    check_interval = 0.1
    check_max = int(timeout / check_interval)
    for i in range(check_max + 1):
        maybe_count = redis_connection.get(redis_key)
        # It's either `None` or a base-10 integer
        if maybe_count is not None:
            count = int(maybe_count)
            if count == expected_count:
                break
            elif i >= check_max:
                assert count == expected_count
        # try again later
        sleep(check_interval)
    else:
        raise TimeoutError(f"{redis_key!r} was never incremented")

    # There should be no more increments - block momentarily
    sleep(min(1, timeout))
    assert int(redis_connection.get(redis_key)) == expected_count


class test_link_error:
    @flaky
    def test_link_error_eager(self):
        exception = ExpectedException("Task expected to fail", "test")
        result = fail.apply(args=("test",), link_error=return_exception.s())
        actual = result.get(timeout=TIMEOUT, propagate=False)
        assert actual == exception

    @flaky
    def test_link_error(self):
        exception = ExpectedException("Task expected to fail", "test")
        result = fail.apply(args=("test",), link_error=return_exception.s())
        actual = result.get(timeout=TIMEOUT, propagate=False)
        assert actual == exception

    @flaky
    def test_link_error_callback_error_callback_retries_eager(self):
        exception = ExpectedException("Task expected to fail", "test")
        result = fail.apply(
            args=("test",),
            link_error=retry_once.s(countdown=None)
        )
        assert result.get(timeout=TIMEOUT, propagate=False) == exception

    @flaky
    def test_link_error_callback_retries(self):
        exception = ExpectedException("Task expected to fail", "test")
        result = fail.apply_async(
            args=("test",),
            link_error=retry_once.s(countdown=None)
        )
        assert result.get(timeout=TIMEOUT, propagate=False) == exception

    @flaky
    def test_link_error_using_signature_eager(self):
        fail = signature('t.integration.tasks.fail', args=("test",))
        retrun_exception = signature('t.integration.tasks.return_exception')

        fail.link_error(retrun_exception)

        exception = ExpectedException("Task expected to fail", "test")
        assert (fail.apply().get(timeout=TIMEOUT, propagate=False), True) == (
            exception, True)

    @flaky
    def test_link_error_using_signature(self):
        fail = signature('t.integration.tasks.fail', args=("test",))
        retrun_exception = signature('t.integration.tasks.return_exception')

        fail.link_error(retrun_exception)

        exception = ExpectedException("Task expected to fail", "test")
        assert (fail.delay().get(timeout=TIMEOUT, propagate=False), True) == (
            exception, True)


class test_chain:

    @flaky
    def test_simple_chain(self, manager):
        c = add.s(4, 4) | add.s(8) | add.s(16)
        assert c().get(timeout=TIMEOUT) == 32

    @flaky
    def test_single_chain(self, manager):
        c = chain(add.s(3, 4))()
        assert c.get(timeout=TIMEOUT) == 7

    @flaky
    def test_complex_chain(self, manager):
        c = (
            add.s(2, 2) | (
                add.s(4) | add_replaced.s(8) | add.s(16) | add.s(32)
            ) |
            group(add.s(i) for i in range(4))
        )
        res = c()
        assert res.get(timeout=TIMEOUT) == [64, 65, 66, 67]

    @flaky
    def test_group_results_in_chain(self, manager):
        # This adds in an explicit test for the special case added in commit
        # 1e3fcaa969de6ad32b52a3ed8e74281e5e5360e6
        c = (
            group(
                add.s(1, 2) | group(
                    add.s(1), add.s(2)
                )
            )
        )
        res = c()
        assert res.get(timeout=TIMEOUT) == [4, 5]

    def test_chain_of_chain_with_a_single_task(self, manager):
        sig = signature('any_taskname', queue='any_q')
        chain([chain(sig)]).apply_async()

    def test_chain_on_error(self, manager):
        from .tasks import ExpectedException

        if not manager.app.conf.result_backend.startswith('redis'):
            raise pytest.skip('Requires redis result backend.')

        # Run the chord and wait for the error callback to finish.
        c1 = chain(
            add.s(1, 2), fail.s(), add.s(3, 4),
        )
        res = c1()

        with pytest.raises(ExpectedException):
            res.get(propagate=True)

        with pytest.raises(ExpectedException):
            res.parent.get(propagate=True)

    @flaky
    def test_chain_inside_group_receives_arguments(self, manager):
        c = (
            add.s(5, 6) |
            group((add.s(1) | add.s(2), add.s(3)))
        )
        res = c()
        assert res.get(timeout=TIMEOUT) == [14, 14]

    @flaky
    def test_eager_chain_inside_task(self, manager):
        from .tasks import chain_add

        prev = chain_add.app.conf.task_always_eager
        chain_add.app.conf.task_always_eager = True

        chain_add.apply_async(args=(4, 8), throw=True).get()

        chain_add.app.conf.task_always_eager = prev

    @flaky
    def test_group_chord_group_chain(self, manager):
        if not manager.app.conf.result_backend.startswith('redis'):
            raise pytest.skip('Requires redis result backend.')
        redis_connection = get_redis_connection()
        redis_connection.delete('redis-echo')
        before = group(redis_echo.si(f'before {i}') for i in range(3))
        connect = redis_echo.si('connect')
        after = group(redis_echo.si(f'after {i}') for i in range(2))

        result = (before | connect | after).delay()
        result.get(timeout=TIMEOUT)
        redis_messages = list(redis_connection.lrange('redis-echo', 0, -1))
        before_items = {b'before 0', b'before 1', b'before 2'}
        after_items = {b'after 0', b'after 1'}

        assert set(redis_messages[:3]) == before_items
        assert redis_messages[3] == b'connect'
        assert set(redis_messages[4:]) == after_items
        redis_connection.delete('redis-echo')

    @flaky
    def test_group_result_not_has_cache(self, manager):
        t1 = identity.si(1)
        t2 = identity.si(2)
        gt = group([identity.si(3), identity.si(4)])
        ct = chain(identity.si(5), gt)
        task = group(t1, t2, ct)
        result = task.delay()
        assert result.get(timeout=TIMEOUT) == [1, 2, [3, 4]]

    @flaky
    def test_second_order_replace(self, manager):
        if not manager.app.conf.result_backend.startswith('redis'):
            raise pytest.skip('Requires redis result backend.')

        redis_connection = get_redis_connection()
        redis_connection.delete('redis-echo')

        result = second_order_replace1.delay()
        result.get(timeout=TIMEOUT)
        redis_messages = list(redis_connection.lrange('redis-echo', 0, -1))

        expected_messages = [b'In A', b'In B', b'In/Out C', b'Out B',
                             b'Out A']
        assert redis_messages == expected_messages

    @flaky
    def test_parent_ids(self, manager, num=10):
        assert_ping(manager)

        c = chain(ids.si(i=i) for i in range(num))
        c.freeze()
        res = c()
        try:
            res.get(timeout=TIMEOUT)
        except TimeoutError:
            print(manager.inspect().active())
            print(manager.inspect().reserved())
            print(manager.inspect().stats())
            raise
        self.assert_ids(res, num - 1)

    def assert_ids(self, res, size):
        i, root = size, res
        while root.parent:
            root = root.parent
        node = res
        while node:
            root_id, parent_id, value = node.get(timeout=30)
            assert value == i
            if node.parent:
                assert parent_id == node.parent.id
            assert root_id == root.id
            node = node.parent
            i -= 1

    def test_chord_soft_timeout_recuperation(self, manager):
        """Test that if soft timeout happens in task but is managed by task,
        chord still get results normally
        """
        if not manager.app.conf.result_backend.startswith('redis'):
            raise pytest.skip('Requires redis result backend.')

        c = chord([
            # return 3
            add.s(1, 2),
            # return 0 after managing soft timeout
            delayed_sum_with_soft_guard.s(
                [100], pause_time=2
            ).set(
                soft_time_limit=1
            ),
        ])
        result = c(delayed_sum.s(pause_time=0)).get()
        assert result == 3

    def test_chain_error_handler_with_eta(self, manager):
        try:
            manager.app.backend.ensure_chords_allowed()
        except NotImplementedError as e:
            raise pytest.skip(e.args[0])

        eta = datetime.utcnow() + timedelta(seconds=10)
        c = chain(
            group(
                add.s(1, 2),
                add.s(3, 4),
            ),
            tsum.s()
        ).on_error(print_unicode.s()).apply_async(eta=eta)

        result = c.get()
        assert result == 10

    @flaky
    def test_groupresult_serialization(self, manager):
        """Test GroupResult is correctly serialized
        to save in the result backend"""
        try:
            manager.app.backend.ensure_chords_allowed()
        except NotImplementedError as e:
            raise pytest.skip(e.args[0])

        async_result = build_chain_inside_task.delay()
        result = async_result.get()
        assert len(result) == 2
        assert isinstance(result[0][1], list)

    @flaky
    def test_chain_of_task_a_group_and_a_chord(self, manager):
        try:
            manager.app.backend.ensure_chords_allowed()
        except NotImplementedError as e:
            raise pytest.skip(e.args[0])

        c = add.si(1, 0)
        c = c | group(add.s(1), add.s(1))
        c = c | group(tsum.s(), tsum.s())
        c = c | tsum.s()

        res = c()
        assert res.get(timeout=TIMEOUT) == 8

    @flaky
    def test_chain_of_chords_as_groups_chained_to_a_task_with_two_tasks(self,
                                                                        manager):
        try:
            manager.app.backend.ensure_chords_allowed()
        except NotImplementedError as e:
            raise pytest.skip(e.args[0])

        c = add.si(1, 0)
        c = c | group(add.s(1), add.s(1))
        c = c | tsum.s()
        c = c | add.s(1)
        c = c | group(add.s(1), add.s(1))
        c = c | tsum.s()

        res = c()
        assert res.get(timeout=TIMEOUT) == 12

    @flaky
    def test_chain_of_chords_with_two_tasks(self, manager):
        try:
            manager.app.backend.ensure_chords_allowed()
        except NotImplementedError as e:
            raise pytest.skip(e.args[0])

        c = add.si(1, 0)
        c = c | group(add.s(1), add.s(1))
        c = c | tsum.s()
        c = c | add.s(1)
        c = c | chord(group(add.s(1), add.s(1)), tsum.s())

        res = c()
        assert res.get(timeout=TIMEOUT) == 12

    @flaky
    def test_chain_of_a_chord_and_a_group_with_two_tasks(self, manager):
        try:
            manager.app.backend.ensure_chords_allowed()
        except NotImplementedError as e:
            raise pytest.skip(e.args[0])

        c = add.si(1, 0)
        c = c | group(add.s(1), add.s(1))
        c = c | tsum.s()
        c = c | add.s(1)
        c = c | group(add.s(1), add.s(1))

        res = c()
        assert res.get(timeout=TIMEOUT) == [6, 6]

    @flaky
    def test_chain_of_a_chord_and_a_task_and_a_group(self, manager):
        try:
            manager.app.backend.ensure_chords_allowed()
        except NotImplementedError as e:
            raise pytest.skip(e.args[0])

        c = group(add.s(1, 1), add.s(1, 1))
        c = c | tsum.s()
        c = c | add.s(1)
        c = c | group(add.s(1), add.s(1))

        res = c()
        assert res.get(timeout=TIMEOUT) == [6, 6]

    @flaky
    def test_chain_of_a_chord_and_two_tasks_and_a_group(self, manager):
        try:
            manager.app.backend.ensure_chords_allowed()
        except NotImplementedError as e:
            raise pytest.skip(e.args[0])

        c = group(add.s(1, 1), add.s(1, 1))
        c = c | tsum.s()
        c = c | add.s(1)
        c = c | add.s(1)
        c = c | group(add.s(1), add.s(1))

        res = c()
        assert res.get(timeout=TIMEOUT) == [7, 7]

    @flaky
    def test_chain_of_a_chord_and_three_tasks_and_a_group(self, manager):
        try:
            manager.app.backend.ensure_chords_allowed()
        except NotImplementedError as e:
            raise pytest.skip(e.args[0])

        c = group(add.s(1, 1), add.s(1, 1))
        c = c | tsum.s()
        c = c | add.s(1)
        c = c | add.s(1)
        c = c | add.s(1)
        c = c | group(add.s(1), add.s(1))

        res = c()
        assert res.get(timeout=TIMEOUT) == [8, 8]

    @flaky
    def test_nested_chain_group_lone(self, manager):
        """
        Test that a lone group in a chain completes.
        """
        sig = chain(
            group(identity.s(42), identity.s(42)),  # [42, 42]
        )
        res = sig.delay()
        assert res.get(timeout=TIMEOUT) == [42, 42]

    def test_nested_chain_group_mid(self, manager):
        """
        Test that a mid-point group in a chain completes.
        """
        try:
            manager.app.backend.ensure_chords_allowed()
        except NotImplementedError as e:
            raise pytest.skip(e.args[0])

        sig = chain(
            identity.s(42),                         # 42
            group(identity.s(), identity.s()),      # [42, 42]
            identity.s(),                           # [42, 42]
        )
        res = sig.delay()
        assert res.get(timeout=TIMEOUT) == [42, 42]

    def test_nested_chain_group_last(self, manager):
        """
        Test that a final group in a chain with preceding tasks completes.
        """
        sig = chain(
            identity.s(42),                         # 42
            group(identity.s(), identity.s()),      # [42, 42]
        )
        res = sig.delay()
        assert res.get(timeout=TIMEOUT) == [42, 42]

    def test_chain_replaced_with_a_chain_and_a_callback(self, manager):
        if not manager.app.conf.result_backend.startswith('redis'):
            raise pytest.skip('Requires redis result backend.')

        redis_connection = get_redis_connection()
        redis_connection.delete('redis-echo')

        link_msg = 'Internal chain callback'
        c = chain(
            identity.s('Hello '),
            # The replacement chain will pass its args though
            replace_with_chain.s(link_msg=link_msg),
            add.s('world'),
        )
        res = c.delay()

        assert res.get(timeout=TIMEOUT) == 'Hello world'
<<<<<<< HEAD

        expected_msgs = {link_msg, }
        while expected_msgs:
            maybe_key_msg = redis_connection.blpop('redis-echo', TIMEOUT)
            if maybe_key_msg is None:
                raise TimeoutError('redis-echo')
            _, msg = maybe_key_msg
            msg = msg.decode()
            expected_msgs.remove(msg)   # KeyError if `msg` is not in here

        # There should be no more elements - block momentarily
        assert redis_connection.blpop('redis-echo', min(1, TIMEOUT)) is None
        redis_connection.delete('redis-echo')
=======
        await_redis_echo({link_msg, })
>>>>>>> 56275f5c

    def test_chain_replaced_with_a_chain_and_an_error_callback(self, manager):
        if not manager.app.conf.result_backend.startswith('redis'):
            raise pytest.skip('Requires redis result backend.')

        redis_connection = get_redis_connection()
        redis_connection.delete('redis-echo')

        link_msg = 'Internal chain errback'
        c = chain(
            identity.s('Hello '),
            replace_with_chain_which_raises.s(link_msg=link_msg),
            add.s(' will never be seen :(')
        )
        res = c.delay()

        with pytest.raises(ValueError):
            res.get(timeout=TIMEOUT)
<<<<<<< HEAD

        expected_msgs = {link_msg, }
        while expected_msgs:
            maybe_key_msg = redis_connection.blpop('redis-echo', TIMEOUT)
            if maybe_key_msg is None:
                raise TimeoutError('redis-echo')
            _, msg = maybe_key_msg
            msg = msg.decode()
            expected_msgs.remove(msg)   # KeyError if `msg` is not in here

        # There should be no more elements - block momentarily
        assert redis_connection.blpop('redis-echo', min(1, TIMEOUT)) is None
        redis_connection.delete('redis-echo')
=======
        await_redis_echo({link_msg, })
>>>>>>> 56275f5c

    def test_chain_with_cb_replaced_with_chain_with_cb(self, manager):
        if not manager.app.conf.result_backend.startswith('redis'):
            raise pytest.skip('Requires redis result backend.')

        redis_connection = get_redis_connection()
        redis_connection.delete('redis-echo')

        link_msg = 'Internal chain callback'
        c = chain(
            identity.s('Hello '),
            # The replacement chain will pass its args though
            replace_with_chain.s(link_msg=link_msg),
            add.s('world'),
        )
        c.link(redis_echo.s())
        res = c.delay()

        assert res.get(timeout=TIMEOUT) == 'Hello world'
<<<<<<< HEAD

        expected_msgs = {link_msg, 'Hello world'}
        while expected_msgs:
            maybe_key_msg = redis_connection.blpop('redis-echo', TIMEOUT)
            if maybe_key_msg is None:
                raise TimeoutError('redis-echo')
            _, msg = maybe_key_msg
            msg = msg.decode()
            expected_msgs.remove(msg)   # KeyError if `msg` is not in here

        # There should be no more elements - block momentarily
        assert redis_connection.blpop('redis-echo', min(1, TIMEOUT)) is None
        redis_connection.delete('redis-echo')

    @pytest.mark.xfail(reason="#6441")
    def test_chain_with_eb_replaced_with_chain_with_eb(self, manager):
=======
        await_redis_echo({link_msg, 'Hello world'})

    def test_chain_with_eb_replaced_with_chain_with_eb(
        self, manager, subtests
    ):
>>>>>>> 56275f5c
        if not manager.app.conf.result_backend.startswith('redis'):
            raise pytest.skip('Requires redis result backend.')

        redis_connection = get_redis_connection()
        redis_connection.delete('redis-echo')

        inner_link_msg = 'Internal chain errback'
        outer_link_msg = 'External chain errback'
        c = chain(
            identity.s('Hello '),
<<<<<<< HEAD
            # The replacement chain will pass its args though
            replace_with_chain_which_raises.s(link_msg=inner_link_msg),
            add.s('world'),
        )
        c.link_error(redis_echo.s(outer_link_msg))
        res = c.delay()

        with pytest.raises(ValueError):
            res.get(timeout=TIMEOUT)

        expected_msgs = {inner_link_msg, outer_link_msg}
        while expected_msgs:
            # Shorter timeout here because we expect failure
            timeout = min(5, TIMEOUT)
            maybe_key_msg = redis_connection.blpop('redis-echo', timeout)
            if maybe_key_msg is None:
                raise TimeoutError('redis-echo')
            _, msg = maybe_key_msg
            msg = msg.decode()
            expected_msgs.remove(msg)   # KeyError if `msg` is not in here

        # There should be no more elements - block momentarily
        assert redis_connection.blpop('redis-echo', min(1, TIMEOUT)) is None
        redis_connection.delete('redis-echo')
=======
            # The replacement chain will die and break the encapsulating chain
            replace_with_chain_which_raises.s(link_msg=inner_link_msg),
            add.s('world'),
        )
        c.link_error(redis_echo.si(outer_link_msg))
        res = c.delay()

        with subtests.test(msg="Chain fails due to a child task dying"):
            with pytest.raises(ValueError):
                res.get(timeout=TIMEOUT)
        with subtests.test(msg="Chain and child task callbacks are called"):
            await_redis_echo({inner_link_msg, outer_link_msg})
>>>>>>> 56275f5c

    def test_replace_chain_with_empty_chain(self, manager):
        r = chain(identity.s(1), replace_with_empty_chain.s()).delay()

        with pytest.raises(ImproperlyConfigured,
                           match="Cannot replace with an empty chain"):
            r.get(timeout=TIMEOUT)

<<<<<<< HEAD
=======
    def test_chain_children_with_callbacks(self, manager, subtests):
        if not manager.app.conf.result_backend.startswith("redis"):
            raise pytest.skip("Requires redis result backend.")
        redis_connection = get_redis_connection()

        redis_key = str(uuid.uuid4())
        callback = redis_count.si(redis_key=redis_key)

        child_task_count = 42
        child_sig = identity.si(1337)
        child_sig.link(callback)
        chain_sig = chain(child_sig for _ in range(child_task_count))

        redis_connection.delete(redis_key)
        with subtests.test(msg="Chain executes as expected"):
            res_obj = chain_sig()
            assert res_obj.get(timeout=TIMEOUT) == 1337
        with subtests.test(msg="Chain child task callbacks are called"):
            await_redis_count(child_task_count, redis_key=redis_key)
        redis_connection.delete(redis_key)

    def test_chain_children_with_errbacks(self, manager, subtests):
        if not manager.app.conf.result_backend.startswith("redis"):
            raise pytest.skip("Requires redis result backend.")
        redis_connection = get_redis_connection()

        redis_key = str(uuid.uuid4())
        errback = redis_count.si(redis_key=redis_key)

        child_task_count = 42
        child_sig = fail.si()
        child_sig.link_error(errback)
        chain_sig = chain(child_sig for _ in range(child_task_count))

        redis_connection.delete(redis_key)
        with subtests.test(msg="Chain fails due to a child task dying"):
            res_obj = chain_sig()
            with pytest.raises(ExpectedException):
                res_obj.get(timeout=TIMEOUT)
        with subtests.test(msg="Chain child task errbacks are called"):
            # Only the first child task gets a change to run and fail
            await_redis_count(1, redis_key=redis_key)
        redis_connection.delete(redis_key)

    def test_chain_with_callback_child_replaced(self, manager, subtests):
        if not manager.app.conf.result_backend.startswith("redis"):
            raise pytest.skip("Requires redis result backend.")
        redis_connection = get_redis_connection()

        redis_key = str(uuid.uuid4())
        callback = redis_count.si(redis_key=redis_key)

        chain_sig = chain(add_replaced.si(42, 1337), identity.s())
        chain_sig.link(callback)

        redis_connection.delete(redis_key)
        with subtests.test(msg="Chain executes as expected"):
            res_obj = chain_sig()
            assert res_obj.get(timeout=TIMEOUT) == 42 + 1337
        with subtests.test(msg="Callback is called after chain finishes"):
            await_redis_count(1, redis_key=redis_key)
        redis_connection.delete(redis_key)

    def test_chain_with_errback_child_replaced(self, manager, subtests):
        if not manager.app.conf.result_backend.startswith("redis"):
            raise pytest.skip("Requires redis result backend.")
        redis_connection = get_redis_connection()

        redis_key = str(uuid.uuid4())
        errback = redis_count.si(redis_key=redis_key)

        chain_sig = chain(add_replaced.si(42, 1337), fail.s())
        chain_sig.link_error(errback)

        redis_connection.delete(redis_key)
        with subtests.test(msg="Chain executes as expected"):
            res_obj = chain_sig()
            with pytest.raises(ExpectedException):
                res_obj.get(timeout=TIMEOUT)
        with subtests.test(msg="Errback is called after chain finishes"):
            await_redis_count(1, redis_key=redis_key)
        redis_connection.delete(redis_key)

    def test_chain_child_with_callback_replaced(self, manager, subtests):
        if not manager.app.conf.result_backend.startswith("redis"):
            raise pytest.skip("Requires redis result backend.")
        redis_connection = get_redis_connection()

        redis_key = str(uuid.uuid4())
        callback = redis_count.si(redis_key=redis_key)

        child_sig = add_replaced.si(42, 1337)
        child_sig.link(callback)
        chain_sig = chain(child_sig, identity.s())

        redis_connection.delete(redis_key)
        with subtests.test(msg="Chain executes as expected"):
            res_obj = chain_sig()
            assert res_obj.get(timeout=TIMEOUT) == 42 + 1337
        with subtests.test(msg="Callback is called after chain finishes"):
            await_redis_count(1, redis_key=redis_key)
        redis_connection.delete(redis_key)

    def test_chain_child_with_errback_replaced(self, manager, subtests):
        if not manager.app.conf.result_backend.startswith("redis"):
            raise pytest.skip("Requires redis result backend.")
        redis_connection = get_redis_connection()

        redis_key = str(uuid.uuid4())
        errback = redis_count.si(redis_key=redis_key)

        child_sig = fail_replaced.si()
        child_sig.link_error(errback)
        chain_sig = chain(child_sig, identity.si(42))

        redis_connection.delete(redis_key)
        with subtests.test(msg="Chain executes as expected"):
            res_obj = chain_sig()
            with pytest.raises(ExpectedException):
                res_obj.get(timeout=TIMEOUT)
        with subtests.test(msg="Errback is called after chain finishes"):
            await_redis_count(1, redis_key=redis_key)
        redis_connection.delete(redis_key)

    def test_task_replaced_with_chain(self):
        orig_sig = replace_with_chain.si(42)
        res_obj = orig_sig.delay()
        assert res_obj.get(timeout=TIMEOUT) == 42

    def test_chain_child_replaced_with_chain_first(self):
        orig_sig = chain(replace_with_chain.si(42), identity.s())
        res_obj = orig_sig.delay()
        assert res_obj.get(timeout=TIMEOUT) == 42

    def test_chain_child_replaced_with_chain_middle(self):
        orig_sig = chain(
            identity.s(42), replace_with_chain.s(), identity.s()
        )
        res_obj = orig_sig.delay()
        assert res_obj.get(timeout=TIMEOUT) == 42

    def test_chain_child_replaced_with_chain_last(self):
        orig_sig = chain(identity.s(42), replace_with_chain.s())
        res_obj = orig_sig.delay()
        assert res_obj.get(timeout=TIMEOUT) == 42

>>>>>>> 56275f5c

class test_result_set:

    @flaky
    def test_result_set(self, manager):
        assert_ping(manager)

        rs = ResultSet([add.delay(1, 1), add.delay(2, 2)])
        assert rs.get(timeout=TIMEOUT) == [2, 4]

    @flaky
    def test_result_set_error(self, manager):
        assert_ping(manager)

        rs = ResultSet([raise_error.delay(), add.delay(1, 1)])
        rs.get(timeout=TIMEOUT, propagate=False)

        assert rs.results[0].failed()
        assert rs.results[1].successful()


class test_group:
    @flaky
    def test_ready_with_exception(self, manager):
        if not manager.app.conf.result_backend.startswith('redis'):
            raise pytest.skip('Requires redis result backend.')

        g = group([add.s(1, 2), raise_error.s()])
        result = g.apply_async()
        while not result.ready():
            pass

    @flaky
    def test_empty_group_result(self, manager):
        if not manager.app.conf.result_backend.startswith('redis'):
            raise pytest.skip('Requires redis result backend.')

        task = group([])
        result = task.apply_async()

        GroupResult.save(result)
        task = GroupResult.restore(result.id)
        assert task.results == []

    @flaky
    def test_parent_ids(self, manager):
        assert_ping(manager)

        g = (
            ids.si(i=1) |
            ids.si(i=2) |
            group(ids.si(i=i) for i in range(2, 50))
        )
        res = g()
        expected_root_id = res.parent.parent.id
        expected_parent_id = res.parent.id
        values = res.get(timeout=TIMEOUT)

        for i, r in enumerate(values):
            root_id, parent_id, value = r
            assert root_id == expected_root_id
            assert parent_id == expected_parent_id
            assert value == i + 2

    @flaky
    def test_nested_group(self, manager):
        assert_ping(manager)

        c = group(
            add.si(1, 10),
            group(
                add.si(1, 100),
                group(
                    add.si(1, 1000),
                    add.si(1, 2000),
                ),
            ),
        )
        res = c()

        assert res.get(timeout=TIMEOUT) == [11, 101, 1001, 2001]

    @flaky
    def test_large_group(self, manager):
        assert_ping(manager)

        c = group(identity.s(i) for i in range(1000))
        res = c.delay()

        assert res.get(timeout=TIMEOUT) == list(range(1000))

    def test_group_lone(self, manager):
        """
        Test that a simple group completes.
        """
        sig = group(identity.s(42), identity.s(42))     # [42, 42]
        res = sig.delay()
        assert res.get(timeout=TIMEOUT) == [42, 42]

    def test_nested_group_group(self, manager):
        """
        Confirm that groups nested inside groups get unrolled.
        """
        sig = group(
            group(identity.s(42), identity.s(42)),  # [42, 42]
        )                                       # [42, 42] due to unrolling
        res = sig.delay()
        assert res.get(timeout=TIMEOUT) == [42, 42]

<<<<<<< HEAD
=======
    def test_nested_group_chord_counting_simple(self, manager):
        try:
            manager.app.backend.ensure_chords_allowed()
        except NotImplementedError as e:
            raise pytest.skip(e.args[0])

        gchild_sig = identity.si(42)
        child_chord = chord((gchild_sig, ), identity.s())
        group_sig = group((child_chord, ))
        res = group_sig.delay()
        # Wait for the result to land and confirm its value is as expected
        assert res.get(timeout=TIMEOUT) == [[42]]

    def test_nested_group_chord_counting_chain(self, manager):
        try:
            manager.app.backend.ensure_chords_allowed()
        except NotImplementedError as e:
            raise pytest.skip(e.args[0])

        gchild_count = 42
        gchild_sig = chain((identity.si(1337), ) * gchild_count)
        child_chord = chord((gchild_sig, ), identity.s())
        group_sig = group((child_chord, ))
        res = group_sig.delay()
        # Wait for the result to land and confirm its value is as expected
        assert res.get(timeout=TIMEOUT) == [[1337]]

    def test_nested_group_chord_counting_group(self, manager):
        try:
            manager.app.backend.ensure_chords_allowed()
        except NotImplementedError as e:
            raise pytest.skip(e.args[0])

        gchild_count = 42
        gchild_sig = group((identity.si(1337), ) * gchild_count)
        child_chord = chord((gchild_sig, ), identity.s())
        group_sig = group((child_chord, ))
        res = group_sig.delay()
        # Wait for the result to land and confirm its value is as expected
        assert res.get(timeout=TIMEOUT) == [[1337] * gchild_count]

    def test_nested_group_chord_counting_chord(self, manager):
        try:
            manager.app.backend.ensure_chords_allowed()
        except NotImplementedError as e:
            raise pytest.skip(e.args[0])

        gchild_count = 42
        gchild_sig = chord(
            (identity.si(1337), ) * gchild_count, identity.si(31337),
        )
        child_chord = chord((gchild_sig, ), identity.s())
        group_sig = group((child_chord, ))
        res = group_sig.delay()
        # Wait for the result to land and confirm its value is as expected
        assert res.get(timeout=TIMEOUT) == [[31337]]

    def test_nested_group_chord_counting_mixed(self, manager):
        try:
            manager.app.backend.ensure_chords_allowed()
        except NotImplementedError as e:
            raise pytest.skip(e.args[0])

        gchild_count = 42
        child_chord = chord(
            (
                identity.si(42),
                chain((identity.si(42), ) * gchild_count),
                group((identity.si(42), ) * gchild_count),
                chord((identity.si(42), ) * gchild_count, identity.si(1337)),
            ),
            identity.s(),
        )
        group_sig = group((child_chord, ))
        res = group_sig.delay()
        # Wait for the result to land and confirm its value is as expected. The
        # group result gets unrolled into the encapsulating chord, hence the
        # weird unpacking below
        assert res.get(timeout=TIMEOUT) == [
            [42, 42, *((42, ) * gchild_count), 1337]
        ]

    @pytest.mark.xfail(raises=TimeoutError, reason="#6734")
    def test_nested_group_chord_body_chain(self, manager):
        try:
            manager.app.backend.ensure_chords_allowed()
        except NotImplementedError as e:
            raise pytest.skip(e.args[0])

        child_chord = chord(identity.si(42), chain((identity.s(), )))
        group_sig = group((child_chord, ))
        res = group_sig.delay()
        # The result can be expected to timeout since it seems like its
        # underlying promise might not be getting fulfilled (ref #6734). Pick a
        # short timeout since we don't want to block for ages and this is a
        # fairly simple signature which should run pretty quickly.
        expected_result = [[42]]
        with pytest.raises(TimeoutError) as expected_excinfo:
            res.get(timeout=TIMEOUT / 10)
        # Get the child `AsyncResult` manually so that we don't have to wait
        # again for the `GroupResult`
        assert res.children[0].get(timeout=TIMEOUT) == expected_result[0]
        assert res.get(timeout=TIMEOUT) == expected_result
        # Re-raise the expected exception so this test will XFAIL
        raise expected_excinfo.value

    def test_callback_called_by_group(self, manager, subtests):
        if not manager.app.conf.result_backend.startswith("redis"):
            raise pytest.skip("Requires redis result backend.")
        redis_connection = get_redis_connection()

        callback_msg = str(uuid.uuid4()).encode()
        redis_key = str(uuid.uuid4())
        callback = redis_echo.si(callback_msg, redis_key=redis_key)

        group_sig = group(identity.si(42), identity.si(1337))
        group_sig.link(callback)
        redis_connection.delete(redis_key)
        with subtests.test(msg="Group result is returned"):
            res = group_sig.delay()
            assert res.get(timeout=TIMEOUT) == [42, 1337]
        with subtests.test(msg="Callback is called after group is completed"):
            await_redis_echo({callback_msg, }, redis_key=redis_key)
        redis_connection.delete(redis_key)

    def test_errback_called_by_group_fail_first(self, manager, subtests):
        if not manager.app.conf.result_backend.startswith("redis"):
            raise pytest.skip("Requires redis result backend.")
        redis_connection = get_redis_connection()

        errback_msg = str(uuid.uuid4()).encode()
        redis_key = str(uuid.uuid4())
        errback = redis_echo.si(errback_msg, redis_key=redis_key)

        group_sig = group(fail.s(), identity.si(42))
        group_sig.link_error(errback)
        redis_connection.delete(redis_key)
        with subtests.test(msg="Error propagates from group"):
            res = group_sig.delay()
            with pytest.raises(ExpectedException):
                res.get(timeout=TIMEOUT)
        with subtests.test(msg="Errback is called after group task fails"):
            await_redis_echo({errback_msg, }, redis_key=redis_key)
        redis_connection.delete(redis_key)

    def test_errback_called_by_group_fail_last(self, manager, subtests):
        if not manager.app.conf.result_backend.startswith("redis"):
            raise pytest.skip("Requires redis result backend.")
        redis_connection = get_redis_connection()

        errback_msg = str(uuid.uuid4()).encode()
        redis_key = str(uuid.uuid4())
        errback = redis_echo.si(errback_msg, redis_key=redis_key)

        group_sig = group(identity.si(42), fail.s())
        group_sig.link_error(errback)
        redis_connection.delete(redis_key)
        with subtests.test(msg="Error propagates from group"):
            res = group_sig.delay()
            with pytest.raises(ExpectedException):
                res.get(timeout=TIMEOUT)
        with subtests.test(msg="Errback is called after group task fails"):
            await_redis_echo({errback_msg, }, redis_key=redis_key)
        redis_connection.delete(redis_key)

    def test_errback_called_by_group_fail_multiple(self, manager, subtests):
        if not manager.app.conf.result_backend.startswith("redis"):
            raise pytest.skip("Requires redis result backend.")
        redis_connection = get_redis_connection()

        expected_errback_count = 42
        redis_key = str(uuid.uuid4())
        errback = redis_count.si(redis_key=redis_key)

        # Include a mix of passing and failing tasks
        group_sig = group(
            *(identity.si(42) for _ in range(24)),  # arbitrary task count
            *(fail.s() for _ in range(expected_errback_count)),
        )
        group_sig.link_error(errback)

        redis_connection.delete(redis_key)
        with subtests.test(msg="Error propagates from group"):
            res = group_sig.delay()
            with pytest.raises(ExpectedException):
                res.get(timeout=TIMEOUT)
        with subtests.test(msg="Errback is called after group task fails"):
            await_redis_count(expected_errback_count, redis_key=redis_key)
        redis_connection.delete(redis_key)

    def test_group_children_with_callbacks(self, manager, subtests):
        if not manager.app.conf.result_backend.startswith("redis"):
            raise pytest.skip("Requires redis result backend.")
        redis_connection = get_redis_connection()

        redis_key = str(uuid.uuid4())
        callback = redis_count.si(redis_key=redis_key)

        child_task_count = 42
        child_sig = identity.si(1337)
        child_sig.link(callback)
        group_sig = group(child_sig for _ in range(child_task_count))

        redis_connection.delete(redis_key)
        with subtests.test(msg="Chain executes as expected"):
            res_obj = group_sig()
            assert res_obj.get(timeout=TIMEOUT) == [1337] * child_task_count
        with subtests.test(msg="Chain child task callbacks are called"):
            await_redis_count(child_task_count, redis_key=redis_key)
        redis_connection.delete(redis_key)

    def test_group_children_with_errbacks(self, manager, subtests):
        if not manager.app.conf.result_backend.startswith("redis"):
            raise pytest.skip("Requires redis result backend.")
        redis_connection = get_redis_connection()

        redis_key = str(uuid.uuid4())
        errback = redis_count.si(redis_key=redis_key)

        child_task_count = 42
        child_sig = fail.si()
        child_sig.link_error(errback)
        group_sig = group(child_sig for _ in range(child_task_count))

        redis_connection.delete(redis_key)
        with subtests.test(msg="Chain fails due to a child task dying"):
            res_obj = group_sig()
            with pytest.raises(ExpectedException):
                res_obj.get(timeout=TIMEOUT)
        with subtests.test(msg="Chain child task errbacks are called"):
            await_redis_count(child_task_count, redis_key=redis_key)
        redis_connection.delete(redis_key)

    def test_group_with_callback_child_replaced(self, manager, subtests):
        if not manager.app.conf.result_backend.startswith("redis"):
            raise pytest.skip("Requires redis result backend.")
        redis_connection = get_redis_connection()

        redis_key = str(uuid.uuid4())
        callback = redis_count.si(redis_key=redis_key)

        group_sig = group(add_replaced.si(42, 1337), identity.si(31337))
        group_sig.link(callback)

        redis_connection.delete(redis_key)
        with subtests.test(msg="Chain executes as expected"):
            res_obj = group_sig()
            assert res_obj.get(timeout=TIMEOUT) == [42 + 1337, 31337]
        with subtests.test(msg="Callback is called after group finishes"):
            await_redis_count(1, redis_key=redis_key)
        redis_connection.delete(redis_key)

    def test_group_with_errback_child_replaced(self, manager, subtests):
        if not manager.app.conf.result_backend.startswith("redis"):
            raise pytest.skip("Requires redis result backend.")
        redis_connection = get_redis_connection()

        redis_key = str(uuid.uuid4())
        errback = redis_count.si(redis_key=redis_key)

        group_sig = group(add_replaced.si(42, 1337), fail.s())
        group_sig.link_error(errback)

        redis_connection.delete(redis_key)
        with subtests.test(msg="Chain executes as expected"):
            res_obj = group_sig()
            with pytest.raises(ExpectedException):
                res_obj.get(timeout=TIMEOUT)
        with subtests.test(msg="Errback is called after group finishes"):
            await_redis_count(1, redis_key=redis_key)
        redis_connection.delete(redis_key)

    def test_group_child_with_callback_replaced(self, manager, subtests):
        if not manager.app.conf.result_backend.startswith("redis"):
            raise pytest.skip("Requires redis result backend.")
        redis_connection = get_redis_connection()

        redis_key = str(uuid.uuid4())
        callback = redis_count.si(redis_key=redis_key)

        child_sig = add_replaced.si(42, 1337)
        child_sig.link(callback)
        group_sig = group(child_sig, identity.si(31337))

        redis_connection.delete(redis_key)
        with subtests.test(msg="Chain executes as expected"):
            res_obj = group_sig()
            assert res_obj.get(timeout=TIMEOUT) == [42 + 1337, 31337]
        with subtests.test(msg="Callback is called after group finishes"):
            await_redis_count(1, redis_key=redis_key)
        redis_connection.delete(redis_key)

    def test_group_child_with_errback_replaced(self, manager, subtests):
        if not manager.app.conf.result_backend.startswith("redis"):
            raise pytest.skip("Requires redis result backend.")
        redis_connection = get_redis_connection()

        redis_key = str(uuid.uuid4())
        errback = redis_count.si(redis_key=redis_key)

        child_sig = fail_replaced.si()
        child_sig.link_error(errback)
        group_sig = group(child_sig, identity.si(42))

        redis_connection.delete(redis_key)
        with subtests.test(msg="Chain executes as expected"):
            res_obj = group_sig()
            with pytest.raises(ExpectedException):
                res_obj.get(timeout=TIMEOUT)
        with subtests.test(msg="Errback is called after group finishes"):
            await_redis_count(1, redis_key=redis_key)
        redis_connection.delete(redis_key)

    def test_group_child_replaced_with_chain_first(self):
        orig_sig = group(replace_with_chain.si(42), identity.s(1337))
        res_obj = orig_sig.delay()
        assert res_obj.get(timeout=TIMEOUT) == [42, 1337]

    def test_group_child_replaced_with_chain_middle(self):
        orig_sig = group(
            identity.s(42), replace_with_chain.s(1337), identity.s(31337)
        )
        res_obj = orig_sig.delay()
        assert res_obj.get(timeout=TIMEOUT) == [42, 1337, 31337]

    def test_group_child_replaced_with_chain_last(self):
        orig_sig = group(identity.s(42), replace_with_chain.s(1337))
        res_obj = orig_sig.delay()
        assert res_obj.get(timeout=TIMEOUT) == [42, 1337]

>>>>>>> 56275f5c

def assert_ids(r, expected_value, expected_root_id, expected_parent_id):
    root_id, parent_id, value = r.get(timeout=TIMEOUT)
    assert expected_value == value
    assert root_id == expected_root_id
    assert parent_id == expected_parent_id


def assert_ping(manager):
    ping_result = manager.inspect().ping()
    assert ping_result
    ping_val = list(ping_result.values())[0]
    assert ping_val == {"ok": "pong"}


class test_chord:
    @flaky
    def test_simple_chord_with_a_delay_in_group_save(self, manager, monkeypatch):
        try:
            manager.app.backend.ensure_chords_allowed()
        except NotImplementedError as e:
            raise pytest.skip(e.args[0])

        if not isinstance(manager.app.backend, BaseKeyValueStoreBackend):
            raise pytest.skip("The delay may only occur in the cache backend")

        x = BaseKeyValueStoreBackend._apply_chord_incr

        def apply_chord_incr_with_sleep(self, *args, **kwargs):
            sleep(1)
            x(self, *args, **kwargs)

        monkeypatch.setattr(BaseKeyValueStoreBackend,
                            '_apply_chord_incr',
                            apply_chord_incr_with_sleep)

        c = chord(header=[add.si(1, 1), add.si(1, 1)], body=tsum.s())

        result = c()
        assert result.get(timeout=TIMEOUT) == 4

    @flaky
    def test_redis_subscribed_channels_leak(self, manager):
        if not manager.app.conf.result_backend.startswith('redis'):
            raise pytest.skip('Requires redis result backend.')

        manager.app.backend.result_consumer.on_after_fork()
        initial_channels = get_active_redis_channels()
        initial_channels_count = len(initial_channels)
        total_chords = 10
        async_results = [
            chord([add.s(5, 6), add.s(6, 7)])(delayed_sum.s())
            for _ in range(total_chords)
        ]

        channels_before = get_active_redis_channels()
        manager.assert_result_tasks_in_progress_or_completed(async_results)

        channels_before_count = len(channels_before)
        assert set(channels_before) != set(initial_channels)
        assert channels_before_count > initial_channels_count

        # The total number of active Redis channels at this point
        # is the number of chord header tasks multiplied by the
        # total chord tasks, plus the initial channels
        # (existing from previous tests).
        chord_header_task_count = 2
        assert channels_before_count <= \
            chord_header_task_count * total_chords + initial_channels_count

        result_values = [
            result.get(timeout=TIMEOUT)
            for result in async_results
        ]
        assert result_values == [24] * total_chords

        channels_after = get_active_redis_channels()
        channels_after_count = len(channels_after)

        assert channels_after_count == initial_channels_count
        assert set(channels_after) == set(initial_channels)

    @flaky
    def test_replaced_nested_chord(self, manager):
        try:
            manager.app.backend.ensure_chords_allowed()
        except NotImplementedError as e:
            raise pytest.skip(e.args[0])

        c1 = chord([
            chord(
                [add.s(1, 2), add_replaced.s(3, 4)],
                add_to_all.s(5),
            ) | tsum.s(),
            chord(
                [add_replaced.s(6, 7), add.s(0, 0)],
                add_to_all.s(8),
            ) | tsum.s(),
        ], add_to_all.s(9))
        res1 = c1()
        assert res1.get(timeout=TIMEOUT) == [29, 38]

    @flaky
    def test_add_to_chord(self, manager):
        if not manager.app.conf.result_backend.startswith('redis'):
            raise pytest.skip('Requires redis result backend.')

        c = group([add_to_all_to_chord.s([1, 2, 3], 4)]) | identity.s()
        res = c()
        assert sorted(res.get()) == [0, 5, 6, 7]

    @flaky
    def test_add_chord_to_chord(self, manager):
        if not manager.app.conf.result_backend.startswith('redis'):
            raise pytest.skip('Requires redis result backend.')

        c = group([add_chord_to_chord.s([1, 2, 3], 4)]) | identity.s()
        res = c()
        assert sorted(res.get()) == [0, 5 + 6 + 7]

    @flaky
    def test_eager_chord_inside_task(self, manager):
        from .tasks import chord_add

        prev = chord_add.app.conf.task_always_eager
        chord_add.app.conf.task_always_eager = True

        chord_add.apply_async(args=(4, 8), throw=True).get()

        chord_add.app.conf.task_always_eager = prev

    def test_group_chain(self, manager):
        try:
            manager.app.backend.ensure_chords_allowed()
        except NotImplementedError as e:
            raise pytest.skip(e.args[0])

        c = (
            add.s(2, 2) |
            group(add.s(i) for i in range(4)) |
            add_to_all.s(8)
        )
        res = c()
        assert res.get(timeout=TIMEOUT) == [12, 13, 14, 15]

    def test_nested_group_chain(self, manager):
        try:
            manager.app.backend.ensure_chords_allowed()
        except NotImplementedError as e:
            raise pytest.skip(e.args[0])

        c = chain(
            add.si(1, 0),
            group(
                add.si(1, 100),
                chain(
                    add.si(1, 200),
                    group(
                        add.si(1, 1000),
                        add.si(1, 2000),
                    ),
                ),
            ),
            add.si(1, 10),
        )
        res = c()
        assert res.get(timeout=TIMEOUT) == 11

    @flaky
    def test_single_task_header(self, manager):
        try:
            manager.app.backend.ensure_chords_allowed()
        except NotImplementedError as e:
            raise pytest.skip(e.args[0])

        c1 = chord([add.s(2, 5)], body=add_to_all.s(9))
        res1 = c1()
        assert res1.get(timeout=TIMEOUT) == [16]

        c2 = group([add.s(2, 5)]) | add_to_all.s(9)
        res2 = c2()
        assert res2.get(timeout=TIMEOUT) == [16]

    def test_empty_header_chord(self, manager):
        try:
            manager.app.backend.ensure_chords_allowed()
        except NotImplementedError as e:
            raise pytest.skip(e.args[0])

        c1 = chord([], body=add_to_all.s(9))
        res1 = c1()
        assert res1.get(timeout=TIMEOUT) == []

        c2 = group([]) | add_to_all.s(9)
        res2 = c2()
        assert res2.get(timeout=TIMEOUT) == []

    @flaky
    def test_nested_chord(self, manager):
        try:
            manager.app.backend.ensure_chords_allowed()
        except NotImplementedError as e:
            raise pytest.skip(e.args[0])

        c1 = chord([
            chord([add.s(1, 2), add.s(3, 4)], add.s([5])),
            chord([add.s(6, 7)], add.s([10]))
        ], add_to_all.s(['A']))
        res1 = c1()
        assert res1.get(timeout=TIMEOUT) == [[3, 7, 5, 'A'], [13, 10, 'A']]

        c2 = group([
            group([add.s(1, 2), add.s(3, 4)]) | add.s([5]),
            group([add.s(6, 7)]) | add.s([10]),
        ]) | add_to_all.s(['A'])
        res2 = c2()
        assert res2.get(timeout=TIMEOUT) == [[3, 7, 5, 'A'], [13, 10, 'A']]

        c = group([
            group([
                group([
                    group([
                        add.s(1, 2)
                    ]) | add.s([3])
                ]) | add.s([4])
            ]) | add.s([5])
        ]) | add.s([6])

        res = c()
        assert [[[[3, 3], 4], 5], 6] == res.get(timeout=TIMEOUT)

    @flaky
    def test_parent_ids(self, manager):
        if not manager.app.conf.result_backend.startswith('redis'):
            raise pytest.skip('Requires redis result backend.')
        root = ids.si(i=1)
        expected_root_id = root.freeze().id
        g = chain(
            root, ids.si(i=2),
            chord(
                group(ids.si(i=i) for i in range(3, 50)),
                chain(collect_ids.s(i=50) | ids.si(i=51)),
            ),
        )
        self.assert_parentids_chord(g(), expected_root_id)

    @flaky
    def test_parent_ids__OR(self, manager):
        if not manager.app.conf.result_backend.startswith('redis'):
            raise pytest.skip('Requires redis result backend.')
        root = ids.si(i=1)
        expected_root_id = root.freeze().id
        g = (
            root |
            ids.si(i=2) |
            group(ids.si(i=i) for i in range(3, 50)) |
            collect_ids.s(i=50) |
            ids.si(i=51)
        )
        self.assert_parentids_chord(g(), expected_root_id)

    def assert_parentids_chord(self, res, expected_root_id):
        assert isinstance(res, AsyncResult)
        assert isinstance(res.parent, AsyncResult)
        assert isinstance(res.parent.parent, GroupResult)
        assert isinstance(res.parent.parent.parent, AsyncResult)
        assert isinstance(res.parent.parent.parent.parent, AsyncResult)

        # first we check the last task
        assert_ids(res, 51, expected_root_id, res.parent.id)

        # then the chord callback
        prev, (root_id, parent_id, value) = res.parent.get(timeout=30)
        assert value == 50
        assert root_id == expected_root_id
        # started by one of the chord header tasks.
        assert parent_id in res.parent.parent.results

        # check what the chord callback recorded
        for i, p in enumerate(prev):
            root_id, parent_id, value = p
            assert root_id == expected_root_id
            assert parent_id == res.parent.parent.parent.id

        # ids(i=2)
        root_id, parent_id, value = res.parent.parent.parent.get(timeout=30)
        assert value == 2
        assert parent_id == res.parent.parent.parent.parent.id
        assert root_id == expected_root_id

        # ids(i=1)
        root_id, parent_id, value = res.parent.parent.parent.parent.get(
            timeout=30)
        assert value == 1
        assert root_id == expected_root_id
        assert parent_id is None

    def test_chord_on_error(self, manager):
        from celery import states

        from .tasks import ExpectedException

        if not manager.app.conf.result_backend.startswith('redis'):
            raise pytest.skip('Requires redis result backend.')

        # Run the chord and wait for the error callback to finish. Note that
        # this only works for old style callbacks since they get dispatched to
        # run async while new style errbacks are called synchronously so that
        # they can be passed the request object for the failing task.
        c1 = chord(
            header=[add.s(1, 2), add.s(3, 4), fail.s()],
            body=print_unicode.s('This should not be called').on_error(
                errback_old_style.s()),
        )
        res = c1()
        with pytest.raises(ExpectedException):
            res.get(propagate=True)

        # Got to wait for children to populate.
        check = (
            lambda: res.children,
            lambda: res.children[0].children,
            lambda: res.children[0].children[0].result,
        )
        start = monotonic()
        while not all(f() for f in check):
            if monotonic() > start + TIMEOUT:
                raise TimeoutError("Timed out waiting for children")
            sleep(0.1)

        # Extract the results of the successful tasks from the chord.
        #
        # We could do this inside the error handler, and probably would in a
        #  real system, but for the purposes of the test it's obnoxious to get
        #  data out of the error handler.
        #
        # So for clarity of our test, we instead do it here.

        # Use the error callback's result to find the failed task.
        uuid_patt = re.compile(
            r"[0-9A-Fa-f]{8}-([0-9A-Fa-f]{4}-){3}[0-9A-Fa-f]{12}"
        )
        callback_chord_exc = AsyncResult(
<<<<<<< HEAD
            res.children[0].children[0].result[0]
        ).result
        failed_task_id = uuid_patt.search(str(callback_chord_exc))
        assert (failed_task_id is not None), "No task ID in %r" % callback_exc
=======
            res.children[0].children[0].result
        ).result
        failed_task_id = uuid_patt.search(str(callback_chord_exc))
        assert (failed_task_id is not None), "No task ID in %r" % callback_chord_exc
>>>>>>> 56275f5c
        failed_task_id = failed_task_id.group()

        # Use new group_id result metadata to get group ID.
        failed_task_result = AsyncResult(failed_task_id)
        original_group_id = failed_task_result._get_task_meta()['group_id']

        # Use group ID to get preserved group result.
        backend = fail.app.backend
        j_key = backend.get_key_for_group(original_group_id, '.j')
        redis_connection = get_redis_connection()
        # The redis key is either a list or zset depending on configuration
        if manager.app.conf.result_backend_transport_options.get(
            'result_chord_ordered', True
        ):
            job_results = redis_connection.zrange(j_key, 0, 3)
        else:
            job_results = redis_connection.lrange(j_key, 0, 3)
        chord_results = [backend.decode(t) for t in job_results]

        # Validate group result
        assert [cr[3] for cr in chord_results if cr[2] == states.SUCCESS] == \
               [3, 7]

        assert len([cr for cr in chord_results if cr[2] != states.SUCCESS]
                   ) == 1

    @flaky
    def test_generator(self, manager):
        def assert_generator(file_name):
            for i in range(3):
                sleep(1)
                if i == 2:
                    with open(file_name) as file_handle:
                        # ensures chord header generators tasks are processed incrementally #3021
                        assert file_handle.readline() == '0\n', "Chord header was unrolled too early"
                yield write_to_file_and_return_int.s(file_name, i)

        with tempfile.NamedTemporaryFile(mode='w', delete=False) as tmp_file:
            file_name = tmp_file.name
            c = chord(assert_generator(file_name), tsum.s())
            assert c().get(timeout=TIMEOUT) == 3

    @flaky
    def test_parallel_chords(self, manager):
        try:
            manager.app.backend.ensure_chords_allowed()
        except NotImplementedError as e:
            raise pytest.skip(e.args[0])

        c1 = chord(group(add.s(1, 2), add.s(3, 4)), tsum.s())
        c2 = chord(group(add.s(1, 2), add.s(3, 4)), tsum.s())
        g = group(c1, c2)
        r = g.delay()

        assert r.get(timeout=TIMEOUT) == [10, 10]

    @flaky
    def test_chord_in_chords_with_chains(self, manager):
        try:
            manager.app.backend.ensure_chords_allowed()
        except NotImplementedError as e:
            raise pytest.skip(e.args[0])

        c = chord(
            group([
                chain(
                    add.si(1, 2),
                    chord(
                        group([add.si(1, 2), add.si(1, 2)]),
                        add.si(1, 2),
                    ),
                ),
                chain(
                    add.si(1, 2),
                    chord(
                        group([add.si(1, 2), add.si(1, 2)]),
                        add.si(1, 2),
                    ),
                ),
            ]),
            add.si(2, 2)
        )

        r = c.delay()

        assert r.get(timeout=TIMEOUT) == 4

    @flaky
    def test_chain_chord_chain_chord(self, manager):
        # test for #2573
        try:
            manager.app.backend.ensure_chords_allowed()
        except NotImplementedError as e:
            raise pytest.skip(e.args[0])
        c = chain(
            identity.si(1),
            chord(
                [
                    identity.si(2),
                    chain(
                        identity.si(3),
                        chord(
                            [identity.si(4), identity.si(5)],
                            identity.si(6)
                        )
                    )
                ],
                identity.si(7)
            )
        )
        res = c.delay()
        assert res.get(timeout=TIMEOUT) == 7

    @pytest.mark.xfail(reason="Issue #6176")
    def test_chord_in_chain_with_args(self, manager):
        try:
            manager.app.backend.ensure_chords_allowed()
        except NotImplementedError as e:
            raise pytest.skip(e.args[0])

        c1 = chain(
            chord(
                [identity.s(), identity.s()],
                identity.s(),
            ),
            identity.s(),
        )
        res1 = c1.apply_async(args=(1,))
        assert res1.get(timeout=TIMEOUT) == [1, 1]
        res1 = c1.apply(args=(1,))
        assert res1.get(timeout=TIMEOUT) == [1, 1]

    @pytest.mark.xfail(reason="Issue #6200")
    def test_chain_in_chain_with_args(self, manager):
        try:
            manager.app.backend.ensure_chords_allowed()
        except NotImplementedError as e:
            raise pytest.skip(e.args[0])

        c1 = chain(  # NOTE: This chain should have only 1 chain inside it
            chain(
                identity.s(),
                identity.s(),
            ),
        )

        res1 = c1.apply_async(args=(1,))
        assert res1.get(timeout=TIMEOUT) == 1
        res1 = c1.apply(args=(1,))
        assert res1.get(timeout=TIMEOUT) == 1

    @flaky
    def test_large_header(self, manager):
        try:
            manager.app.backend.ensure_chords_allowed()
        except NotImplementedError as e:
            raise pytest.skip(e.args[0])

        c = group(identity.si(i) for i in range(1000)) | tsum.s()
        res = c.delay()
        assert res.get(timeout=TIMEOUT) == 499500

    @flaky
    def test_chain_to_a_chord_with_large_header(self, manager):
        try:
            manager.app.backend.ensure_chords_allowed()
        except NotImplementedError as e:
            raise pytest.skip(e.args[0])

        c = identity.si(1) | group(
            identity.s() for _ in range(1000)) | tsum.s()
        res = c.delay()
        assert res.get(timeout=TIMEOUT) == 1000

    @flaky
    def test_priority(self, manager):
        c = chain(return_priority.signature(priority=3))()
        assert c.get(timeout=TIMEOUT) == "Priority: 3"

    @flaky
    def test_priority_chain(self, manager):
        c = return_priority.signature(priority=3) | return_priority.signature(
            priority=5)
        assert c().get(timeout=TIMEOUT) == "Priority: 5"

    def test_nested_chord_group(self, manager):
        """
        Confirm that groups nested inside chords get unrolled.
        """
        try:
            manager.app.backend.ensure_chords_allowed()
        except NotImplementedError as e:
            raise pytest.skip(e.args[0])

        sig = chord(
            (
                group(identity.s(42), identity.s(42)),  # [42, 42]
            ),
            identity.s()                            # [42, 42]
        )
        res = sig.delay()
        assert res.get(timeout=TIMEOUT) == [42, 42]

    def test_nested_chord_group_chain_group_tail(self, manager):
        """
        Sanity check that a deeply nested group is completed as expected.

        Groups at the end of chains nested in chords have had issues and this
<<<<<<< HEAD
        simple test sanity check that such a tsk structure can be completed.
=======
        simple test sanity check that such a task structure can be completed.
>>>>>>> 56275f5c
        """
        try:
            manager.app.backend.ensure_chords_allowed()
        except NotImplementedError as e:
            raise pytest.skip(e.args[0])

        sig = chord(
            group(
                chain(
                    identity.s(42),     # 42
                    group(
                        identity.s(),       # 42
                        identity.s(),       # 42
                    ),                  # [42, 42]
                ),                  # [42, 42]
            ),                  # [[42, 42]] since the chain prevents unrolling
            identity.s(),       # [[42, 42]]
        )
        res = sig.delay()
        assert res.get(timeout=TIMEOUT) == [[42, 42]]

<<<<<<< HEAD
=======
    @pytest.mark.xfail(TEST_BACKEND.startswith('redis://'), reason="Issue #6437")
    def test_error_propagates_from_chord(self, manager):
        try:
            manager.app.backend.ensure_chords_allowed()
        except NotImplementedError as e:
            raise pytest.skip(e.args[0])

        sig = add.s(1, 1) | fail.s() | group(add.s(1), add.s(1))
        res = sig.delay()

        with pytest.raises(ExpectedException):
            res.get(timeout=TIMEOUT)

    def test_error_propagates_from_chord2(self, manager):
        try:
            manager.app.backend.ensure_chords_allowed()
        except NotImplementedError as e:
            raise pytest.skip(e.args[0])

        sig = add.s(1, 1) | add.s(1) | group(add.s(1), fail.s())
        res = sig.delay()

        with pytest.raises(ExpectedException):
            res.get(timeout=TIMEOUT)

    def test_error_propagates_to_chord_from_simple(self, manager, subtests):
        try:
            manager.app.backend.ensure_chords_allowed()
        except NotImplementedError as e:
            raise pytest.skip(e.args[0])

        child_sig = fail.s()

        chord_sig = chord((child_sig, ), identity.s())
        with subtests.test(msg="Error propagates from simple header task"):
            res = chord_sig.delay()
            with pytest.raises(ExpectedException):
                res.get(timeout=TIMEOUT)

        chord_sig = chord((identity.si(42), ), child_sig)
        with subtests.test(msg="Error propagates from simple body task"):
            res = chord_sig.delay()
            with pytest.raises(ExpectedException):
                res.get(timeout=TIMEOUT)

    def test_immutable_errback_called_by_chord_from_simple(
        self, manager, subtests
    ):
        if not manager.app.conf.result_backend.startswith("redis"):
            raise pytest.skip("Requires redis result backend.")
        redis_connection = get_redis_connection()

        errback_msg = str(uuid.uuid4()).encode()
        redis_key = str(uuid.uuid4())
        errback = redis_echo.si(errback_msg, redis_key=redis_key)
        child_sig = fail.s()

        chord_sig = chord((child_sig, ), identity.s())
        chord_sig.link_error(errback)
        redis_connection.delete(redis_key)
        with subtests.test(msg="Error propagates from simple header task"):
            res = chord_sig.delay()
            with pytest.raises(ExpectedException):
                res.get(timeout=TIMEOUT)
        with subtests.test(
            msg="Errback is called after simple header task fails"
        ):
            await_redis_echo({errback_msg, }, redis_key=redis_key)

        chord_sig = chord((identity.si(42), ), child_sig)
        chord_sig.link_error(errback)
        redis_connection.delete(redis_key)
        with subtests.test(msg="Error propagates from simple body task"):
            res = chord_sig.delay()
            with pytest.raises(ExpectedException):
                res.get(timeout=TIMEOUT)
        with subtests.test(
            msg="Errback is called after simple body task fails"
        ):
            await_redis_echo({errback_msg, }, redis_key=redis_key)
        redis_connection.delete(redis_key)

    @pytest.mark.parametrize(
        "errback_task", [errback_old_style, errback_new_style, ],
    )
    def test_mutable_errback_called_by_chord_from_simple(
        self, errback_task, manager, subtests
    ):
        if not manager.app.conf.result_backend.startswith("redis"):
            raise pytest.skip("Requires redis result backend.")
        redis_connection = get_redis_connection()

        errback = errback_task.s()
        child_sig = fail.s()

        chord_sig = chord((child_sig, ), identity.s())
        chord_sig.link_error(errback)
        expected_redis_key = chord_sig.body.freeze().id
        redis_connection.delete(expected_redis_key)
        with subtests.test(msg="Error propagates from simple header task"):
            res = chord_sig.delay()
            with pytest.raises(ExpectedException):
                res.get(timeout=TIMEOUT)
        with subtests.test(
            msg="Errback is called after simple header task fails"
        ):
            await_redis_count(1, redis_key=expected_redis_key)

        chord_sig = chord((identity.si(42), ), child_sig)
        chord_sig.link_error(errback)
        expected_redis_key = chord_sig.body.freeze().id
        redis_connection.delete(expected_redis_key)
        with subtests.test(msg="Error propagates from simple body task"):
            res = chord_sig.delay()
            with pytest.raises(ExpectedException):
                res.get(timeout=TIMEOUT)
        with subtests.test(
            msg="Errback is called after simple body task fails"
        ):
            await_redis_count(1, redis_key=expected_redis_key)
        redis_connection.delete(expected_redis_key)

    def test_error_propagates_to_chord_from_chain(self, manager, subtests):
        try:
            manager.app.backend.ensure_chords_allowed()
        except NotImplementedError as e:
            raise pytest.skip(e.args[0])

        child_sig = chain(identity.si(42), fail.s(), identity.si(42))

        chord_sig = chord((child_sig, ), identity.s())
        with subtests.test(
            msg="Error propagates from header chain which fails before the end"
        ):
            res = chord_sig.delay()
            with pytest.raises(ExpectedException):
                res.get(timeout=TIMEOUT)

        chord_sig = chord((identity.si(42), ), child_sig)
        with subtests.test(
            msg="Error propagates from body chain which fails before the end"
        ):
            res = chord_sig.delay()
            with pytest.raises(ExpectedException):
                res.get(timeout=TIMEOUT)

    def test_immutable_errback_called_by_chord_from_chain(
        self, manager, subtests
    ):
        if not manager.app.conf.result_backend.startswith("redis"):
            raise pytest.skip("Requires redis result backend.")
        redis_connection = get_redis_connection()

        errback_msg = str(uuid.uuid4()).encode()
        redis_key = str(uuid.uuid4())
        errback = redis_echo.si(errback_msg, redis_key=redis_key)
        child_sig = chain(identity.si(42), fail.s(), identity.si(42))

        chord_sig = chord((child_sig, ), identity.s())
        chord_sig.link_error(errback)
        redis_connection.delete(redis_key)
        with subtests.test(
            msg="Error propagates from header chain which fails before the end"
        ):
            res = chord_sig.delay()
            with pytest.raises(ExpectedException):
                res.get(timeout=TIMEOUT)
        with subtests.test(
            msg="Errback is called after header chain which fails before the end"
        ):
            await_redis_echo({errback_msg, }, redis_key=redis_key)

        chord_sig = chord((identity.si(42), ), child_sig)
        chord_sig.link_error(errback)
        redis_connection.delete(redis_key)
        with subtests.test(
            msg="Error propagates from body chain which fails before the end"
        ):
            res = chord_sig.delay()
            with pytest.raises(ExpectedException):
                res.get(timeout=TIMEOUT)
        with subtests.test(
            msg="Errback is called after body chain which fails before the end"
        ):
            await_redis_echo({errback_msg, }, redis_key=redis_key)
        redis_connection.delete(redis_key)

    @pytest.mark.parametrize(
        "errback_task", [errback_old_style, errback_new_style, ],
    )
    def test_mutable_errback_called_by_chord_from_chain(
        self, errback_task, manager, subtests
    ):
        if not manager.app.conf.result_backend.startswith("redis"):
            raise pytest.skip("Requires redis result backend.")
        redis_connection = get_redis_connection()

        errback = errback_task.s()
        fail_sig = fail.s()
        fail_sig_id = fail_sig.freeze().id
        child_sig = chain(identity.si(42), fail_sig, identity.si(42))

        chord_sig = chord((child_sig, ), identity.s())
        chord_sig.link_error(errback)
        expected_redis_key = chord_sig.body.freeze().id
        redis_connection.delete(expected_redis_key)
        with subtests.test(
            msg="Error propagates from header chain which fails before the end"
        ):
            res = chord_sig.delay()
            with pytest.raises(ExpectedException):
                res.get(timeout=TIMEOUT)
        with subtests.test(
            msg="Errback is called after header chain which fails before the end"
        ):
            await_redis_count(1, redis_key=expected_redis_key)

        chord_sig = chord((identity.si(42), ), child_sig)
        chord_sig.link_error(errback)
        expected_redis_key = fail_sig_id
        redis_connection.delete(expected_redis_key)
        with subtests.test(
            msg="Error propagates from body chain which fails before the end"
        ):
            res = chord_sig.delay()
            with pytest.raises(ExpectedException):
                res.get(timeout=TIMEOUT)
        with subtests.test(
            msg="Errback is called after body chain which fails before the end"
        ):
            await_redis_count(1, redis_key=expected_redis_key)
        redis_connection.delete(expected_redis_key)

    def test_error_propagates_to_chord_from_chain_tail(self, manager, subtests):
        try:
            manager.app.backend.ensure_chords_allowed()
        except NotImplementedError as e:
            raise pytest.skip(e.args[0])

        child_sig = chain(identity.si(42), fail.s())

        chord_sig = chord((child_sig, ), identity.s())
        with subtests.test(
            msg="Error propagates from header chain which fails at the end"
        ):
            res = chord_sig.delay()
            with pytest.raises(ExpectedException):
                res.get(timeout=TIMEOUT)

        chord_sig = chord((identity.si(42), ), child_sig)
        with subtests.test(
            msg="Error propagates from body chain which fails at the end"
        ):
            res = chord_sig.delay()
            with pytest.raises(ExpectedException):
                res.get(timeout=TIMEOUT)

    def test_immutable_errback_called_by_chord_from_chain_tail(
        self, manager, subtests
    ):
        if not manager.app.conf.result_backend.startswith("redis"):
            raise pytest.skip("Requires redis result backend.")
        redis_connection = get_redis_connection()

        errback_msg = str(uuid.uuid4()).encode()
        redis_key = str(uuid.uuid4())
        errback = redis_echo.si(errback_msg, redis_key=redis_key)
        child_sig = chain(identity.si(42), fail.s())

        chord_sig = chord((child_sig, ), identity.s())
        chord_sig.link_error(errback)
        redis_connection.delete(redis_key)
        with subtests.test(
            msg="Error propagates from header chain which fails at the end"
        ):
            res = chord_sig.delay()
            with pytest.raises(ExpectedException):
                res.get(timeout=TIMEOUT)
        with subtests.test(
            msg="Errback is called after header chain which fails at the end"
        ):
            await_redis_echo({errback_msg, }, redis_key=redis_key)

        chord_sig = chord((identity.si(42), ), child_sig)
        chord_sig.link_error(errback)
        redis_connection.delete(redis_key)
        with subtests.test(
            msg="Error propagates from body chain which fails at the end"
        ):
            res = chord_sig.delay()
            with pytest.raises(ExpectedException):
                res.get(timeout=TIMEOUT)
        with subtests.test(
            msg="Errback is called after body chain which fails at the end"
        ):
            await_redis_echo({errback_msg, }, redis_key=redis_key)
        redis_connection.delete(redis_key)

    @pytest.mark.parametrize(
        "errback_task", [errback_old_style, errback_new_style, ],
    )
    def test_mutable_errback_called_by_chord_from_chain_tail(
        self, errback_task, manager, subtests
    ):
        if not manager.app.conf.result_backend.startswith("redis"):
            raise pytest.skip("Requires redis result backend.")
        redis_connection = get_redis_connection()

        errback = errback_task.s()
        fail_sig = fail.s()
        fail_sig_id = fail_sig.freeze().id
        child_sig = chain(identity.si(42), fail_sig)

        chord_sig = chord((child_sig, ), identity.s())
        chord_sig.link_error(errback)
        expected_redis_key = chord_sig.body.freeze().id
        redis_connection.delete(expected_redis_key)
        with subtests.test(
            msg="Error propagates from header chain which fails at the end"
        ):
            res = chord_sig.delay()
            with pytest.raises(ExpectedException):
                res.get(timeout=TIMEOUT)
        with subtests.test(
            msg="Errback is called after header chain which fails at the end"
        ):
            await_redis_count(1, redis_key=expected_redis_key)

        chord_sig = chord((identity.si(42), ), child_sig)
        chord_sig.link_error(errback)
        expected_redis_key = fail_sig_id
        redis_connection.delete(expected_redis_key)
        with subtests.test(
            msg="Error propagates from header chain which fails at the end"
        ):
            res = chord_sig.delay()
            with pytest.raises(ExpectedException):
                res.get(timeout=TIMEOUT)
        with subtests.test(
            msg="Errback is called after header chain which fails at the end"
        ):
            await_redis_count(1, redis_key=expected_redis_key)
        redis_connection.delete(expected_redis_key)

    def test_error_propagates_to_chord_from_group(self, manager, subtests):
        try:
            manager.app.backend.ensure_chords_allowed()
        except NotImplementedError as e:
            raise pytest.skip(e.args[0])

        child_sig = group(identity.si(42), fail.s())

        chord_sig = chord((child_sig, ), identity.s())
        with subtests.test(msg="Error propagates from header group"):
            res = chord_sig.delay()
            with pytest.raises(ExpectedException):
                res.get(timeout=TIMEOUT)

        chord_sig = chord((identity.si(42), ), child_sig)
        with subtests.test(msg="Error propagates from body group"):
            res = chord_sig.delay()
            with pytest.raises(ExpectedException):
                res.get(timeout=TIMEOUT)

    def test_immutable_errback_called_by_chord_from_group(
        self, manager, subtests
    ):
        if not manager.app.conf.result_backend.startswith("redis"):
            raise pytest.skip("Requires redis result backend.")
        redis_connection = get_redis_connection()

        errback_msg = str(uuid.uuid4()).encode()
        redis_key = str(uuid.uuid4())
        errback = redis_echo.si(errback_msg, redis_key=redis_key)
        child_sig = group(identity.si(42), fail.s())

        chord_sig = chord((child_sig, ), identity.s())
        chord_sig.link_error(errback)
        redis_connection.delete(redis_key)
        with subtests.test(msg="Error propagates from header group"):
            res = chord_sig.delay()
            with pytest.raises(ExpectedException):
                res.get(timeout=TIMEOUT)
        with subtests.test(msg="Errback is called after header group fails"):
            await_redis_echo({errback_msg, }, redis_key=redis_key)

        chord_sig = chord((identity.si(42), ), child_sig)
        chord_sig.link_error(errback)
        redis_connection.delete(redis_key)
        with subtests.test(msg="Error propagates from body group"):
            res = chord_sig.delay()
            with pytest.raises(ExpectedException):
                res.get(timeout=TIMEOUT)
        with subtests.test(msg="Errback is called after body group fails"):
            await_redis_echo({errback_msg, }, redis_key=redis_key)
        redis_connection.delete(redis_key)

    @pytest.mark.parametrize(
        "errback_task", [errback_old_style, errback_new_style, ],
    )
    def test_mutable_errback_called_by_chord_from_group(
        self, errback_task, manager, subtests
    ):
        if not manager.app.conf.result_backend.startswith("redis"):
            raise pytest.skip("Requires redis result backend.")
        redis_connection = get_redis_connection()

        errback = errback_task.s()
        fail_sig = fail.s()
        fail_sig_id = fail_sig.freeze().id
        child_sig = group(identity.si(42), fail_sig)

        chord_sig = chord((child_sig, ), identity.s())
        chord_sig.link_error(errback)
        expected_redis_key = chord_sig.body.freeze().id
        redis_connection.delete(expected_redis_key)
        with subtests.test(msg="Error propagates from header group"):
            res = chord_sig.delay()
            with pytest.raises(ExpectedException):
                res.get(timeout=TIMEOUT)
        with subtests.test(msg="Errback is called after header group fails"):
            await_redis_count(1, redis_key=expected_redis_key)

        chord_sig = chord((identity.si(42), ), child_sig)
        chord_sig.link_error(errback)
        expected_redis_key = fail_sig_id
        redis_connection.delete(expected_redis_key)
        with subtests.test(msg="Error propagates from body group"):
            res = chord_sig.delay()
            with pytest.raises(ExpectedException):
                res.get(timeout=TIMEOUT)
        with subtests.test(msg="Errback is called after body group fails"):
            await_redis_count(1, redis_key=expected_redis_key)
        redis_connection.delete(expected_redis_key)

    def test_immutable_errback_called_by_chord_from_group_fail_multiple(
        self, manager, subtests
    ):
        if not manager.app.conf.result_backend.startswith("redis"):
            raise pytest.skip("Requires redis result backend.")
        redis_connection = get_redis_connection()

        fail_task_count = 42
        redis_key = str(uuid.uuid4())
        errback = redis_count.si(redis_key=redis_key)
        # Include a mix of passing and failing tasks
        child_sig = group(
            *(identity.si(42) for _ in range(24)),  # arbitrary task count
            *(fail.s() for _ in range(fail_task_count)),
        )

        chord_sig = chord((child_sig, ), identity.s())
        chord_sig.link_error(errback)
        redis_connection.delete(redis_key)
        with subtests.test(msg="Error propagates from header group"):
            redis_connection.delete(redis_key)
            res = chord_sig.delay()
            with pytest.raises(ExpectedException):
                res.get(timeout=TIMEOUT)
        with subtests.test(msg="Errback is called after header group fails"):
            # NOTE: Here we only expect the errback to be called once since it
            # is attached to the chord body which is a single task!
            await_redis_count(1, redis_key=redis_key)

        chord_sig = chord((identity.si(42), ), child_sig)
        chord_sig.link_error(errback)
        redis_connection.delete(redis_key)
        with subtests.test(msg="Error propagates from body group"):
            res = chord_sig.delay()
            with pytest.raises(ExpectedException):
                res.get(timeout=TIMEOUT)
        with subtests.test(msg="Errback is called after body group fails"):
            # NOTE: Here we expect the errback to be called once per failing
            # task in the chord body since it is a group
            await_redis_count(fail_task_count, redis_key=redis_key)
        redis_connection.delete(redis_key)

    @pytest.mark.parametrize(
        "errback_task", [errback_old_style, errback_new_style, ],
    )
    def test_mutable_errback_called_by_chord_from_group_fail_multiple(
        self, errback_task, manager, subtests
    ):
        if not manager.app.conf.result_backend.startswith("redis"):
            raise pytest.skip("Requires redis result backend.")
        redis_connection = get_redis_connection()

        fail_task_count = 42
        # We have to use failing task signatures with unique task IDs to ensure
        # the chord can complete when they are used as part of its header!
        fail_sigs = tuple(
            fail.s() for _ in range(fail_task_count)
        )
        fail_sig_ids = tuple(s.freeze().id for s in fail_sigs)
        errback = errback_task.s()
        # Include a mix of passing and failing tasks
        child_sig = group(
            *(identity.si(42) for _ in range(24)),  # arbitrary task count
            *fail_sigs,
        )

        chord_sig = chord((child_sig, ), identity.s())
        chord_sig.link_error(errback)
        expected_redis_key = chord_sig.body.freeze().id
        redis_connection.delete(expected_redis_key)
        with subtests.test(msg="Error propagates from header group"):
            res = chord_sig.delay()
            with pytest.raises(ExpectedException):
                res.get(timeout=TIMEOUT)
        with subtests.test(msg="Errback is called after header group fails"):
            # NOTE: Here we only expect the errback to be called once since it
            # is attached to the chord body which is a single task!
            await_redis_count(1, redis_key=expected_redis_key)

        chord_sig = chord((identity.si(42), ), child_sig)
        chord_sig.link_error(errback)
        for fail_sig_id in fail_sig_ids:
            redis_connection.delete(fail_sig_id)
        with subtests.test(msg="Error propagates from body group"):
            res = chord_sig.delay()
            with pytest.raises(ExpectedException):
                res.get(timeout=TIMEOUT)
        with subtests.test(msg="Errback is called after body group fails"):
            # NOTE: Here we expect the errback to be called once per failing
            # task in the chord body since it is a group, and each task has a
            # unique task ID
            for i, fail_sig_id in enumerate(fail_sig_ids):
                await_redis_count(
                    1, redis_key=fail_sig_id,
                    # After the first one is seen, check the rest with no
                    # timeout since waiting to confirm that each one doesn't
                    # get over-incremented will take a long time
                    timeout=TIMEOUT if i == 0 else 0,
                )
        for fail_sig_id in fail_sig_ids:
            redis_connection.delete(fail_sig_id)

    def test_chord_header_task_replaced_with_chain(self, manager):
        try:
            manager.app.backend.ensure_chords_allowed()
        except NotImplementedError as e:
            raise pytest.skip(e.args[0])

        orig_sig = chord(
            replace_with_chain.si(42),
            identity.s(),
        )
        res_obj = orig_sig.delay()
        assert res_obj.get(timeout=TIMEOUT) == [42]

    def test_chord_header_child_replaced_with_chain_first(self, manager):
        try:
            manager.app.backend.ensure_chords_allowed()
        except NotImplementedError as e:
            raise pytest.skip(e.args[0])

        orig_sig = chord(
            (replace_with_chain.si(42), identity.s(1337), ),
            identity.s(),
        )
        res_obj = orig_sig.delay()
        assert res_obj.get(timeout=TIMEOUT) == [42, 1337]

    def test_chord_header_child_replaced_with_chain_middle(self, manager):
        try:
            manager.app.backend.ensure_chords_allowed()
        except NotImplementedError as e:
            raise pytest.skip(e.args[0])

        orig_sig = chord(
            (identity.s(42), replace_with_chain.s(1337), identity.s(31337), ),
            identity.s(),
        )
        res_obj = orig_sig.delay()
        assert res_obj.get(timeout=TIMEOUT) == [42, 1337, 31337]

    def test_chord_header_child_replaced_with_chain_last(self, manager):
        try:
            manager.app.backend.ensure_chords_allowed()
        except NotImplementedError as e:
            raise pytest.skip(e.args[0])

        orig_sig = chord(
            (identity.s(42), replace_with_chain.s(1337), ),
            identity.s(),
        )
        res_obj = orig_sig.delay()
        assert res_obj.get(timeout=TIMEOUT) == [42, 1337]

    def test_chord_body_task_replaced_with_chain(self, manager):
        try:
            manager.app.backend.ensure_chords_allowed()
        except NotImplementedError as e:
            raise pytest.skip(e.args[0])

        orig_sig = chord(
            identity.s(42),
            replace_with_chain.s(),
        )
        res_obj = orig_sig.delay()
        assert res_obj.get(timeout=TIMEOUT) == [42]

    def test_chord_body_chain_child_replaced_with_chain_first(self, manager):
        try:
            manager.app.backend.ensure_chords_allowed()
        except NotImplementedError as e:
            raise pytest.skip(e.args[0])

        orig_sig = chord(
            identity.s(42),
            chain(replace_with_chain.s(), identity.s(), ),
        )
        res_obj = orig_sig.delay()
        assert res_obj.get(timeout=TIMEOUT) == [42]

    def test_chord_body_chain_child_replaced_with_chain_middle(self, manager):
        try:
            manager.app.backend.ensure_chords_allowed()
        except NotImplementedError as e:
            raise pytest.skip(e.args[0])

        orig_sig = chord(
            identity.s(42),
            chain(identity.s(), replace_with_chain.s(), identity.s(), ),
        )
        res_obj = orig_sig.delay()
        assert res_obj.get(timeout=TIMEOUT) == [42]

    def test_chord_body_chain_child_replaced_with_chain_last(self, manager):
        try:
            manager.app.backend.ensure_chords_allowed()
        except NotImplementedError as e:
            raise pytest.skip(e.args[0])

        orig_sig = chord(
            identity.s(42),
            chain(identity.s(), replace_with_chain.s(), ),
        )
        res_obj = orig_sig.delay()
        assert res_obj.get(timeout=TIMEOUT) == [42]

>>>>>>> 56275f5c

class test_signature_serialization:
    """
    Confirm nested signatures can be rebuilt after passing through a backend.

    These tests are expected to finish and return `None` or raise an exception
    in the error case. The exception indicates that some element of a nested
    signature object was not properly deserialized from its dictionary
    representation, and would explode later on if it were used as a signature.
    """

    def test_rebuild_nested_chain_chain(self, manager):
        sig = chain(
            tasks.return_nested_signature_chain_chain.s(),
            tasks.rebuild_signature.s()
        )
        sig.delay().get(timeout=TIMEOUT)

    def test_rebuild_nested_chain_group(self, manager):
        sig = chain(
            tasks.return_nested_signature_chain_group.s(),
            tasks.rebuild_signature.s()
        )
        sig.delay().get(timeout=TIMEOUT)

    def test_rebuild_nested_chain_chord(self, manager):
        try:
            manager.app.backend.ensure_chords_allowed()
        except NotImplementedError as e:
            raise pytest.skip(e.args[0])

        sig = chain(
            tasks.return_nested_signature_chain_chord.s(),
            tasks.rebuild_signature.s()
        )
        sig.delay().get(timeout=TIMEOUT)

    def test_rebuild_nested_group_chain(self, manager):
        sig = chain(
            tasks.return_nested_signature_group_chain.s(),
            tasks.rebuild_signature.s()
        )
        sig.delay().get(timeout=TIMEOUT)

    def test_rebuild_nested_group_group(self, manager):
        sig = chain(
            tasks.return_nested_signature_group_group.s(),
            tasks.rebuild_signature.s()
        )
        sig.delay().get(timeout=TIMEOUT)

    def test_rebuild_nested_group_chord(self, manager):
        try:
            manager.app.backend.ensure_chords_allowed()
        except NotImplementedError as e:
            raise pytest.skip(e.args[0])

        sig = chain(
            tasks.return_nested_signature_group_chord.s(),
            tasks.rebuild_signature.s()
        )
        sig.delay().get(timeout=TIMEOUT)

    def test_rebuild_nested_chord_chain(self, manager):
        try:
            manager.app.backend.ensure_chords_allowed()
        except NotImplementedError as e:
            raise pytest.skip(e.args[0])

        sig = chain(
            tasks.return_nested_signature_chord_chain.s(),
            tasks.rebuild_signature.s()
        )
        sig.delay().get(timeout=TIMEOUT)

    def test_rebuild_nested_chord_group(self, manager):
        try:
            manager.app.backend.ensure_chords_allowed()
        except NotImplementedError as e:
            raise pytest.skip(e.args[0])

        sig = chain(
            tasks.return_nested_signature_chord_group.s(),
            tasks.rebuild_signature.s()
        )
        sig.delay().get(timeout=TIMEOUT)

    def test_rebuild_nested_chord_chord(self, manager):
        try:
            manager.app.backend.ensure_chords_allowed()
        except NotImplementedError as e:
            raise pytest.skip(e.args[0])

        sig = chain(
            tasks.return_nested_signature_chord_chord.s(),
            tasks.rebuild_signature.s()
        )
        sig.delay().get(timeout=TIMEOUT)<|MERGE_RESOLUTION|>--- conflicted
+++ resolved
@@ -1,11 +1,7 @@
-<<<<<<< HEAD
-import re
-=======
 import collections
 import re
 import tempfile
 import uuid
->>>>>>> 56275f5c
 from datetime import datetime, timedelta
 from time import monotonic, sleep
 
@@ -18,17 +14,6 @@
 from celery.result import AsyncResult, GroupResult, ResultSet
 
 from . import tasks
-<<<<<<< HEAD
-from .conftest import get_active_redis_channels, get_redis_connection
-from .tasks import (ExpectedException, add, add_chord_to_chord, add_replaced,
-                    add_to_all, add_to_all_to_chord, build_chain_inside_task,
-                    chord_error, collect_ids, delayed_sum,
-                    delayed_sum_with_soft_guard, fail, identity, ids,
-                    print_unicode, raise_error, redis_echo,
-                    replace_with_chain, replace_with_chain_which_raises,
-                    replace_with_empty_chain, retry_once, return_exception,
-                    return_priority, second_order_replace1, tsum)
-=======
 from .conftest import (TEST_BACKEND, get_active_redis_channels,
                        get_redis_connection)
 from .tasks import (ExpectedException, add, add_chord_to_chord, add_replaced,
@@ -40,7 +25,6 @@
                     replace_with_chain_which_raises, replace_with_empty_chain,
                     retry_once, return_exception, return_priority,
                     second_order_replace1, tsum, write_to_file_and_return_int)
->>>>>>> 56275f5c
 
 RETRYABLE_EXCEPTIONS = (OSError, ConnectionError, TimeoutError)
 
@@ -549,23 +533,7 @@
         res = c.delay()
 
         assert res.get(timeout=TIMEOUT) == 'Hello world'
-<<<<<<< HEAD
-
-        expected_msgs = {link_msg, }
-        while expected_msgs:
-            maybe_key_msg = redis_connection.blpop('redis-echo', TIMEOUT)
-            if maybe_key_msg is None:
-                raise TimeoutError('redis-echo')
-            _, msg = maybe_key_msg
-            msg = msg.decode()
-            expected_msgs.remove(msg)   # KeyError if `msg` is not in here
-
-        # There should be no more elements - block momentarily
-        assert redis_connection.blpop('redis-echo', min(1, TIMEOUT)) is None
-        redis_connection.delete('redis-echo')
-=======
         await_redis_echo({link_msg, })
->>>>>>> 56275f5c
 
     def test_chain_replaced_with_a_chain_and_an_error_callback(self, manager):
         if not manager.app.conf.result_backend.startswith('redis'):
@@ -584,23 +552,7 @@
 
         with pytest.raises(ValueError):
             res.get(timeout=TIMEOUT)
-<<<<<<< HEAD
-
-        expected_msgs = {link_msg, }
-        while expected_msgs:
-            maybe_key_msg = redis_connection.blpop('redis-echo', TIMEOUT)
-            if maybe_key_msg is None:
-                raise TimeoutError('redis-echo')
-            _, msg = maybe_key_msg
-            msg = msg.decode()
-            expected_msgs.remove(msg)   # KeyError if `msg` is not in here
-
-        # There should be no more elements - block momentarily
-        assert redis_connection.blpop('redis-echo', min(1, TIMEOUT)) is None
-        redis_connection.delete('redis-echo')
-=======
         await_redis_echo({link_msg, })
->>>>>>> 56275f5c
 
     def test_chain_with_cb_replaced_with_chain_with_cb(self, manager):
         if not manager.app.conf.result_backend.startswith('redis'):
@@ -620,30 +572,11 @@
         res = c.delay()
 
         assert res.get(timeout=TIMEOUT) == 'Hello world'
-<<<<<<< HEAD
-
-        expected_msgs = {link_msg, 'Hello world'}
-        while expected_msgs:
-            maybe_key_msg = redis_connection.blpop('redis-echo', TIMEOUT)
-            if maybe_key_msg is None:
-                raise TimeoutError('redis-echo')
-            _, msg = maybe_key_msg
-            msg = msg.decode()
-            expected_msgs.remove(msg)   # KeyError if `msg` is not in here
-
-        # There should be no more elements - block momentarily
-        assert redis_connection.blpop('redis-echo', min(1, TIMEOUT)) is None
-        redis_connection.delete('redis-echo')
-
-    @pytest.mark.xfail(reason="#6441")
-    def test_chain_with_eb_replaced_with_chain_with_eb(self, manager):
-=======
         await_redis_echo({link_msg, 'Hello world'})
 
     def test_chain_with_eb_replaced_with_chain_with_eb(
         self, manager, subtests
     ):
->>>>>>> 56275f5c
         if not manager.app.conf.result_backend.startswith('redis'):
             raise pytest.skip('Requires redis result backend.')
 
@@ -654,32 +587,6 @@
         outer_link_msg = 'External chain errback'
         c = chain(
             identity.s('Hello '),
-<<<<<<< HEAD
-            # The replacement chain will pass its args though
-            replace_with_chain_which_raises.s(link_msg=inner_link_msg),
-            add.s('world'),
-        )
-        c.link_error(redis_echo.s(outer_link_msg))
-        res = c.delay()
-
-        with pytest.raises(ValueError):
-            res.get(timeout=TIMEOUT)
-
-        expected_msgs = {inner_link_msg, outer_link_msg}
-        while expected_msgs:
-            # Shorter timeout here because we expect failure
-            timeout = min(5, TIMEOUT)
-            maybe_key_msg = redis_connection.blpop('redis-echo', timeout)
-            if maybe_key_msg is None:
-                raise TimeoutError('redis-echo')
-            _, msg = maybe_key_msg
-            msg = msg.decode()
-            expected_msgs.remove(msg)   # KeyError if `msg` is not in here
-
-        # There should be no more elements - block momentarily
-        assert redis_connection.blpop('redis-echo', min(1, TIMEOUT)) is None
-        redis_connection.delete('redis-echo')
-=======
             # The replacement chain will die and break the encapsulating chain
             replace_with_chain_which_raises.s(link_msg=inner_link_msg),
             add.s('world'),
@@ -692,7 +599,6 @@
                 res.get(timeout=TIMEOUT)
         with subtests.test(msg="Chain and child task callbacks are called"):
             await_redis_echo({inner_link_msg, outer_link_msg})
->>>>>>> 56275f5c
 
     def test_replace_chain_with_empty_chain(self, manager):
         r = chain(identity.s(1), replace_with_empty_chain.s()).delay()
@@ -701,8 +607,6 @@
                            match="Cannot replace with an empty chain"):
             r.get(timeout=TIMEOUT)
 
-<<<<<<< HEAD
-=======
     def test_chain_children_with_callbacks(self, manager, subtests):
         if not manager.app.conf.result_backend.startswith("redis"):
             raise pytest.skip("Requires redis result backend.")
@@ -849,7 +753,6 @@
         res_obj = orig_sig.delay()
         assert res_obj.get(timeout=TIMEOUT) == 42
 
->>>>>>> 56275f5c
 
 class test_result_set:
 
@@ -959,8 +862,6 @@
         res = sig.delay()
         assert res.get(timeout=TIMEOUT) == [42, 42]
 
-<<<<<<< HEAD
-=======
     def test_nested_group_chord_counting_simple(self, manager):
         try:
             manager.app.backend.ensure_chords_allowed()
@@ -1291,7 +1192,6 @@
         res_obj = orig_sig.delay()
         assert res_obj.get(timeout=TIMEOUT) == [42, 1337]
 
->>>>>>> 56275f5c
 
 def assert_ids(r, expected_value, expected_root_id, expected_parent_id):
     root_id, parent_id, value = r.get(timeout=TIMEOUT)
@@ -1635,17 +1535,10 @@
             r"[0-9A-Fa-f]{8}-([0-9A-Fa-f]{4}-){3}[0-9A-Fa-f]{12}"
         )
         callback_chord_exc = AsyncResult(
-<<<<<<< HEAD
-            res.children[0].children[0].result[0]
-        ).result
-        failed_task_id = uuid_patt.search(str(callback_chord_exc))
-        assert (failed_task_id is not None), "No task ID in %r" % callback_exc
-=======
             res.children[0].children[0].result
         ).result
         failed_task_id = uuid_patt.search(str(callback_chord_exc))
         assert (failed_task_id is not None), "No task ID in %r" % callback_chord_exc
->>>>>>> 56275f5c
         failed_task_id = failed_task_id.group()
 
         # Use new group_id result metadata to get group ID.
@@ -1854,11 +1747,7 @@
         Sanity check that a deeply nested group is completed as expected.
 
         Groups at the end of chains nested in chords have had issues and this
-<<<<<<< HEAD
-        simple test sanity check that such a tsk structure can be completed.
-=======
         simple test sanity check that such a task structure can be completed.
->>>>>>> 56275f5c
         """
         try:
             manager.app.backend.ensure_chords_allowed()
@@ -1880,8 +1769,6 @@
         res = sig.delay()
         assert res.get(timeout=TIMEOUT) == [[42, 42]]
 
-<<<<<<< HEAD
-=======
     @pytest.mark.xfail(TEST_BACKEND.startswith('redis://'), reason="Issue #6437")
     def test_error_propagates_from_chord(self, manager):
         try:
@@ -2523,7 +2410,6 @@
         res_obj = orig_sig.delay()
         assert res_obj.get(timeout=TIMEOUT) == [42]
 
->>>>>>> 56275f5c
 
 class test_signature_serialization:
     """
