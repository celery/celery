--- conflicted
+++ resolved
@@ -92,10 +92,9 @@
 
 class test_Signature(CanvasCase):
     @pytest.mark.usefixtures('depends_on_current_app')
-<<<<<<< HEAD
     def test_double_stamping(self):
         """
-        Test manual signature stamping.
+        Test manual signature stamping with two different stamps.
         """
         self.app.conf.task_always_eager = True
         self.app.conf.task_store_eager_result = True
@@ -107,16 +106,13 @@
         sig_1_res = sig_1.freeze()
         sig_1.apply()
 
-        # TODO: whats easier
         assert sig_1_res._get_task_meta()["stamp1"] == ["stamp1"]
         assert sig_1_res._get_task_meta()["stamp2"] == ["stamp2"]
 
-        # stamp headers contains stamp1 and stamp2
-
     @pytest.mark.usefixtures('depends_on_current_app')
     def test_twice_stamping(self):
         """
-        Test manual signature stamping.
+        Test manual signature stamping with two stamps twice.
         """
         self.app.conf.task_always_eager = True
         self.app.conf.task_store_eager_result = True
@@ -128,11 +124,9 @@
         sig_1_res = sig_1.freeze()
         sig_1.apply()
 
-        # stamp headers contains stamp1 and stamp2
         assert sig_1_res._get_task_meta()["stamp"] == ["stamp2", "stamp1"]
 
-=======
->>>>>>> 9bbc3799
+    @pytest.mark.usefixtures('depends_on_current_app')        
     def test_manual_stamping(self):
         """
         Test manual signature stamping.
@@ -737,10 +731,6 @@
         with subtests.test("sig_1_res is stamped", groups=[g_res.id]):
             assert sig_1_res._get_task_meta()['groups'] == [g_res.id]
 
-<<<<<<< HEAD
-        with subtests.test("sig_1_res is stamped", groups=[g_res.id]):
-            assert sig_1_res._get_task_meta()['groups'] == [g_res.id]
-
         with subtests.test("sig_1_res is stamped manually", stamp=["stamp"]):
             assert sig_1_res._get_task_meta()['stamp'] == ["stamp"]
 
@@ -756,12 +746,6 @@
         with subtests.test("sig_2_res has stamped_headers", stamped_headers=["stamp"]):
             assert sig_2_res._get_task_meta()['stamped_headers'] == ['stamp']
 
-
-=======
-        with subtests.test("sig_2_res is stamped", groups=[g_res.id]):
-            assert sig_2_res._get_task_meta()['groups'] == [g_res.id]
-
->>>>>>> 9bbc3799
     def test_group_stamping_two_levels(self, subtests):
         """
         For a group within a group, test that group stamps are stored in
