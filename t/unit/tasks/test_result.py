--- conflicted
+++ resolved
@@ -396,18 +396,11 @@
     )
     def test_del(self):
         with patch('celery.result.AsyncResult.backend') as backend:
-<<<<<<< HEAD
             result = self.app.AsyncResult(self.task1['id'], backend=backend)
             result_clone = copy.copy(result)
             # del result do not exactly call __del__ method. The gc does.
             # https://docs.python.org/3/reference/datamodel.html#object.__del__
             result.__del__()
-=======
-            result = self.app.AsyncResult(self.task1['id'])
-            result.backend = backend
-            result_clone = copy.copy(result)
-            del result
->>>>>>> 9bcc6a90
             backend.remove_pending_result.assert_called_once_with(
                 result_clone
             )
