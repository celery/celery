--- conflicted
+++ resolved
@@ -3,67 +3,59 @@
 
 import pytest
 
-<<<<<<< HEAD
-import t.skip
-from celery.concurrency.eventlet import TaskPool, Timer, apply_target
-=======
-pytest.importorskip('eventlet')
+pytest.importorskip("eventlet")
 
 from greenlet import GreenletExit  # noqa
 
 import t.skip  # noqa
 from celery.concurrency.eventlet import TaskPool, Timer, apply_target  # noqa
->>>>>>> 56275f5c
 
 eventlet_modules = (
-    'eventlet',
-    'eventlet.debug',
-    'eventlet.greenthread',
-    'eventlet.greenpool',
-    'greenlet',
+    "eventlet",
+    "eventlet.debug",
+    "eventlet.greenthread",
+    "eventlet.greenpool",
+    "greenlet",
 )
 
 
 @t.skip.if_pypy
 class EventletCase:
-
     def setup(self):
         self.patching.modules(*eventlet_modules)
 
     def teardown(self):
-        for mod in [mod for mod in sys.modules
-                    if mod.startswith('eventlet')]:
+        for mod in [mod for mod in sys.modules if mod.startswith("eventlet")]:
             try:
-                del(sys.modules[mod])
+                del sys.modules[mod]
             except KeyError:
                 pass
 
 
 class test_aaa_eventlet_patch(EventletCase):
+    def test_aaa_is_patched(self):
+        with patch("eventlet.monkey_patch", create=True) as monkey_patch:
+            from celery import maybe_patch_concurrency
 
-    def test_aaa_is_patched(self):
-        with patch('eventlet.monkey_patch', create=True) as monkey_patch:
-            from celery import maybe_patch_concurrency
-            maybe_patch_concurrency(['x', '-P', 'eventlet'])
+            maybe_patch_concurrency(["x", "-P", "eventlet"])
             monkey_patch.assert_called_with()
 
-    @patch('eventlet.debug.hub_blocking_detection', create=True)
-    @patch('eventlet.monkey_patch', create=True)
-    def test_aaa_blockdetecet(
-            self, monkey_patch, hub_blocking_detection, patching):
-        patching.setenv('EVENTLET_NOBLOCK', '10.3')
+    @patch("eventlet.debug.hub_blocking_detection", create=True)
+    @patch("eventlet.monkey_patch", create=True)
+    def test_aaa_blockdetecet(self, monkey_patch, hub_blocking_detection, patching):
+        patching.setenv("EVENTLET_NOBLOCK", "10.3")
         from celery import maybe_patch_concurrency
-        maybe_patch_concurrency(['x', '-P', 'eventlet'])
+
+        maybe_patch_concurrency(["x", "-P", "eventlet"])
         monkey_patch.assert_called_with()
         hub_blocking_detection.assert_called_with(10.3, 10.3)
 
 
 class test_Timer(EventletCase):
-
     @pytest.fixture(autouse=True)
     def setup_patches(self, patching):
-        self.spawn_after = patching('eventlet.greenthread.spawn_after')
-        self.GreenletExit = patching('greenlet.GreenletExit')
+        self.spawn_after = patching("eventlet.greenthread.spawn_after")
+        self.GreenletExit = patching("greenlet.GreenletExit")
 
     def test_sched(self):
         x = Timer()
@@ -86,7 +78,7 @@
 
     def test_cancel(self):
         x = Timer()
-        tref = Mock(name='tref')
+        tref = Mock(name="tref")
         x.cancel(tref)
         tref.cancel.assert_called_with()
         x.GreenletExit = KeyError
@@ -95,11 +87,10 @@
 
 
 class test_TaskPool(EventletCase):
-
     @pytest.fixture(autouse=True)
     def setup_patches(self, patching):
-        self.GreenPool = patching('eventlet.greenpool.GreenPool')
-        self.greenthread = patching('eventlet.greenthread')
+        self.GreenPool = patching("eventlet.greenpool.GreenPool")
+        self.greenthread = patching("eventlet.greenthread")
 
     def test_pool(self):
         x = TaskPool()
@@ -111,32 +102,32 @@
         assert len(x._pool_map.keys()) == 1
         assert x.getpid()
 
-    @patch('celery.concurrency.eventlet.base')
+    @patch("celery.concurrency.eventlet.base")
     def test_apply_target(self, base):
         apply_target(Mock(), getpid=Mock())
         base.apply_target.assert_called()
 
     def test_grow(self):
         x = TaskPool(10)
-        x._pool = Mock(name='_pool')
+        x._pool = Mock(name="_pool")
         x.grow(2)
         assert x.limit == 12
         x._pool.resize.assert_called_with(12)
 
     def test_shrink(self):
         x = TaskPool(10)
-        x._pool = Mock(name='_pool')
+        x._pool = Mock(name="_pool")
         x.shrink(2)
         assert x.limit == 8
         x._pool.resize.assert_called_with(8)
 
     def test_get_info(self):
         x = TaskPool(10)
-        x._pool = Mock(name='_pool')
+        x._pool = Mock(name="_pool")
         assert x._get_info() == {
-            'max-concurrency': 10,
-            'free-threads': x._pool.free(),
-            'running-threads': x._pool.running(),
+            "max-concurrency": 10,
+            "free-threads": x._pool.free(),
+            "running-threads": x._pool.running(),
         }
 
     def test_terminate_job(self):
@@ -161,9 +152,13 @@
             raise GreenletExit()
 
         assert TaskPool._make_killable_target(valid_target)() == "some result..."
-        assert TaskPool._make_killable_target(terminating_target)() == (False, None, None)
+        assert TaskPool._make_killable_target(terminating_target)() == (
+            False,
+            None,
+            None,
+        )
 
     def test_cleanup_after_job_finish(self):
-        testMap = {'1': None}
-        TaskPool._cleanup_after_job_finish(None, testMap, '1')
+        testMap = {"1": None}
+        TaskPool._cleanup_after_job_finish(None, testMap, "1")
         assert len(testMap) == 0