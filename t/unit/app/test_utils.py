from collections.abc import Mapping, MutableMapping

from case import Mock
<<<<<<< HEAD
=======

from celery.app.utils import Settings, bugreport, filter_hidden_settings
>>>>>>> 70011021

from celery.app.utils import Settings, bugreport, filter_hidden_settings


class test_Settings:

    def test_is_mapping(self):
        """Settings should be a collections.Mapping"""
        assert issubclass(Settings, Mapping)

    def test_is_mutable_mapping(self):
        """Settings should be a collections.MutableMapping"""
        assert issubclass(Settings, MutableMapping)

    def test_find(self):
        assert self.app.conf.find_option('always_eager')

    def test_get_by_parts(self):
        self.app.conf.task_do_this_and_that = 303
        assert self.app.conf.get_by_parts(
            'task', 'do', 'this', 'and', 'that') == 303

    def test_find_value_for_key(self):
        assert self.app.conf.find_value_for_key(
            'always_eager') is False

    def test_table(self):
        assert self.app.conf.table(with_defaults=True)
        assert self.app.conf.table(with_defaults=False)
        assert self.app.conf.table(censored=False)
        assert self.app.conf.table(censored=True)


class test_filter_hidden_settings:

    def test_handles_non_string_keys(self):
        """filter_hidden_settings shouldn't raise an exception when handling
        mappings with non-string keys"""
        conf = {
            'STRING_KEY': 'VALUE1',
            ('NON', 'STRING', 'KEY'): 'VALUE2',
            'STRING_KEY2': {
                'STRING_KEY3': 1,
                ('NON', 'STRING', 'KEY', '2'): 2
            },
        }
        filter_hidden_settings(conf)


class test_bugreport:

    def test_no_conn_driver_info(self):
        self.app.connection = Mock()
        conn = self.app.connection.return_value = Mock()
        conn.transport = None

        bugreport(self.app)<|MERGE_RESOLUTION|>--- conflicted
+++ resolved
@@ -1,12 +1,6 @@
 from collections.abc import Mapping, MutableMapping
 
 from case import Mock
-<<<<<<< HEAD
-=======
-
-from celery.app.utils import Settings, bugreport, filter_hidden_settings
->>>>>>> 70011021
-
 from celery.app.utils import Settings, bugreport, filter_hidden_settings
 
 
