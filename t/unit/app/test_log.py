--- conflicted
+++ resolved
@@ -9,35 +9,39 @@
 
 from celery import signals, uuid
 from celery.app.log import TaskFormatter
-from celery.utils.log import (ColorFormatter, LoggingProxy, get_logger,
-                              get_task_logger, in_sighandler)
+from celery.utils.log import (
+    ColorFormatter,
+    LoggingProxy,
+    get_logger,
+    get_task_logger,
+    in_sighandler,
+)
 from celery.utils.log import logger as base_logger
 from celery.utils.log import logger_isa, task_logger
 from t.unit import conftest
 
 
 class test_TaskFormatter:
-
     def test_no_task(self):
         class Record:
-            msg = 'hello world'
-            levelname = 'info'
+            msg = "hello world"
+            levelname = "info"
             exc_text = exc_info = None
             stack_info = None
 
             def getMessage(self):
                 return self.msg
+
         record = Record()
         x = TaskFormatter()
         x.format(record)
-        assert record.task_name == '???'
-        assert record.task_id == '???'
+        assert record.task_name == "???"
+        assert record.task_id == "???"
 
 
 class test_logger_isa:
-
     def test_isa(self):
-        x = get_task_logger('Z1george')
+        x = get_task_logger("Z1george")
         assert logger_isa(x, task_logger)
         prev_x, x.parent = x.parent, None
         try:
@@ -45,13 +49,13 @@
         finally:
             x.parent = prev_x
 
-        y = get_task_logger('Z1elaine')
+        y = get_task_logger("Z1elaine")
         y.parent = x
         assert logger_isa(y, task_logger)
         assert logger_isa(y, x)
         assert logger_isa(y, y)
 
-        z = get_task_logger('Z1jerry')
+        z = get_task_logger("Z1jerry")
         z.parent = y
         assert logger_isa(z, task_logger)
         assert logger_isa(z, y)
@@ -59,7 +63,7 @@
         assert logger_isa(z, z)
 
     def test_recursive(self):
-        x = get_task_logger('X1foo')
+        x = get_task_logger("X1foo")
         prev, x.parent = x.parent, x
         try:
             with pytest.raises(RuntimeError):
@@ -67,8 +71,8 @@
         finally:
             x.parent = prev
 
-        y = get_task_logger('X2foo')
-        z = get_task_logger('X2foo')
+        y = get_task_logger("X2foo")
+        z = get_task_logger("X2foo")
         prev_y, y.parent = y.parent, z
         try:
             prev_z, z.parent = z.parent, y
@@ -82,9 +86,8 @@
 
 
 class test_ColorFormatter:
-
-    @patch('celery.utils.log.safe_str')
-    @patch('logging.Formatter.formatException')
+    @patch("celery.utils.log.safe_str")
+    @patch("logging.Formatter.formatException")
     def test_formatException_not_string(self, fe, safe_str):
         x = ColorFormatter()
         value = KeyError()
@@ -93,45 +96,46 @@
         fe.assert_called()
         safe_str.assert_not_called()
 
-    @patch('logging.Formatter.formatException')
-    @patch('celery.utils.log.safe_str')
+    @patch("logging.Formatter.formatException")
+    @patch("celery.utils.log.safe_str")
     def test_formatException_bytes(self, safe_str, fe):
         x = ColorFormatter()
-        fe.return_value = b'HELLO'
+        fe.return_value = b"HELLO"
         try:
             raise Exception()
         except Exception:
             assert x.formatException(sys.exc_info())
 
-    @patch('logging.Formatter.format')
+    @patch("logging.Formatter.format")
     def test_format_object(self, _format):
         x = ColorFormatter()
         x.use_color = True
         record = Mock()
-        record.levelname = 'ERROR'
+        record.levelname = "ERROR"
         record.msg = object()
         assert x.format(record)
 
-    @patch('celery.utils.log.safe_str')
+    @patch("celery.utils.log.safe_str")
     def test_format_raises(self, safe_str):
         x = ColorFormatter()
 
         def on_safe_str(s):
             try:
-                raise ValueError('foo')
+                raise ValueError("foo")
             finally:
                 safe_str.side_effect = None
+
         safe_str.side_effect = on_safe_str
 
         class Record:
-            levelname = 'ERROR'
-            msg = 'HELLO'
+            levelname = "ERROR"
+            msg = "HELLO"
             exc_info = 1
-            exc_text = 'error text'
+            exc_text = "error text"
             stack_info = None
 
             def __str__(self):
-                return on_safe_str('')
+                return on_safe_str("")
 
             def getMessage(self):
                 return self.msg
@@ -140,12 +144,11 @@
         safe_str.return_value = record
 
         msg = x.format(record)
-        assert '<Unrepresentable' in msg
+        assert "<Unrepresentable" in msg
         assert safe_str.call_count == 1
 
 
 class test_default_logger:
-
     def setup_logger(self, *args, **kwargs):
         self.app.log.setup_logging_subsystem(*args, **kwargs)
 
@@ -157,7 +160,7 @@
         self.app.log.already_setup = False
 
     def test_get_logger_sets_parent(self):
-        logger = get_logger('celery.test_get_logger')
+        logger = get_logger("celery.test_get_logger")
         assert logger.parent.name == base_logger.name
 
     def test_get_logger_root(self):
@@ -176,48 +179,44 @@
 
     def test_configure_logger(self):
         logger = self.app.log.get_default_logger()
-        self.app.log._configure_logger(logger, sys.stderr, None, '', False)
-        self.app.log._configure_logger(None, sys.stderr, None, '', False)
+        self.app.log._configure_logger(logger, sys.stderr, None, "", False)
+        self.app.log._configure_logger(None, sys.stderr, None, "", False)
         logger.handlers[:] = []
 
     def test_setup_logging_subsystem_colorize(self, restore_logging):
         self.app.log.setup_logging_subsystem(colorize=None)
         self.app.log.setup_logging_subsystem(colorize=True)
 
-    @pytest.mark.masked_modules('billiard.util')
+    @pytest.mark.masked_modules("billiard.util")
     def test_setup_logging_subsystem_no_mputil(self, restore_logging, mask_modules):
         self.app.log.setup_logging_subsystem()
 
     def test_setup_logger(self, restore_logging):
-        logger = self.setup_logger(loglevel=logging.ERROR, logfile=None,
-                                   root=False, colorize=True)
+        logger = self.setup_logger(
+            loglevel=logging.ERROR, logfile=None, root=False, colorize=True
+        )
         logger.handlers = []
         self.app.log.already_setup = False
-        logger = self.setup_logger(loglevel=logging.ERROR, logfile=None,
-                                   root=False, colorize=None)
+        logger = self.setup_logger(
+            loglevel=logging.ERROR, logfile=None, root=False, colorize=None
+        )
         # setup_logger logs to stderr without logfile argument.
-        assert (conftest.get_logger_handlers(logger)[0].stream is
-                sys.__stderr__)
+        assert conftest.get_logger_handlers(logger)[0].stream is sys.__stderr__
 
     def test_setup_logger_no_handlers_stream(self, restore_logging):
         l = self.get_logger()
         l.handlers = []
 
         with conftest.stdouts() as (stdout, stderr):
-            l = self.setup_logger(logfile=sys.stderr,
-                                  loglevel=logging.INFO, root=False)
-            l.info('The quick brown fox...')
-            assert 'The quick brown fox...' in stderr.getvalue()
-
-    @patch('os.fstat')
+            l = self.setup_logger(logfile=sys.stderr, loglevel=logging.INFO, root=False)
+            l.info("The quick brown fox...")
+            assert "The quick brown fox..." in stderr.getvalue()
+
+    @patch("os.fstat")
     def test_setup_logger_no_handlers_file(self, *args):
-        tempfile = mktemp(suffix='unittest', prefix='celery')
-        with patch('builtins.open') as osopen:
-<<<<<<< HEAD
-            with mock.restore_logging():
-=======
+        tempfile = mktemp(suffix="unittest", prefix="celery")
+        with patch("builtins.open") as osopen:
             with conftest.restore_logging_context_manager():
->>>>>>> 56275f5c
                 files = defaultdict(StringIO)
 
                 def open_file(filename, *args, **kwargs):
@@ -230,44 +229,48 @@
                 l = self.get_logger()
                 l.handlers = []
                 l = self.setup_logger(
-                    logfile=tempfile, loglevel=logging.INFO, root=False,
+                    logfile=tempfile,
+                    loglevel=logging.INFO,
+                    root=False,
                 )
-                assert isinstance(conftest.get_logger_handlers(l)[0],
-                                  logging.FileHandler)
+                assert isinstance(
+                    conftest.get_logger_handlers(l)[0], logging.FileHandler
+                )
                 assert tempfile in files
 
     def test_redirect_stdouts(self, restore_logging):
-        logger = self.setup_logger(loglevel=logging.ERROR, logfile=None,
-                                   root=False)
+        logger = self.setup_logger(loglevel=logging.ERROR, logfile=None, root=False)
         try:
             with conftest.wrap_logger(logger) as sio:
                 self.app.log.redirect_stdouts_to_logger(
-                    logger, loglevel=logging.ERROR,
+                    logger,
+                    loglevel=logging.ERROR,
                 )
-                logger.error('foo')
-                assert 'foo' in sio.getvalue()
+                logger.error("foo")
+                assert "foo" in sio.getvalue()
                 self.app.log.redirect_stdouts_to_logger(
-                    logger, stdout=False, stderr=False,
+                    logger,
+                    stdout=False,
+                    stderr=False,
                 )
         finally:
             sys.stdout, sys.stderr = sys.__stdout__, sys.__stderr__
 
     def test_logging_proxy(self, restore_logging):
-        logger = self.setup_logger(loglevel=logging.ERROR, logfile=None,
-                                   root=False)
+        logger = self.setup_logger(loglevel=logging.ERROR, logfile=None, root=False)
 
         with conftest.wrap_logger(logger) as sio:
             p = LoggingProxy(logger, loglevel=logging.ERROR)
             p.close()
-            p.write('foo')
-            assert 'foo' not in sio.getvalue()
+            p.write("foo")
+            assert "foo" not in sio.getvalue()
             p.closed = False
-            p.write('\n')
-            assert sio.getvalue() == ''
-            write_res = p.write('foo ')
-            assert sio.getvalue() == 'foo \n'
+            p.write("\n")
+            assert sio.getvalue() == ""
+            write_res = p.write("foo ")
+            assert sio.getvalue() == "foo \n"
             assert write_res == 4
-            lines = ['baz', 'xuzzy']
+            lines = ["baz", "xuzzy"]
             p.writelines(lines)
             for line in lines:
                 assert line in sio.getvalue()
@@ -277,23 +280,22 @@
 
             with conftest.stdouts() as (stdout, stderr):
                 with in_sighandler():
-                    p.write('foo')
+                    p.write("foo")
                     assert stderr.getvalue()
 
     def test_logging_proxy_bytes(self, restore_logging):
-        logger = self.setup_logger(loglevel=logging.ERROR, logfile=None,
-                                   root=False)
+        logger = self.setup_logger(loglevel=logging.ERROR, logfile=None, root=False)
 
         with conftest.wrap_logger(logger) as sio:
             p = LoggingProxy(logger, loglevel=logging.ERROR)
             p.close()
-            p.write(b'foo')
-            assert 'foo' not in str(sio.getvalue())
+            p.write(b"foo")
+            assert "foo" not in str(sio.getvalue())
             p.closed = False
-            p.write(b'\n')
-            assert str(sio.getvalue()) == ''
-            write_res = p.write(b'foo ')
-            assert str(sio.getvalue()) == 'foo \n'
+            p.write(b"\n")
+            assert str(sio.getvalue()) == ""
+            write_res = p.write(b"foo ")
+            assert str(sio.getvalue()) == "foo \n"
             assert write_res == 4
             p.flush()
             p.close()
@@ -301,24 +303,22 @@
 
             with conftest.stdouts() as (stdout, stderr):
                 with in_sighandler():
-                    p.write(b'foo')
+                    p.write(b"foo")
                     assert stderr.getvalue()
 
     def test_logging_proxy_recurse_protection(self, restore_logging):
-        logger = self.setup_logger(loglevel=logging.ERROR, logfile=None,
-                                   root=False)
+        logger = self.setup_logger(loglevel=logging.ERROR, logfile=None, root=False)
         p = LoggingProxy(logger, loglevel=logging.ERROR)
         p._thread.recurse_protection = True
         try:
-            assert p.write('FOOFO') == 0
+            assert p.write("FOOFO") == 0
         finally:
             p._thread.recurse_protection = False
 
 
 class test_task_logger(test_default_logger):
-
     def setup(self):
-        logger = self.logger = get_logger('celery.task')
+        logger = self.logger = get_logger("celery.task")
         logger.handlers = []
         logging.root.manager.loggerDict.pop(logger.name, None)
         self.uid = uuid()
@@ -326,28 +326,31 @@
         @self.app.task(shared=False)
         def test_task():
             pass
+
         self.get_logger().handlers = []
         self.task = test_task
         from celery._state import _task_stack
+
         _task_stack.push(test_task)
 
     def teardown(self):
         from celery._state import _task_stack
+
         _task_stack.pop()
 
     def setup_logger(self, *args, **kwargs):
         return self.app.log.setup_task_loggers(*args, **kwargs)
 
     def get_logger(self, *args, **kwargs):
-        return get_task_logger('test_task_logger')
+        return get_task_logger("test_task_logger")
 
     def test_renaming_base_logger(self):
         with pytest.raises(RuntimeError):
-            get_task_logger('celery')
+            get_task_logger("celery")
 
     def test_renaming_task_logger(self):
         with pytest.raises(RuntimeError):
-            get_task_logger('celery.task')
+            get_task_logger("celery.task")
 
 
 class MockLogger(logging.Logger):
