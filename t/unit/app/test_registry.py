from __future__ import absolute_import, unicode_literals
import pytest
from celery.app.registry import _unpickle_task, _unpickle_task_v2
from celery.exceptions import InvalidTaskError


def returns():
    return 1


@pytest.mark.usefixtures('depends_on_current_app')
class test_unpickle_task:

    def test_unpickle_v1(self, app):
        app.tasks['txfoo'] = 'bar'
        assert _unpickle_task('txfoo') == 'bar'

    def test_unpickle_v2(self, app):
        app.tasks['txfoo1'] = 'bar1'
        assert _unpickle_task_v2('txfoo1') == 'bar1'
        assert _unpickle_task_v2('txfoo1', module='celery') == 'bar1'


class test_TaskRegistry:

    def setup(self):
        self.mytask = self.app.task(name='A', shared=False)(returns)
<<<<<<< HEAD
        self.missing_name_task = self.app.task(name=None, shared=False)(returns)
=======
        self.missing_name_task = self.app.task(
            name=None, shared=False)(returns)
>>>>>>> d84cf8f7
        self.missing_name_task.name = None  # name is overridden with path
        self.myperiodic = self.app.task(
            name='B', shared=False, type='periodic',
        )(returns)

    def test_NotRegistered_str(self):
        assert repr(self.app.tasks.NotRegistered('tasks.add'))

    def assert_register_unregister_cls(self, r, task):
        r.unregister(task)
        with pytest.raises(r.NotRegistered):
            r.unregister(task)
        r.register(task)
        assert task.name in r

    def test_task_registry(self):
        r = self.app._tasks
        assert isinstance(r, dict)

        self.assert_register_unregister_cls(r, self.mytask)
        self.assert_register_unregister_cls(r, self.myperiodic)

        with pytest.raises(InvalidTaskError):
            r.register(self.missing_name_task)

        r.register(self.myperiodic)
        r.unregister(self.myperiodic.name)
        assert self.myperiodic not in r
        r.register(self.myperiodic)

        tasks = dict(r)
        assert tasks.get(self.mytask.name) is self.mytask
        assert tasks.get(self.myperiodic.name) is self.myperiodic

        assert r[self.mytask.name] is self.mytask
        assert r[self.myperiodic.name] is self.myperiodic

        r.unregister(self.mytask)
        assert self.mytask.name not in r
        r.unregister(self.myperiodic)
        assert self.myperiodic.name not in r

        assert self.mytask.run()
        assert self.myperiodic.run()

    def test_compat(self):
        assert self.app.tasks.regular()
        assert self.app.tasks.periodic()<|MERGE_RESOLUTION|>--- conflicted
+++ resolved
@@ -25,12 +25,8 @@
 
     def setup(self):
         self.mytask = self.app.task(name='A', shared=False)(returns)
-<<<<<<< HEAD
-        self.missing_name_task = self.app.task(name=None, shared=False)(returns)
-=======
         self.missing_name_task = self.app.task(
             name=None, shared=False)(returns)
->>>>>>> d84cf8f7
         self.missing_name_task.name = None  # name is overridden with path
         self.myperiodic = self.app.task(
             name='B', shared=False, type='periodic',
