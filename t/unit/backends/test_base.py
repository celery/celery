--- conflicted
+++ resolved
@@ -1,7 +1,4 @@
-<<<<<<< HEAD
-=======
 import re
->>>>>>> 56275f5c
 from contextlib import contextmanager
 from unittest.mock import ANY, MagicMock, Mock, call, patch, sentinel
 
