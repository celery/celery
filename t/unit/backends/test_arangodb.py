--- conflicted
+++ resolved
@@ -1,11 +1,5 @@
 """Tests for the ArangoDb."""
-<<<<<<< HEAD
-import pytest
-=======
-from __future__ import absolute_import, unicode_literals
-
 import datetime
->>>>>>> 44588c65
 
 import pytest
 from case import Mock, patch, sentinel, skip
