<<<<<<< HEAD
=======
from __future__ import absolute_import, unicode_literals

import json
>>>>>>> 44588c65
import random
import ssl
from contextlib import contextmanager
from datetime import timedelta
from pickle import dumps, loads

import pytest
from case import ANY, ContextMock, Mock, call, mock, patch, skip

from celery import signature, states, uuid
from celery.canvas import Signature
from celery.exceptions import (ChordError, CPendingDeprecationWarning,
                               ImproperlyConfigured)
from celery.utils.collections import AttributeDict


def raise_on_second_call(mock, exc, *retval):
    def on_first_call(*args, **kwargs):
        mock.side_effect = exc
        return mock.return_value

    mock.side_effect = on_first_call
    if retval:
        mock.return_value, = retval


<<<<<<< HEAD
class Connection:
=======
class ConnectionError(Exception):
    pass


class Connection(object):
>>>>>>> 44588c65
    connected = True

    def disconnect(self):
        self.connected = False


class Pipeline:
    def __init__(self, client):
        self.client = client
        self.steps = []

    def __getattr__(self, attr):
        def add_step(*args, **kwargs):
            self.steps.append((getattr(self.client, attr), args, kwargs))
            return self

        return add_step

    def __enter__(self):
        return self

    def __exit__(self, type, value, traceback):
        pass

    def execute(self):
        return [step(*a, **kw) for step, a, kw in self.steps]


class PubSub(mock.MockCallbacks):
    def __init__(self, ignore_subscribe_messages=False):
        self._subscribed_to = set()

    def close(self):
        self._subscribed_to = set()

    def subscribe(self, *args):
        self._subscribed_to.update(args)

    def unsubscribe(self, *args):
        self._subscribed_to.difference_update(args)

    def get_message(self, timeout=None):
        pass


class Redis(mock.MockCallbacks):
    Connection = Connection
    Pipeline = Pipeline
    pubsub = PubSub

    def __init__(self, host=None, port=None, db=None, password=None, **kw):
        self.host = host
        self.port = port
        self.db = db
        self.password = password
        self.keyspace = {}
        self.expiry = {}
        self.connection = self.Connection()

    def get(self, key):
        return self.keyspace.get(key)

    def mget(self, keys):
        return [self.get(key) for key in keys]

    def setex(self, key, expires, value):
        self.set(key, value)
        self.expire(key, expires)

    def set(self, key, value):
        self.keyspace[key] = value

    def expire(self, key, expires):
        self.expiry[key] = expires
        return expires

    def delete(self, key):
        return bool(self.keyspace.pop(key, None))

    def pipeline(self):
        return self.Pipeline(self)

    def _get_list(self, key):
        try:
            return self.keyspace[key]
        except KeyError:
            l = self.keyspace[key] = []
            return l

    def rpush(self, key, value):
        self._get_list(key).append(value)

    def lrange(self, key, start, stop):
        return self._get_list(key)[start:stop]

    def llen(self, key):
        return len(self.keyspace.get(key) or [])


class Sentinel(mock.MockCallbacks):
    def __init__(self, sentinels, min_other_sentinels=0, sentinel_kwargs=None,
                 **connection_kwargs):
        self.sentinel_kwargs = sentinel_kwargs
        self.sentinels = [Redis(hostname, port, **self.sentinel_kwargs)
                          for hostname, port in sentinels]
        self.min_other_sentinels = min_other_sentinels
        self.connection_kwargs = connection_kwargs

    def master_for(self, service_name, redis_class):
        return random.choice(self.sentinels)


class redis:
    StrictRedis = Redis

    class ConnectionPool:
        def __init__(self, **kwargs):
            pass

    class UnixDomainSocketConnection:
        def __init__(self, **kwargs):
            pass


class sentinel:
    Sentinel = Sentinel


class test_RedisResultConsumer:
    def get_backend(self):
        from celery.backends.redis import RedisBackend

        class _RedisBackend(RedisBackend):
            redis = redis

        return _RedisBackend(app=self.app)

    def get_consumer(self):
        consumer = self.get_backend().result_consumer
        consumer._connection_errors = (ConnectionError,)
        return consumer

    @patch('celery.backends.asynchronous.BaseResultConsumer.on_after_fork')
    def test_on_after_fork(self, parent_method):
        consumer = self.get_consumer()
        consumer.start('none')
        consumer.on_after_fork()
        parent_method.assert_called_once()
        consumer.backend.client.connection_pool.reset.assert_called_once()
        consumer._pubsub.close.assert_called_once()
        # PubSub instance not initialized - exception would be raised
        # when calling .close()
        consumer._pubsub = None
        parent_method.reset_mock()
        consumer.backend.client.connection_pool.reset.reset_mock()
        consumer.on_after_fork()
        parent_method.assert_called_once()
        consumer.backend.client.connection_pool.reset.assert_called_once()

        # Continues on KeyError
        consumer._pubsub = Mock()
        consumer._pubsub.close = Mock(side_effect=KeyError)
        parent_method.reset_mock()
        consumer.backend.client.connection_pool.reset.reset_mock()
        consumer.on_after_fork()
        parent_method.assert_called_once()

    @patch('celery.backends.redis.ResultConsumer.cancel_for')
    @patch('celery.backends.asynchronous.BaseResultConsumer.on_state_change')
    def test_on_state_change(self, parent_method, cancel_for):
        consumer = self.get_consumer()
        meta = {'task_id': 'testing', 'status': states.SUCCESS}
        message = 'hello'
        consumer.on_state_change(meta, message)
        parent_method.assert_called_once_with(meta, message)
        cancel_for.assert_called_once_with(meta['task_id'])

        # Does not call cancel_for for other states
        meta = {'task_id': 'testing2', 'status': states.PENDING}
        parent_method.reset_mock()
        cancel_for.reset_mock()
        consumer.on_state_change(meta, message)
        parent_method.assert_called_once_with(meta, message)
        cancel_for.assert_not_called()

    def test_drain_events_before_start(self):
        consumer = self.get_consumer()
        # drain_events shouldn't crash when called before start
        consumer.drain_events(0.001)

    def test_consume_from_connection_error(self):
        consumer = self.get_consumer()
        consumer.start('initial')
        consumer._pubsub.subscribe.side_effect = (ConnectionError(), None)
        consumer.consume_from('some-task')
        assert consumer._pubsub._subscribed_to == {b'celery-task-meta-initial', b'celery-task-meta-some-task'}

    def test_cancel_for_connection_error(self):
        consumer = self.get_consumer()
        consumer.start('initial')
        consumer._pubsub.unsubscribe.side_effect = ConnectionError()
        consumer.consume_from('some-task')
        consumer.cancel_for('some-task')
        assert consumer._pubsub._subscribed_to == {b'celery-task-meta-initial'}

    @patch('celery.backends.redis.ResultConsumer.cancel_for')
    @patch('celery.backends.asynchronous.BaseResultConsumer.on_state_change')
    def test_drain_events_connection_error(self, parent_on_state_change, cancel_for):
        meta = {'task_id': 'initial', 'status': states.SUCCESS}
        consumer = self.get_consumer()
        consumer.start('initial')
        consumer.backend._set_with_state(b'celery-task-meta-initial', json.dumps(meta), states.SUCCESS)
        consumer._pubsub.get_message.side_effect = ConnectionError()
        consumer.drain_events()
        parent_on_state_change.assert_called_with(meta, None)
        assert consumer._pubsub._subscribed_to == {b'celery-task-meta-initial'}


class test_RedisBackend:
    def get_backend(self):
        from celery.backends.redis import RedisBackend

        class _RedisBackend(RedisBackend):
            redis = redis

        return _RedisBackend

    def get_E_LOST(self):
        from celery.backends.redis import E_LOST
        return E_LOST

    def setup(self):
        self.Backend = self.get_backend()
        self.E_LOST = self.get_E_LOST()
        self.b = self.Backend(app=self.app)

    @pytest.mark.usefixtures('depends_on_current_app')
    @skip.unless_module('redis')
    def test_reduce(self):
        from celery.backends.redis import RedisBackend
        x = RedisBackend(app=self.app)
        assert loads(dumps(x))

    def test_no_redis(self):
        self.Backend.redis = None
        with pytest.raises(ImproperlyConfigured):
            self.Backend(app=self.app)

    def test_url(self):
        self.app.conf.redis_socket_timeout = 30.0
        self.app.conf.redis_socket_connect_timeout = 100.0
        x = self.Backend(
            'redis://:bosco@vandelay.com:123//1', app=self.app,
        )
        assert x.connparams
        assert x.connparams['host'] == 'vandelay.com'
        assert x.connparams['db'] == 1
        assert x.connparams['port'] == 123
        assert x.connparams['password'] == 'bosco'
        assert x.connparams['socket_timeout'] == 30.0
        assert x.connparams['socket_connect_timeout'] == 100.0

    @skip.unless_module('redis')
    def test_timeouts_in_url_coerced(self):
        x = self.Backend(
            ('redis://:bosco@vandelay.com:123//1?'
             'socket_timeout=30&socket_connect_timeout=100'),
            app=self.app,
        )
        assert x.connparams
        assert x.connparams['host'] == 'vandelay.com'
        assert x.connparams['db'] == 1
        assert x.connparams['port'] == 123
        assert x.connparams['password'] == 'bosco'
        assert x.connparams['socket_timeout'] == 30
        assert x.connparams['socket_connect_timeout'] == 100

    @skip.unless_module('redis')
    def test_socket_url(self):
        self.app.conf.redis_socket_timeout = 30.0
        self.app.conf.redis_socket_connect_timeout = 100.0
        x = self.Backend(
            'socket:///tmp/redis.sock?virtual_host=/3', app=self.app,
        )
        assert x.connparams
        assert x.connparams['path'] == '/tmp/redis.sock'
        assert (x.connparams['connection_class'] is
                redis.UnixDomainSocketConnection)
        assert 'host' not in x.connparams
        assert 'port' not in x.connparams
        assert x.connparams['socket_timeout'] == 30.0
        assert 'socket_connect_timeout' not in x.connparams
        assert 'socket_keepalive' not in x.connparams
        assert x.connparams['db'] == 3

    @skip.unless_module('redis')
    def test_backend_ssl(self):
        self.app.conf.redis_backend_use_ssl = {
            'ssl_cert_reqs': ssl.CERT_REQUIRED,
            'ssl_ca_certs': '/path/to/ca.crt',
            'ssl_certfile': '/path/to/client.crt',
            'ssl_keyfile': '/path/to/client.key',
        }
        self.app.conf.redis_socket_timeout = 30.0
        self.app.conf.redis_socket_connect_timeout = 100.0
        x = self.Backend(
            'rediss://:bosco@vandelay.com:123//1', app=self.app,
        )
        assert x.connparams
        assert x.connparams['host'] == 'vandelay.com'
        assert x.connparams['db'] == 1
        assert x.connparams['port'] == 123
        assert x.connparams['password'] == 'bosco'
        assert x.connparams['socket_timeout'] == 30.0
        assert x.connparams['socket_connect_timeout'] == 100.0
        assert x.connparams['ssl_cert_reqs'] == ssl.CERT_REQUIRED
        assert x.connparams['ssl_ca_certs'] == '/path/to/ca.crt'
        assert x.connparams['ssl_certfile'] == '/path/to/client.crt'
        assert x.connparams['ssl_keyfile'] == '/path/to/client.key'

        from redis.connection import SSLConnection
        assert x.connparams['connection_class'] is SSLConnection

    @skip.unless_module('redis')
    @pytest.mark.parametrize('cert_str', [
        "required",
        "CERT_REQUIRED",
    ])
    def test_backend_ssl_certreq_str(self, cert_str):
        self.app.conf.redis_backend_use_ssl = {
            'ssl_cert_reqs': cert_str,
            'ssl_ca_certs': '/path/to/ca.crt',
            'ssl_certfile': '/path/to/client.crt',
            'ssl_keyfile': '/path/to/client.key',
        }
        self.app.conf.redis_socket_timeout = 30.0
        self.app.conf.redis_socket_connect_timeout = 100.0
        x = self.Backend(
            'rediss://:bosco@vandelay.com:123//1', app=self.app,
        )
        assert x.connparams
        assert x.connparams['host'] == 'vandelay.com'
        assert x.connparams['db'] == 1
        assert x.connparams['port'] == 123
        assert x.connparams['password'] == 'bosco'
        assert x.connparams['socket_timeout'] == 30.0
        assert x.connparams['socket_connect_timeout'] == 100.0
        assert x.connparams['ssl_cert_reqs'] == ssl.CERT_REQUIRED
        assert x.connparams['ssl_ca_certs'] == '/path/to/ca.crt'
        assert x.connparams['ssl_certfile'] == '/path/to/client.crt'
        assert x.connparams['ssl_keyfile'] == '/path/to/client.key'

        from redis.connection import SSLConnection
        assert x.connparams['connection_class'] is SSLConnection

    @skip.unless_module('redis')
    @pytest.mark.parametrize('cert_str', [
        "required",
        "CERT_REQUIRED",
    ])
    def test_backend_ssl_url(self, cert_str):
        self.app.conf.redis_socket_timeout = 30.0
        self.app.conf.redis_socket_connect_timeout = 100.0
        x = self.Backend(
            'rediss://:bosco@vandelay.com:123//1?ssl_cert_reqs=%s' % cert_str,
            app=self.app,
        )
        assert x.connparams
        assert x.connparams['host'] == 'vandelay.com'
        assert x.connparams['db'] == 1
        assert x.connparams['port'] == 123
        assert x.connparams['password'] == 'bosco'
        assert x.connparams['socket_timeout'] == 30.0
        assert x.connparams['socket_connect_timeout'] == 100.0
        assert x.connparams['ssl_cert_reqs'] == ssl.CERT_REQUIRED

        from redis.connection import SSLConnection
        assert x.connparams['connection_class'] is SSLConnection

    @skip.unless_module('redis')
    @pytest.mark.parametrize('cert_str', [
        "none",
        "CERT_NONE",
    ])
    def test_backend_ssl_url_options(self, cert_str):
        x = self.Backend(
            (
                'rediss://:bosco@vandelay.com:123//1'
                '?ssl_cert_reqs={cert_str}'
                '&ssl_ca_certs=%2Fvar%2Fssl%2Fmyca.pem'
                '&ssl_certfile=%2Fvar%2Fssl%2Fredis-server-cert.pem'
                '&ssl_keyfile=%2Fvar%2Fssl%2Fprivate%2Fworker-key.pem'
            ).format(cert_str=cert_str),
            app=self.app,
        )
        assert x.connparams
        assert x.connparams['host'] == 'vandelay.com'
        assert x.connparams['db'] == 1
        assert x.connparams['port'] == 123
        assert x.connparams['password'] == 'bosco'
        assert x.connparams['ssl_cert_reqs'] == ssl.CERT_NONE
        assert x.connparams['ssl_ca_certs'] == '/var/ssl/myca.pem'
        assert x.connparams['ssl_certfile'] == '/var/ssl/redis-server-cert.pem'
        assert x.connparams['ssl_keyfile'] == '/var/ssl/private/worker-key.pem'

    @skip.unless_module('redis')
    @pytest.mark.parametrize('cert_str', [
        "optional",
        "CERT_OPTIONAL",
    ])
    def test_backend_ssl_url_cert_none(self, cert_str):
        x = self.Backend(
            'rediss://:bosco@vandelay.com:123//1?ssl_cert_reqs=%s' % cert_str,
            app=self.app,
        )
        assert x.connparams
        assert x.connparams['host'] == 'vandelay.com'
        assert x.connparams['db'] == 1
        assert x.connparams['port'] == 123
        assert x.connparams['ssl_cert_reqs'] == ssl.CERT_OPTIONAL

        from redis.connection import SSLConnection
        assert x.connparams['connection_class'] is SSLConnection

    @skip.unless_module('redis')
    @pytest.mark.parametrize("uri", [
        'rediss://:bosco@vandelay.com:123//1?ssl_cert_reqs=CERT_KITTY_CATS',
        'rediss://:bosco@vandelay.com:123//1'
    ])
    def test_backend_ssl_url_invalid(self, uri):
        with pytest.raises(ValueError):
            self.Backend(
                uri,
                app=self.app,
            )

    def test_compat_propertie(self):
        x = self.Backend(
            'redis://:bosco@vandelay.com:123//1', app=self.app,
        )
        with pytest.warns(CPendingDeprecationWarning):
            assert x.host == 'vandelay.com'
        with pytest.warns(CPendingDeprecationWarning):
            assert x.db == 1
        with pytest.warns(CPendingDeprecationWarning):
            assert x.port == 123
        with pytest.warns(CPendingDeprecationWarning):
            assert x.password == 'bosco'

    def test_conf_raises_KeyError(self):
        self.app.conf = AttributeDict({
            'result_serializer': 'json',
            'result_cache_max': 1,
            'result_expires': None,
            'accept_content': ['json'],
            'result_accept_content': ['json'],
        })
        self.Backend(app=self.app)

    @patch('celery.backends.redis.logger')
    def test_on_connection_error(self, logger):
        intervals = iter([10, 20, 30])
        exc = KeyError()
        assert self.b.on_connection_error(None, exc, intervals, 1) == 10
        logger.error.assert_called_with(
            self.E_LOST, 1, 'Inf', 'in 10.00 seconds')
        assert self.b.on_connection_error(10, exc, intervals, 2) == 20
        logger.error.assert_called_with(self.E_LOST, 2, 10, 'in 20.00 seconds')
        assert self.b.on_connection_error(10, exc, intervals, 3) == 30
        logger.error.assert_called_with(self.E_LOST, 3, 10, 'in 30.00 seconds')

    def test_incr(self):
        self.b.client = Mock(name='client')
        self.b.incr('foo')
        self.b.client.incr.assert_called_with('foo')

    def test_expire(self):
        self.b.client = Mock(name='client')
        self.b.expire('foo', 300)
        self.b.client.expire.assert_called_with('foo', 300)

    def test_apply_chord(self, unlock='celery.chord_unlock'):
        self.app.tasks[unlock] = Mock()
        header_result = self.app.GroupResult(
            uuid(),
            [self.app.AsyncResult(x) for x in range(3)],
        )
        self.b.apply_chord(header_result, None)
        assert self.app.tasks[unlock].apply_async.call_count == 0

    def test_unpack_chord_result(self):
        self.b.exception_to_python = Mock(name='etp')
        decode = Mock(name='decode')
        exc = KeyError()
        tup = decode.return_value = (1, 'id1', states.FAILURE, exc)
        with pytest.raises(ChordError):
            self.b._unpack_chord_result(tup, decode)
        decode.assert_called_with(tup)
        self.b.exception_to_python.assert_called_with(exc)

        exc = ValueError()
        tup = decode.return_value = (2, 'id2', states.RETRY, exc)
        ret = self.b._unpack_chord_result(tup, decode)
        self.b.exception_to_python.assert_called_with(exc)
        assert ret is self.b.exception_to_python()

    def test_on_chord_part_return_no_gid_or_tid(self):
        request = Mock(name='request')
        request.id = request.group = None
        assert self.b.on_chord_part_return(request, 'SUCCESS', 10) is None

    def test_ConnectionPool(self):
        self.b.redis = Mock(name='redis')
        assert self.b._ConnectionPool is None
        assert self.b.ConnectionPool is self.b.redis.ConnectionPool
        assert self.b.ConnectionPool is self.b.redis.ConnectionPool

    def test_expires_defaults_to_config(self):
        self.app.conf.result_expires = 10
        b = self.Backend(expires=None, app=self.app)
        assert b.expires == 10

    def test_expires_is_int(self):
        b = self.Backend(expires=48, app=self.app)
        assert b.expires == 48

    def test_add_to_chord(self):
        b = self.Backend('redis://', app=self.app)
        gid = uuid()
        b.add_to_chord(gid, 'sig')
        b.client.incr.assert_called_with(b.get_key_for_group(gid, '.t'), 1)

    def test_expires_is_None(self):
        b = self.Backend(expires=None, app=self.app)
        assert b.expires == self.app.conf.result_expires.total_seconds()

    def test_expires_is_timedelta(self):
        b = self.Backend(expires=timedelta(minutes=1), app=self.app)
        assert b.expires == 60

    def test_mget(self):
        assert self.b.mget(['a', 'b', 'c'])
        self.b.client.mget.assert_called_with(['a', 'b', 'c'])

    def test_set_no_expire(self):
        self.b.expires = None
        self.b._set_with_state('foo', 'bar', states.SUCCESS)

    def create_task(self):
        tid = uuid()
        task = Mock(name=f'task-{tid}')
        task.name = 'foobarbaz'
        self.app.tasks['foobarbaz'] = task
        task.request.chord = signature(task)
        task.request.id = tid
        task.request.chord['chord_size'] = 10
        task.request.group = 'group_id'
        return task

    @patch('celery.result.GroupResult.restore')
    def test_on_chord_part_return(self, restore):
        tasks = [self.create_task() for i in range(10)]

        for i in range(10):
            self.b.on_chord_part_return(tasks[i].request, states.SUCCESS, i)
            assert self.b.client.rpush.call_count
            self.b.client.rpush.reset_mock()
        assert self.b.client.lrange.call_count
        jkey = self.b.get_key_for_group('group_id', '.j')
        tkey = self.b.get_key_for_group('group_id', '.t')
        self.b.client.delete.assert_has_calls([call(jkey), call(tkey)])
        self.b.client.expire.assert_has_calls([
            call(jkey, 86400), call(tkey, 86400),
        ])

    @patch('celery.result.GroupResult.restore')
    def test_on_chord_part_return_no_expiry(self, restore):
        old_expires = self.b.expires
        self.b.expires = None
        tasks = [self.create_task() for i in range(10)]

        for i in range(10):
            self.b.on_chord_part_return(tasks[i].request, states.SUCCESS, i)
            assert self.b.client.rpush.call_count
            self.b.client.rpush.reset_mock()
        assert self.b.client.lrange.call_count
        jkey = self.b.get_key_for_group('group_id', '.j')
        tkey = self.b.get_key_for_group('group_id', '.t')
        self.b.client.delete.assert_has_calls([call(jkey), call(tkey)])
        self.b.client.expire.assert_not_called()

        self.b.expires = old_expires

    def test_on_chord_part_return__success(self):
        with self.chord_context(2) as (_, request, callback):
            self.b.on_chord_part_return(request, states.SUCCESS, 10)
            callback.delay.assert_not_called()
            self.b.on_chord_part_return(request, states.SUCCESS, 20)
            callback.delay.assert_called_with([10, 20])

    def test_on_chord_part_return__callback_raises(self):
        with self.chord_context(1) as (_, request, callback):
            callback.delay.side_effect = KeyError(10)
            task = self.app._tasks['add'] = Mock(name='add_task')
            self.b.on_chord_part_return(request, states.SUCCESS, 10)
            task.backend.fail_from_current_stack.assert_called_with(
                callback.id, exc=ANY,
            )

    def test_on_chord_part_return__ChordError(self):
        with self.chord_context(1) as (_, request, callback):
            self.b.client.pipeline = ContextMock()
            raise_on_second_call(self.b.client.pipeline, ChordError())
            self.b.client.pipeline.return_value.rpush().llen().get().expire(
            ).expire().execute.return_value = (1, 1, 0, 4, 5)
            task = self.app._tasks['add'] = Mock(name='add_task')
            self.b.on_chord_part_return(request, states.SUCCESS, 10)
            task.backend.fail_from_current_stack.assert_called_with(
                callback.id, exc=ANY,
            )

    def test_on_chord_part_return__other_error(self):
        with self.chord_context(1) as (_, request, callback):
            self.b.client.pipeline = ContextMock()
            raise_on_second_call(self.b.client.pipeline, RuntimeError())
            self.b.client.pipeline.return_value.rpush().llen().get().expire(
            ).expire().execute.return_value = (1, 1, 0, 4, 5)
            task = self.app._tasks['add'] = Mock(name='add_task')
            self.b.on_chord_part_return(request, states.SUCCESS, 10)
            task.backend.fail_from_current_stack.assert_called_with(
                callback.id, exc=ANY,
            )

    @contextmanager
    def chord_context(self, size=1):
        with patch('celery.backends.redis.maybe_signature') as ms:
            tasks = [self.create_task() for i in range(size)]
            request = Mock(name='request')
            request.id = 'id1'
            request.group = 'gid1'
            callback = ms.return_value = Signature('add')
            callback.id = 'id1'
            callback['chord_size'] = size
            callback.delay = Mock(name='callback.delay')
            yield tasks, request, callback

    def test_process_cleanup(self):
        self.b.process_cleanup()

    def test_get_set_forget(self):
        tid = uuid()
        self.b.store_result(tid, 42, states.SUCCESS)
        assert self.b.get_state(tid) == states.SUCCESS
        assert self.b.get_result(tid) == 42
        self.b.forget(tid)
        assert self.b.get_state(tid) == states.PENDING

    def test_set_expires(self):
        self.b = self.Backend(expires=512, app=self.app)
        tid = uuid()
        key = self.b.get_key_for_task(tid)
        self.b.store_result(tid, 42, states.SUCCESS)
        self.b.client.expire.assert_called_with(
            key, 512,
        )


class test_SentinelBackend:
    def get_backend(self):
        from celery.backends.redis import SentinelBackend

        class _SentinelBackend(SentinelBackend):
            redis = redis
            sentinel = sentinel

        return _SentinelBackend

    def get_E_LOST(self):
        from celery.backends.redis import E_LOST
        return E_LOST

    def setup(self):
        self.Backend = self.get_backend()
        self.E_LOST = self.get_E_LOST()
        self.b = self.Backend(app=self.app)

    @pytest.mark.usefixtures('depends_on_current_app')
    @skip.unless_module('redis')
    def test_reduce(self):
        from celery.backends.redis import SentinelBackend
        x = SentinelBackend(app=self.app)
        assert loads(dumps(x))

    def test_no_redis(self):
        self.Backend.redis = None
        with pytest.raises(ImproperlyConfigured):
            self.Backend(app=self.app)

    def test_url(self):
        self.app.conf.redis_socket_timeout = 30.0
        self.app.conf.redis_socket_connect_timeout = 100.0
        x = self.Backend(
            'sentinel://:test@github.com:123/1;'
            'sentinel://:test@github.com:124/1',
            app=self.app,
        )
        assert x.connparams
        assert "host" not in x.connparams
        assert x.connparams['db'] == 1
        assert "port" not in x.connparams
        assert x.connparams['password'] == "test"
        assert len(x.connparams['hosts']) == 2
        expected_hosts = ["github.com", "github.com"]
        found_hosts = [cp['host'] for cp in x.connparams['hosts']]
        assert found_hosts == expected_hosts

        expected_ports = [123, 124]
        found_ports = [cp['port'] for cp in x.connparams['hosts']]
        assert found_ports == expected_ports

        expected_passwords = ["test", "test"]
        found_passwords = [cp['password'] for cp in x.connparams['hosts']]
        assert found_passwords == expected_passwords

        expected_dbs = [1, 1]
        found_dbs = [cp['db'] for cp in x.connparams['hosts']]
        assert found_dbs == expected_dbs

    def test_get_sentinel_instance(self):
        x = self.Backend(
            'sentinel://:test@github.com:123/1;'
            'sentinel://:test@github.com:124/1',
            app=self.app,
        )
        sentinel_instance = x._get_sentinel_instance(**x.connparams)
        assert sentinel_instance.sentinel_kwargs == {}
        assert sentinel_instance.connection_kwargs['db'] == 1
        assert sentinel_instance.connection_kwargs['password'] == "test"
        assert len(sentinel_instance.sentinels) == 2

    def test_get_pool(self):
        x = self.Backend(
            'sentinel://:test@github.com:123/1;'
            'sentinel://:test@github.com:124/1',
            app=self.app,
        )
        pool = x._get_pool(**x.connparams)
        assert pool<|MERGE_RESOLUTION|>--- conflicted
+++ resolved
@@ -1,9 +1,4 @@
-<<<<<<< HEAD
-=======
-from __future__ import absolute_import, unicode_literals
-
 import json
->>>>>>> 44588c65
 import random
 import ssl
 from contextlib import contextmanager
@@ -30,15 +25,11 @@
         mock.return_value, = retval
 
 
-<<<<<<< HEAD
-class Connection:
-=======
 class ConnectionError(Exception):
     pass
 
 
-class Connection(object):
->>>>>>> 44588c65
+class Connection:
     connected = True
 
     def disconnect(self):
