--- conflicted
+++ resolved
@@ -18,76 +18,73 @@
 from celery.exceptions import ImproperlyConfigured
 from t.unit import conftest
 
-COLLECTION = 'taskmeta_celery'
+COLLECTION = "taskmeta_celery"
 TASK_ID = uuid()
-MONGODB_HOST = 'localhost'
+MONGODB_HOST = "localhost"
 MONGODB_PORT = 27017
-MONGODB_USER = 'mongo'
-MONGODB_PASSWORD = '1234'
-MONGODB_DATABASE = 'testing'
-MONGODB_COLLECTION = 'collection1'
-MONGODB_GROUP_COLLECTION = 'group_collection1'
+MONGODB_USER = "mongo"
+MONGODB_PASSWORD = "1234"
+MONGODB_DATABASE = "testing"
+MONGODB_COLLECTION = "collection1"
+MONGODB_GROUP_COLLECTION = "group_collection1"
 # uri with user, password, database name, replica set, DNS seedlist format
-MONGODB_SEEDLIST_URI = ('srv://'
-                        'celeryuser:celerypassword@'
-                        'dns-seedlist-host.example.com/'
-                        'celerydatabase')
+MONGODB_SEEDLIST_URI = (
+    "srv://"
+    "celeryuser:celerypassword@"
+    "dns-seedlist-host.example.com/"
+    "celerydatabase"
+)
 MONGODB_BACKEND_HOST = [
-    'mongo1.example.com:27017',
-    'mongo2.example.com:27017',
-    'mongo3.example.com:27017',
+    "mongo1.example.com:27017",
+    "mongo2.example.com:27017",
+    "mongo3.example.com:27017",
 ]
-CELERY_USER = 'celeryuser'
-CELERY_PASSWORD = 'celerypassword'
-CELERY_DATABASE = 'celerydatabase'
-
-pytest.importorskip('pymongo')
-
-
-<<<<<<< HEAD
-=======
+CELERY_USER = "celeryuser"
+CELERY_PASSWORD = "celerypassword"
+CELERY_DATABASE = "celerydatabase"
+
+pytest.importorskip("pymongo")
+
+
 def fake_resolver_dnspython():
-    TXT = pytest.importorskip('dns.rdtypes.ANY.TXT').TXT
-    SRV = pytest.importorskip('dns.rdtypes.IN.SRV').SRV
+    TXT = pytest.importorskip("dns.rdtypes.ANY.TXT").TXT
+    SRV = pytest.importorskip("dns.rdtypes.IN.SRV").SRV
 
     def mock_resolver(_, rdtype, rdclass=None, lifetime=None, **kwargs):
 
-        if rdtype == 'SRV':
+        if rdtype == "SRV":
             return [
                 SRV(0, 0, 0, 0, 27017, hostname)
                 for hostname in [
-                    'mongo1.example.com',
-                    'mongo2.example.com',
-                    'mongo3.example.com'
+                    "mongo1.example.com",
+                    "mongo2.example.com",
+                    "mongo3.example.com",
                 ]
             ]
-        elif rdtype == 'TXT':
-            return [TXT(0, 0, [b'replicaSet=rs0'])]
+        elif rdtype == "TXT":
+            return [TXT(0, 0, [b"replicaSet=rs0"])]
 
     return mock_resolver
 
 
->>>>>>> 56275f5c
 class test_MongoBackend:
-    default_url = 'mongodb://uuuu:pwpw@hostname.dom/database'
+    default_url = "mongodb://uuuu:pwpw@hostname.dom/database"
     replica_set_url = (
-        'mongodb://uuuu:pwpw@hostname.dom,'
-        'hostname.dom/database?replicaSet=rs'
-    )
-    sanitized_default_url = 'mongodb://uuuu:**@hostname.dom/database'
+        "mongodb://uuuu:pwpw@hostname.dom," "hostname.dom/database?replicaSet=rs"
+    )
+    sanitized_default_url = "mongodb://uuuu:**@hostname.dom/database"
     sanitized_replica_set_url = (
-        'mongodb://uuuu:**@hostname.dom/,'
-        'hostname.dom/database?replicaSet=rs'
+        "mongodb://uuuu:**@hostname.dom/," "hostname.dom/database?replicaSet=rs"
     )
 
     def setup(self):
-        self.patching('celery.backends.mongodb.MongoBackend.encode')
-        self.patching('celery.backends.mongodb.MongoBackend.decode')
-        self.patching('celery.backends.mongodb.Binary')
+        self.patching("celery.backends.mongodb.MongoBackend.encode")
+        self.patching("celery.backends.mongodb.MongoBackend.decode")
+        self.patching("celery.backends.mongodb.Binary")
         self.backend = MongoBackend(app=self.app, url=self.default_url)
 
     def test_init_no_mongodb(self, patching):
-        patching('celery.backends.mongodb.pymongo', None)
+        patching("celery.backends.mongodb.pymongo", None)
         with pytest.raises(ImproperlyConfigured):
             MongoBackend(app=self.app)
 
@@ -106,29 +103,31 @@
         mb = MongoBackend(app=self.app)
 
         # uri
-        uri = 'mongodb://localhost:27017'
+        uri = "mongodb://localhost:27017"
         mb = MongoBackend(app=self.app, url=uri)
-        assert mb.mongo_host == ['localhost:27017']
+        assert mb.mongo_host == ["localhost:27017"]
         assert mb.options == mb._prepare_client_options()
-        assert mb.database_name == 'celery'
+        assert mb.database_name == "celery"
 
         # uri with database name
-        uri = 'mongodb://localhost:27017/celerydb'
+        uri = "mongodb://localhost:27017/celerydb"
         mb = MongoBackend(app=self.app, url=uri)
-        assert mb.database_name == 'celerydb'
+        assert mb.database_name == "celerydb"
 
         # uri with user, password, database name, replica set
-        uri = ('mongodb://'
-               'celeryuser:celerypassword@'
-               'mongo1.example.com:27017,'
-               'mongo2.example.com:27017,'
-               'mongo3.example.com:27017/'
-               'celerydatabase?replicaSet=rs0')
+        uri = (
+            "mongodb://"
+            "celeryuser:celerypassword@"
+            "mongo1.example.com:27017,"
+            "mongo2.example.com:27017,"
+            "mongo3.example.com:27017/"
+            "celerydatabase?replicaSet=rs0"
+        )
         mb = MongoBackend(app=self.app, url=uri)
         assert mb.mongo_host == MONGODB_BACKEND_HOST
         assert mb.options == dict(
             mb._prepare_client_options(),
-            replicaset='rs0',
+            replicaset="rs0",
         )
         assert mb.user == CELERY_USER
         assert mb.password == CELERY_PASSWORD
@@ -136,123 +135,100 @@
 
         # same uri, change some parameters in backend settings
         self.app.conf.mongodb_backend_settings = {
-            'replicaset': 'rs1',
-            'user': 'backenduser',
-            'database': 'another_db',
-            'options': {
-                'socketKeepAlive': True,
+            "replicaset": "rs1",
+            "user": "backenduser",
+            "database": "another_db",
+            "options": {
+                "socketKeepAlive": True,
             },
         }
         mb = MongoBackend(app=self.app, url=uri)
         assert mb.mongo_host == MONGODB_BACKEND_HOST
         assert mb.options == dict(
             mb._prepare_client_options(),
-            replicaset='rs1',
+            replicaset="rs1",
             socketKeepAlive=True,
         )
-        assert mb.user == 'backenduser'
+        assert mb.user == "backenduser"
         assert mb.password == CELERY_PASSWORD
-        assert mb.database_name == 'another_db'
-
-        mb = MongoBackend(app=self.app, url='mongodb://')
-
-<<<<<<< HEAD
-    def test_init_mongodb_dns_seedlist(self):
-        Name = pytest.importorskip('dns.name').Name
-        TXT = pytest.importorskip('dns.rdtypes.ANY.TXT').TXT
-        SRV = pytest.importorskip('dns.rdtypes.IN.SRV').SRV
-=======
-    @pytest.mark.skipif(dns.version.MAJOR > 1,
-                        reason="For dnspython version > 1, pymongo's"
-                               "srv_resolver calls resolver.resolve")
-    @pytest.mark.skipif(pymongo.version_tuple[0] > 3,
-                        reason="For pymongo version > 3, options returns ssl")
+        assert mb.database_name == "another_db"
+
+        mb = MongoBackend(app=self.app, url="mongodb://")
+
+    @pytest.mark.skipif(
+        dns.version.MAJOR > 1,
+        reason="For dnspython version > 1, pymongo's"
+        "srv_resolver calls resolver.resolve",
+    )
+    @pytest.mark.skipif(
+        pymongo.version_tuple[0] > 3,
+        reason="For pymongo version > 3, options returns ssl",
+    )
     def test_init_mongodb_dnspython1_pymongo3_seedlist(self):
         resolver = fake_resolver_dnspython()
         self.app.conf.mongodb_backend_settings = None
 
-        with patch('dns.resolver.query', side_effect=resolver):
+        with patch("dns.resolver.query", side_effect=resolver):
             mb = self.perform_seedlist_assertions()
             assert mb.options == dict(
-                mb._prepare_client_options(),
-                replicaset='rs0',
-                ssl=True
-            )
->>>>>>> 56275f5c
-
-    @pytest.mark.skipif(dns.version.MAJOR <= 1,
-                        reason="For dnspython versions 1.X, pymongo's"
-                               "srv_resolver calls resolver.query")
-    @pytest.mark.skipif(pymongo.version_tuple[0] > 3,
-                        reason="For pymongo version > 3, options returns ssl")
+                mb._prepare_client_options(), replicaset="rs0", ssl=True
+            )
+
+    @pytest.mark.skipif(
+        dns.version.MAJOR <= 1,
+        reason="For dnspython versions 1.X, pymongo's"
+        "srv_resolver calls resolver.query",
+    )
+    @pytest.mark.skipif(
+        pymongo.version_tuple[0] > 3,
+        reason="For pymongo version > 3, options returns ssl",
+    )
     def test_init_mongodb_dnspython2_pymongo3_seedlist(self):
         resolver = fake_resolver_dnspython()
         self.app.conf.mongodb_backend_settings = None
 
-        with patch('dns.resolver.resolve', side_effect=resolver):
+        with patch("dns.resolver.resolve", side_effect=resolver):
             mb = self.perform_seedlist_assertions()
             assert mb.options == dict(
-                mb._prepare_client_options(),
-                replicaset='rs0',
-                ssl=True
-            )
-
-    @pytest.mark.skipif(dns.version.MAJOR > 1,
-                        reason="For dnspython version >= 2, pymongo's"
-                               "srv_resolver calls resolver.resolve")
-    @pytest.mark.skipif(pymongo.version_tuple[0] <= 3,
-                        reason="For pymongo version > 3, options returns tls")
+                mb._prepare_client_options(), replicaset="rs0", ssl=True
+            )
+
+    @pytest.mark.skipif(
+        dns.version.MAJOR > 1,
+        reason="For dnspython version >= 2, pymongo's"
+        "srv_resolver calls resolver.resolve",
+    )
+    @pytest.mark.skipif(
+        pymongo.version_tuple[0] <= 3,
+        reason="For pymongo version > 3, options returns tls",
+    )
     def test_init_mongodb_dnspython1_pymongo4_seedlist(self):
         resolver = fake_resolver_dnspython()
         self.app.conf.mongodb_backend_settings = None
 
-        with patch('dns.resolver.query', side_effect=resolver):
+        with patch("dns.resolver.query", side_effect=resolver):
             mb = self.perform_seedlist_assertions()
             assert mb.options == dict(
-                mb._prepare_client_options(),
-                replicaset='rs0',
-                tls=True
-            )
-
-<<<<<<< HEAD
-        # uri with user, password, database name, replica set,
-        # DNS seedlist format
-        uri = ('srv://'
-               'celeryuser:celerypassword@'
-               'dns-seedlist-host.example.com/'
-               'celerydatabase')
-
-        with patch('dns.resolver.query', side_effect=mock_resolver):
-            mb = MongoBackend(app=self.app, url=uri)
-            assert mb.mongo_host == [
-                'mongo1.example.com:27017',
-                'mongo2.example.com:27017',
-                'mongo3.example.com:27017',
-            ]
-            assert mb.options == dict(
-                mb._prepare_client_options(),
-                replicaset='rs0',
-                ssl=True
-            )
-            assert mb.user == 'celeryuser'
-            assert mb.password == 'celerypassword'
-            assert mb.database_name == 'celerydatabase'
-=======
-    @pytest.mark.skipif(dns.version.MAJOR <= 1,
-                        reason="For dnspython versions 1.X, pymongo's"
-                               "srv_resolver calls resolver.query")
-    @pytest.mark.skipif(pymongo.version_tuple[0] <= 3,
-                        reason="For pymongo version > 3, options returns tls")
+                mb._prepare_client_options(), replicaset="rs0", tls=True
+            )
+
+    @pytest.mark.skipif(
+        dns.version.MAJOR <= 1,
+        reason="For dnspython versions 1.X, pymongo's"
+        "srv_resolver calls resolver.query",
+    )
+    @pytest.mark.skipif(
+        pymongo.version_tuple[0] <= 3,
+        reason="For pymongo version > 3, options returns tls",
+    )
     def test_init_mongodb_dnspython2_pymongo4_seedlist(self):
         resolver = fake_resolver_dnspython()
         self.app.conf.mongodb_backend_settings = None
 
-        with patch('dns.resolver.resolve', side_effect=resolver):
+        with patch("dns.resolver.resolve", side_effect=resolver):
             mb = self.perform_seedlist_assertions()
             assert mb.options == dict(
-                mb._prepare_client_options(),
-                replicaset='rs0',
-                tls=True
+                mb._prepare_client_options(), replicaset="rs0", tls=True
             )
 
     def perform_seedlist_assertions(self):
@@ -262,26 +238,24 @@
         assert mb.password == CELERY_PASSWORD
         assert mb.database_name == CELERY_DATABASE
         return mb
->>>>>>> 56275f5c
 
     def test_ensure_mongodb_uri_compliance(self):
         mb = MongoBackend(app=self.app, url=None)
         compliant_uri = mb._ensure_mongodb_uri_compliance
 
-        assert compliant_uri('mongodb://') == 'mongodb://localhost'
-
-        assert compliant_uri('mongodb+something://host') == \
-            'mongodb+something://host'
-
-        assert compliant_uri('something://host') == 'mongodb+something://host'
-
-    @pytest.mark.usefixtures('depends_on_current_app')
+        assert compliant_uri("mongodb://") == "mongodb://localhost"
+
+        assert compliant_uri("mongodb+something://host") == "mongodb+something://host"
+
+        assert compliant_uri("something://host") == "mongodb+something://host"
+
+    @pytest.mark.usefixtures("depends_on_current_app")
     def test_reduce(self):
         x = MongoBackend(app=self.app)
         assert loads(dumps(x))
 
     def test_get_connection_connection_exists(self):
-        with patch('pymongo.MongoClient') as mock_Connection:
+        with patch("pymongo.MongoClient") as mock_Connection:
             self.backend._connection = sentinel._connection
 
             connection = self.backend._get_connection()
@@ -290,7 +264,7 @@
             mock_Connection.assert_not_called()
 
     def test_get_connection_no_connection_host(self):
-        with patch('pymongo.MongoClient') as mock_Connection:
+        with patch("pymongo.MongoClient") as mock_Connection:
             self.backend._connection = None
             self.backend.host = MONGODB_HOST
             self.backend.port = MONGODB_PORT
@@ -298,14 +272,14 @@
 
             connection = self.backend._get_connection()
             mock_Connection.assert_called_once_with(
-                host='mongodb://localhost:27017',
+                host="mongodb://localhost:27017",
                 **self.backend._prepare_client_options()
             )
             assert sentinel.connection == connection
 
     def test_get_connection_no_connection_mongodb_uri(self):
-        with patch('pymongo.MongoClient') as mock_Connection:
-            mongodb_uri = 'mongodb://%s:%d' % (MONGODB_HOST, MONGODB_PORT)
+        with patch("pymongo.MongoClient") as mock_Connection:
+            mongodb_uri = "mongodb://%s:%d" % (MONGODB_HOST, MONGODB_PORT)
             self.backend._connection = None
             self.backend.host = mongodb_uri
 
@@ -318,129 +292,136 @@
             assert sentinel.connection == connection
 
     def test_get_connection_with_authmechanism(self):
-        with patch('pymongo.MongoClient') as mock_Connection:
+        with patch("pymongo.MongoClient") as mock_Connection:
             self.app.conf.mongodb_backend_settings = None
-            uri = ('mongodb://'
-                   'celeryuser:celerypassword@'
-                   'localhost:27017/'
-                   'celerydatabase?authMechanism=SCRAM-SHA-256')
+            uri = (
+                "mongodb://"
+                "celeryuser:celerypassword@"
+                "localhost:27017/"
+                "celerydatabase?authMechanism=SCRAM-SHA-256"
+            )
             mb = MongoBackend(app=self.app, url=uri)
             mock_Connection.return_value = sentinel.connection
             connection = mb._get_connection()
             mock_Connection.assert_called_once_with(
-                host=['localhost:27017'],
+                host=["localhost:27017"],
                 username=CELERY_USER,
                 password=CELERY_PASSWORD,
-                authmechanism='SCRAM-SHA-256',
+                authmechanism="SCRAM-SHA-256",
                 **mb._prepare_client_options()
             )
             assert sentinel.connection == connection
 
     def test_get_connection_with_authmechanism_no_username(self):
-        with patch('pymongo.MongoClient') as mock_Connection:
+        with patch("pymongo.MongoClient") as mock_Connection:
             self.app.conf.mongodb_backend_settings = None
-            uri = ('mongodb://'
-                   'localhost:27017/'
-                   'celerydatabase?authMechanism=SCRAM-SHA-256')
+            uri = (
+                "mongodb://"
+                "localhost:27017/"
+                "celerydatabase?authMechanism=SCRAM-SHA-256"
+            )
             mb = MongoBackend(app=self.app, url=uri)
             mock_Connection.side_effect = ConfigurationError(
-                'SCRAM-SHA-256 requires a username.')
+                "SCRAM-SHA-256 requires a username."
+            )
             with pytest.raises(ConfigurationError):
                 mb._get_connection()
             mock_Connection.assert_called_once_with(
-                host=['localhost:27017'],
-                authmechanism='SCRAM-SHA-256',
+                host=["localhost:27017"],
+                authmechanism="SCRAM-SHA-256",
                 **mb._prepare_client_options()
             )
 
-    @patch('celery.backends.mongodb.MongoBackend._get_connection')
+    @patch("celery.backends.mongodb.MongoBackend._get_connection")
     def test_get_database_no_existing(self, mock_get_connection):
         # Should really check for combinations of these two, to be complete.
         self.backend.user = MONGODB_USER
         self.backend.password = MONGODB_PASSWORD
 
         mock_database = Mock()
-        mock_connection = MagicMock(spec=['__getitem__'])
+        mock_connection = MagicMock(spec=["__getitem__"])
         mock_connection.__getitem__.return_value = mock_database
         mock_get_connection.return_value = mock_connection
 
         database = self.backend.database
 
         assert database is mock_database
-        assert self.backend.__dict__['database'] is mock_database
-
-    @patch('celery.backends.mongodb.MongoBackend._get_connection')
+        assert self.backend.__dict__["database"] is mock_database
+
+    @patch("celery.backends.mongodb.MongoBackend._get_connection")
     def test_get_database_no_existing_no_auth(self, mock_get_connection):
         # Should really check for combinations of these two, to be complete.
         self.backend.user = None
         self.backend.password = None
 
         mock_database = Mock()
-        mock_connection = MagicMock(spec=['__getitem__'])
+        mock_connection = MagicMock(spec=["__getitem__"])
         mock_connection.__getitem__.return_value = mock_database
         mock_get_connection.return_value = mock_connection
 
         database = self.backend.database
 
         assert database is mock_database
-        assert self.backend.__dict__['database'] is mock_database
-
-    @patch('celery.backends.mongodb.MongoBackend._get_database')
+        assert self.backend.__dict__["database"] is mock_database
+
+    @patch("celery.backends.mongodb.MongoBackend._get_database")
     def test_store_result(self, mock_get_database):
         self.backend.taskmeta_collection = MONGODB_COLLECTION
 
-        mock_database = MagicMock(spec=['__getitem__', '__setitem__'])
+        mock_database = MagicMock(spec=["__getitem__", "__setitem__"])
         mock_collection = Mock()
 
         mock_get_database.return_value = mock_database
         mock_database.__getitem__.return_value = mock_collection
 
         ret_val = self.backend._store_result(
-            sentinel.task_id, sentinel.result, sentinel.status)
+            sentinel.task_id, sentinel.result, sentinel.status
+        )
 
         mock_get_database.assert_called_once_with()
         mock_database.__getitem__.assert_called_once_with(MONGODB_COLLECTION)
-        mock_collection.replace_one.assert_called_once_with(ANY, ANY,
-                                                            upsert=True)
+        mock_collection.replace_one.assert_called_once_with(ANY, ANY, upsert=True)
         assert sentinel.result == ret_val
 
         mock_collection.replace_one.side_effect = InvalidDocument()
         with pytest.raises(EncodeError):
             self.backend._store_result(
-                sentinel.task_id, sentinel.result, sentinel.status)
-
-    @patch('celery.backends.mongodb.MongoBackend._get_database')
+                sentinel.task_id, sentinel.result, sentinel.status
+            )
+
+    @patch("celery.backends.mongodb.MongoBackend._get_database")
     def test_store_result_with_request(self, mock_get_database):
         self.backend.taskmeta_collection = MONGODB_COLLECTION
 
-        mock_database = MagicMock(spec=['__getitem__', '__setitem__'])
+        mock_database = MagicMock(spec=["__getitem__", "__setitem__"])
         mock_collection = Mock()
-        mock_request = MagicMock(spec=['parent_id'])
+        mock_request = MagicMock(spec=["parent_id"])
 
         mock_get_database.return_value = mock_database
         mock_database.__getitem__.return_value = mock_collection
         mock_request.parent_id = sentinel.parent_id
 
         ret_val = self.backend._store_result(
-            sentinel.task_id, sentinel.result, sentinel.status,
-            request=mock_request)
+            sentinel.task_id, sentinel.result, sentinel.status, request=mock_request
+        )
 
         mock_get_database.assert_called_once_with()
         mock_database.__getitem__.assert_called_once_with(MONGODB_COLLECTION)
         parameters = mock_collection.replace_one.call_args[0][1]
-        assert parameters['parent_id'] == sentinel.parent_id
+        assert parameters["parent_id"] == sentinel.parent_id
         assert sentinel.result == ret_val
 
         mock_collection.replace_one.side_effect = InvalidDocument()
         with pytest.raises(EncodeError):
             self.backend._store_result(
-                sentinel.task_id, sentinel.result, sentinel.status)
-
-    @patch('celery.backends.mongodb.MongoBackend._get_database')
+                sentinel.task_id, sentinel.result, sentinel.status
+            )
+
+    @patch("celery.backends.mongodb.MongoBackend._get_database")
     def test_get_task_meta_for(self, mock_get_database):
         self.backend.taskmeta_collection = MONGODB_COLLECTION
 
-        mock_database = MagicMock(spec=['__getitem__', '__setitem__'])
+        mock_database = MagicMock(spec=["__getitem__", "__setitem__"])
         mock_collection = Mock()
         mock_collection.find_one.return_value = MagicMock()
 
@@ -451,16 +432,27 @@
 
         mock_get_database.assert_called_once_with()
         mock_database.__getitem__.assert_called_once_with(MONGODB_COLLECTION)
-        assert list(sorted([
-            'status', 'task_id', 'date_done',
-            'traceback', 'result', 'children',
-        ])) == list(sorted(ret_val.keys()))
-
-    @patch('celery.backends.mongodb.MongoBackend._get_database')
+        assert (
+            list(
+                sorted(
+                    [
+                        "status",
+                        "task_id",
+                        "date_done",
+                        "traceback",
+                        "result",
+                        "children",
+                    ]
+                )
+            )
+            == list(sorted(ret_val.keys()))
+        )
+
+    @patch("celery.backends.mongodb.MongoBackend._get_database")
     def test_get_task_meta_for_no_result(self, mock_get_database):
         self.backend.taskmeta_collection = MONGODB_COLLECTION
 
-        mock_database = MagicMock(spec=['__getitem__', '__setitem__'])
+        mock_database = MagicMock(spec=["__getitem__", "__setitem__"])
         mock_collection = Mock()
         mock_collection.find_one.return_value = None
 
@@ -471,39 +463,39 @@
 
         mock_get_database.assert_called_once_with()
         mock_database.__getitem__.assert_called_once_with(MONGODB_COLLECTION)
-        assert {'status': states.PENDING, 'result': None} == ret_val
-
-    @patch('celery.backends.mongodb.MongoBackend._get_database')
+        assert {"status": states.PENDING, "result": None} == ret_val
+
+    @patch("celery.backends.mongodb.MongoBackend._get_database")
     def test_save_group(self, mock_get_database):
         self.backend.groupmeta_collection = MONGODB_GROUP_COLLECTION
 
-        mock_database = MagicMock(spec=['__getitem__', '__setitem__'])
+        mock_database = MagicMock(spec=["__getitem__", "__setitem__"])
         mock_collection = Mock()
 
         mock_get_database.return_value = mock_database
         mock_database.__getitem__.return_value = mock_collection
         res = [self.app.AsyncResult(i) for i in range(3)]
         ret_val = self.backend._save_group(
-            sentinel.taskset_id, res,
+            sentinel.taskset_id,
+            res,
         )
         mock_get_database.assert_called_once_with()
         mock_database.__getitem__.assert_called_once_with(
             MONGODB_GROUP_COLLECTION,
         )
-        mock_collection.replace_one.assert_called_once_with(ANY, ANY,
-                                                            upsert=True)
+        mock_collection.replace_one.assert_called_once_with(ANY, ANY, upsert=True)
         assert res == ret_val
 
-    @patch('celery.backends.mongodb.MongoBackend._get_database')
+    @patch("celery.backends.mongodb.MongoBackend._get_database")
     def test_restore_group(self, mock_get_database):
         self.backend.groupmeta_collection = MONGODB_GROUP_COLLECTION
 
-        mock_database = MagicMock(spec=['__getitem__', '__setitem__'])
+        mock_database = MagicMock(spec=["__getitem__", "__setitem__"])
         mock_collection = Mock()
         mock_collection.find_one.return_value = {
-            '_id': sentinel.taskset_id,
-            'result': [uuid(), uuid()],
-            'date_done': 1,
+            "_id": sentinel.taskset_id,
+            "result": [uuid(), uuid()],
+            "date_done": 1,
         }
         self.backend.decode.side_effect = lambda r: r
 
@@ -513,19 +505,19 @@
         ret_val = self.backend._restore_group(sentinel.taskset_id)
 
         mock_get_database.assert_called_once_with()
-        mock_collection.find_one.assert_called_once_with(
-            {'_id': sentinel.taskset_id})
-        assert (sorted(['date_done', 'result', 'task_id']) ==
-                sorted(list(ret_val.keys())))
+        mock_collection.find_one.assert_called_once_with({"_id": sentinel.taskset_id})
+        assert sorted(["date_done", "result", "task_id"]) == sorted(
+            list(ret_val.keys())
+        )
 
         mock_collection.find_one.return_value = None
         self.backend._restore_group(sentinel.taskset_id)
 
-    @patch('celery.backends.mongodb.MongoBackend._get_database')
+    @patch("celery.backends.mongodb.MongoBackend._get_database")
     def test_delete_group(self, mock_get_database):
         self.backend.taskmeta_collection = MONGODB_COLLECTION
 
-        mock_database = MagicMock(spec=['__getitem__', '__setitem__'])
+        mock_database = MagicMock(spec=["__getitem__", "__setitem__"])
         mock_collection = Mock()
 
         mock_get_database.return_value = mock_database
@@ -534,15 +526,14 @@
         self.backend._delete_group(sentinel.taskset_id)
 
         mock_get_database.assert_called_once_with()
-        mock_collection.delete_one.assert_called_once_with(
-            {'_id': sentinel.taskset_id})
-
-    @patch('celery.backends.mongodb.MongoBackend._get_database')
+        mock_collection.delete_one.assert_called_once_with({"_id": sentinel.taskset_id})
+
+    @patch("celery.backends.mongodb.MongoBackend._get_database")
     def test__forget(self, mock_get_database):
         # note: here tested _forget method, not forget method
         self.backend.taskmeta_collection = MONGODB_COLLECTION
 
-        mock_database = MagicMock(spec=['__getitem__', '__setitem__'])
+        mock_database = MagicMock(spec=["__getitem__", "__setitem__"])
         mock_collection = Mock()
 
         mock_get_database.return_value = mock_database
@@ -551,22 +542,19 @@
         self.backend._forget(sentinel.task_id)
 
         mock_get_database.assert_called_once_with()
-        mock_database.__getitem__.assert_called_once_with(
-            MONGODB_COLLECTION)
-        mock_collection.delete_one.assert_called_once_with(
-            {'_id': sentinel.task_id})
-
-    @patch('celery.backends.mongodb.MongoBackend._get_database')
+        mock_database.__getitem__.assert_called_once_with(MONGODB_COLLECTION)
+        mock_collection.delete_one.assert_called_once_with({"_id": sentinel.task_id})
+
+    @patch("celery.backends.mongodb.MongoBackend._get_database")
     def test_cleanup(self, mock_get_database):
         self.backend.taskmeta_collection = MONGODB_COLLECTION
         self.backend.groupmeta_collection = MONGODB_GROUP_COLLECTION
 
-        mock_database = Mock(spec=['__getitem__', '__setitem__'],
-                             name='MD')
+        mock_database = Mock(spec=["__getitem__", "__setitem__"], name="MD")
         self.backend.collections = mock_collection = Mock()
 
         mock_get_database.return_value = mock_database
-        mock_database.__getitem__ = Mock(name='MD.__getitem__')
+        mock_database.__getitem__ = Mock(name="MD.__getitem__")
         mock_database.__getitem__.return_value = mock_collection
 
         self.backend.app.now = datetime.datetime.utcnow
@@ -580,29 +568,11 @@
 
         self.backend.cleanup()
         mock_collection.delete_many.assert_not_called()
-<<<<<<< HEAD
-
-    def test_get_database_authfailure(self):
-        x = MongoBackend(app=self.app)
-        x._get_connection = Mock()
-        conn = x._get_connection.return_value = {}
-        db = conn[x.database_name] = Mock()
-        db.authenticate.return_value = False
-        x.user = 'jerry'
-        x.password = 'cere4l'
-        with pytest.raises(ImproperlyConfigured):
-            x._get_database()
-        db.authenticate.assert_called_with('jerry', 'cere4l',
-                                           source=x.database_name)
-=======
->>>>>>> 56275f5c
 
     def test_prepare_client_options(self):
-        with patch('pymongo.version_tuple', new=(3, 0, 3)):
+        with patch("pymongo.version_tuple", new=(3, 0, 3)):
             options = self.backend._prepare_client_options()
-            assert options == {
-                'maxPoolSize': self.backend.max_pool_size
-            }
+            assert options == {"maxPoolSize": self.backend.max_pool_size}
 
     def test_as_uri_include_password(self):
         assert self.backend.as_uri(True) == self.default_url
@@ -620,8 +590,8 @@
 
     def test_regression_worker_startup_info(self):
         self.app.conf.result_backend = (
-            'mongodb://user:password@host0.com:43437,host1.com:43437'
-            '/work4us?replicaSet=rs&ssl=true'
+            "mongodb://user:password@host0.com:43437,host1.com:43437"
+            "/work4us?replicaSet=rs&ssl=true"
         )
         worker = self.app.Worker()
         with conftest.stdouts():
@@ -639,7 +609,7 @@
             beckend = MongoBackend(app=app)
             beckend.serializer = serializer
         else:
-            app.conf.accept_content = ['json', 'pickle', 'msgpack', 'yaml']
+            app.conf.accept_content = ["json", "pickle", "msgpack", "yaml"]
             app.conf.result_serializer = serializer
             beckend = MongoBackend(app=app)
         return beckend
@@ -647,28 +617,28 @@
     yield create_mongo_backend
 
 
-@pytest.mark.parametrize("serializer,encoded_into", [
-    ('bson', int),
-    ('json', str),
-    ('pickle', Binary),
-    ('msgpack', Binary),
-    ('yaml', str),
-])
+@pytest.mark.parametrize(
+    "serializer,encoded_into",
+    [
+        ("bson", int),
+        ("json", str),
+        ("pickle", Binary),
+        ("msgpack", Binary),
+        ("yaml", str),
+    ],
+)
 class test_MongoBackend_no_mock:
-
     def test_encode(self, mongo_backend_factory, serializer, encoded_into):
         backend = mongo_backend_factory(serializer=serializer)
         assert isinstance(backend.encode(10), encoded_into)
 
-    def test_encode_decode(self, mongo_backend_factory, serializer,
-                           encoded_into):
+    def test_encode_decode(self, mongo_backend_factory, serializer, encoded_into):
         backend = mongo_backend_factory(serializer=serializer)
         decoded = backend.decode(backend.encode(12))
         assert decoded == 12
 
 
 class _MyTestClass:
-
     def __init__(self, a):
         self.a = a
 
@@ -725,7 +695,6 @@
 
 
 class test_MongoBackend_store_get_result:
-
     @pytest.fixture(scope="function", autouse=True)
     def fake_mongo_collection_patch(self, monkeypatch):
         """A fake collection with serialization experience close to MongoDB."""
@@ -736,48 +705,54 @@
                 self.data = {}
 
             def replace_one(self, task_id, meta, upsert=True):
-                self.data[task_id['_id']] = bson.encode(meta)
+                self.data[task_id["_id"]] = bson.encode(meta)
 
             def find_one(self, task_id):
-                return bson.decode(self.data[task_id['_id']])
+                return bson.decode(self.data[task_id["_id"]])
 
         monkeypatch.setattr(MongoBackend, "collection", FakeMongoCollection())
 
-    @pytest.mark.parametrize("serializer,result_type,result", [
-        (s, type(i['result']), i['result']) for i in SUCCESS_RESULT_TEST_DATA
-        for s in i['serializers']]
-    )
-    def test_encode_success_results(self, mongo_backend_factory, serializer,
-                                    result_type, result):
+    @pytest.mark.parametrize(
+        "serializer,result_type,result",
+        [
+            (s, type(i["result"]), i["result"])
+            for i in SUCCESS_RESULT_TEST_DATA
+            for s in i["serializers"]
+        ],
+    )
+    def test_encode_success_results(
+        self, mongo_backend_factory, serializer, result_type, result
+    ):
         backend = mongo_backend_factory(serializer=serializer)
-        backend.store_result(TASK_ID, result, 'SUCCESS')
+        backend.store_result(TASK_ID, result, "SUCCESS")
         recovered = backend.get_result(TASK_ID)
         assert type(recovered) == result_type
         assert recovered == result
 
-    @pytest.mark.parametrize("serializer",
-                             ["bson", "pickle", "yaml", "json", "msgpack"])
-<<<<<<< HEAD
-=======
+    @pytest.mark.parametrize(
+        "serializer", ["bson", "pickle", "yaml", "json", "msgpack"]
+    )
     def test_encode_chain_results(self, mongo_backend_factory, serializer):
         backend = mongo_backend_factory(serializer=serializer)
-        mock_request = MagicMock(spec=['children'])
+        mock_request = MagicMock(spec=["children"])
         children = [self.app.AsyncResult(uuid()) for i in range(10)]
         mock_request.children = children
-        backend.store_result(TASK_ID, 0, 'SUCCESS', request=mock_request)
+        backend.store_result(TASK_ID, 0, "SUCCESS", request=mock_request)
         recovered = backend.get_children(TASK_ID)
-        def tuple_to_list(t): return [list(t[0]), t[1]]
+
+        def tuple_to_list(t):
+            return [list(t[0]), t[1]]
+
         assert recovered == [tuple_to_list(c.as_tuple()) for c in children]
 
-    @pytest.mark.parametrize("serializer",
-                             ["bson", "pickle", "yaml", "json", "msgpack"])
->>>>>>> 56275f5c
-    def test_encode_exception_error_results(self, mongo_backend_factory,
-                                            serializer):
+    @pytest.mark.parametrize(
+        "serializer", ["bson", "pickle", "yaml", "json", "msgpack"]
+    )
+    def test_encode_exception_error_results(self, mongo_backend_factory, serializer):
         backend = mongo_backend_factory(serializer=serializer)
         exception = Exception("Basic Exception")
-        traceback = 'Traceback:\n  Exception: Basic Exception\n'
-        backend.store_result(TASK_ID, exception, 'FAILURE', traceback)
+        traceback = "Traceback:\n  Exception: Basic Exception\n"
+        backend.store_result(TASK_ID, exception, "FAILURE", traceback)
         recovered = backend.get_result(TASK_ID)
         assert type(recovered) == type(exception)
         assert recovered.args == exception.args