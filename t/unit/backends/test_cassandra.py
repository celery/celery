from datetime import datetime
from pickle import dumps, loads

import pytest
from case import Mock, mock

from celery import states
from celery.exceptions import ImproperlyConfigured
from celery.utils.objects import Bunch

CASSANDRA_MODULES = [
    'cassandra',
    'cassandra.auth',
    'cassandra.cluster',
    'cassandra.query',
]


@mock.module(*CASSANDRA_MODULES)
class test_CassandraBackend:

    def setup(self):
        self.app.conf.update(
            cassandra_servers=['example.com'],
            cassandra_keyspace='celery',
            cassandra_table='task_results',
        )

    def test_init_no_cassandra(self, *modules):
        # should raise ImproperlyConfigured when no python-driver
        # installed.
        from celery.backends import cassandra as mod
        prev, mod.cassandra = mod.cassandra, None
        try:
            with pytest.raises(ImproperlyConfigured):
                mod.CassandraBackend(app=self.app)
        finally:
            mod.cassandra = prev

    def test_init_with_and_without_LOCAL_QUROM(self, *modules):
        from celery.backends import cassandra as mod
        mod.cassandra = Mock()

        cons = mod.cassandra.ConsistencyLevel = Bunch(
            LOCAL_QUORUM='foo',
        )

        self.app.conf.cassandra_read_consistency = 'LOCAL_FOO'
        self.app.conf.cassandra_write_consistency = 'LOCAL_FOO'

        mod.CassandraBackend(app=self.app)
        cons.LOCAL_FOO = 'bar'
        mod.CassandraBackend(app=self.app)

        # no servers raises ImproperlyConfigured
        with pytest.raises(ImproperlyConfigured):
            self.app.conf.cassandra_servers = None
            mod.CassandraBackend(
                app=self.app, keyspace='b', column_family='c',
            )

    @pytest.mark.usefixtures('depends_on_current_app')
    def test_reduce(self, *modules):
        from celery.backends.cassandra import CassandraBackend
        assert loads(dumps(CassandraBackend(app=self.app)))

    def test_get_task_meta_for(self, *modules):
        from celery.backends import cassandra as mod
        mod.cassandra = Mock()

        x = mod.CassandraBackend(app=self.app)
        session = x._session = Mock()
        execute = session.execute = Mock()
        result_set = Mock()
        result_set.one.return_value = [
            states.SUCCESS, '1', datetime.now(), b'', b''
        ]
        execute.return_value = result_set
        x.decode = Mock()
        meta = x._get_task_meta_for('task_id')
        assert meta['status'] == states.SUCCESS

        result_set.one.return_value = []
        x._session.execute.return_value = result_set
        meta = x._get_task_meta_for('task_id')
        assert meta['status'] == states.PENDING

    def test_as_uri(self):
        # Just ensure as_uri works properly
        from celery.backends import cassandra as mod
        mod.cassandra = Mock()

        x = mod.CassandraBackend(app=self.app)
        x.as_uri()
        x.as_uri(include_password=False)

    def test_store_result(self, *modules):
        from celery.backends import cassandra as mod
        mod.cassandra = Mock()

        x = mod.CassandraBackend(app=self.app)
        session = x._session = Mock()
        session.execute = Mock()
        x._store_result('task_id', 'result', states.SUCCESS)

    def test_timeouting_cluster(self):
        # Tests behavior when Cluster.connect raises
        # cassandra.OperationTimedOut.
        from celery.backends import cassandra as mod

        class OTOExc(Exception):
            pass

        class VeryFaultyCluster:
            def __init__(self, *args, **kwargs):
                pass

            def connect(self, *args, **kwargs):
                raise OTOExc()

            def shutdown(self):
                pass

        mod.cassandra = Mock()
        mod.cassandra.OperationTimedOut = OTOExc
        mod.cassandra.cluster = Mock()
        mod.cassandra.cluster.Cluster = VeryFaultyCluster

        x = mod.CassandraBackend(app=self.app)

        with pytest.raises(OTOExc):
            x._store_result('task_id', 'result', states.SUCCESS)
        assert x._cluster is None
        assert x._session is None

    def test_create_result_table(self):
        # Tests behavior when session.execute raises
        # cassandra.AlreadyExists.
        from celery.backends import cassandra as mod

<<<<<<< HEAD
        class RAMHoggingCluster:
=======
        class OTOExc(Exception):
            pass

        class FaultySession(object):
            def __init__(self, *args, **kwargs):
                pass

            def execute(self, *args, **kwargs):
                raise OTOExc()
>>>>>>> 44588c65

        class DummyCluster(object):

            def __init__(self, *args, **kwargs):
                pass

            def connect(self, *args, **kwargs):
                return FaultySession()

        mod.cassandra = Mock()
        mod.cassandra.cluster = Mock()
        mod.cassandra.cluster.Cluster = DummyCluster
        mod.cassandra.AlreadyExists = OTOExc

        x = mod.CassandraBackend(app=self.app)
        x._get_connection(write=True)
        assert x._session is not None

    def test_init_session(self):
        # Tests behavior when Cluster.connect works properly
        from celery.backends import cassandra as mod

        class DummyCluster(object):

            def __init__(self, *args, **kwargs):
                pass

            def connect(self, *args, **kwargs):
                return Mock()

        mod.cassandra = Mock()
        mod.cassandra.cluster = Mock()
        mod.cassandra.cluster.Cluster = DummyCluster

        x = mod.CassandraBackend(app=self.app)
        assert x._session is None
        x._get_connection(write=True)
        assert x._session is not None

        s = x._session
        x._get_connection()
        assert s is x._session

    def test_auth_provider(self):
        # Ensure valid auth_provider works properly, and invalid one raises
        # ImproperlyConfigured exception.
        from celery.backends import cassandra as mod

        class DummyAuth:
            ValidAuthProvider = Mock()

        mod.cassandra = Mock()
        mod.cassandra.auth = DummyAuth

        # Valid auth_provider
        self.app.conf.cassandra_auth_provider = 'ValidAuthProvider'
        self.app.conf.cassandra_auth_kwargs = {
            'username': 'stuff'
        }
        mod.CassandraBackend(app=self.app)

        # Invalid auth_provider
        self.app.conf.cassandra_auth_provider = 'SpiderManAuth'
        self.app.conf.cassandra_auth_kwargs = {
            'username': 'Jack'
        }
        with pytest.raises(ImproperlyConfigured):
            mod.CassandraBackend(app=self.app)

    def test_options(self):
        # Ensure valid options works properly
        from celery.backends import cassandra as mod

        mod.cassandra = Mock()
        # Valid options
        self.app.conf.cassandra_options = {
            'cql_version': '3.2.1',
            'protocol_version': 3
        }
        mod.CassandraBackend(app=self.app)<|MERGE_RESOLUTION|>--- conflicted
+++ resolved
@@ -138,19 +138,17 @@
         # cassandra.AlreadyExists.
         from celery.backends import cassandra as mod
 
-<<<<<<< HEAD
-        class RAMHoggingCluster:
-=======
         class OTOExc(Exception):
             pass
 
-        class FaultySession(object):
+        class RAMHoggingCluster:
+
+        class FaultySession:
             def __init__(self, *args, **kwargs):
                 pass
 
             def execute(self, *args, **kwargs):
                 raise OTOExc()
->>>>>>> 44588c65
 
         class DummyCluster(object):
 
