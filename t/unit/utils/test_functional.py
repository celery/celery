import pytest
from kombu.utils.functional import lazy
<<<<<<< HEAD
=======
from case import skip
from celery.five import range, nextfun
>>>>>>> b5b64945
from celery.utils.functional import (
    DummyContext,
    fun_accepts_kwargs,
    fun_takes_argument,
    head_from_fun,
    firstmethod,
    first,
    maybe_list,
    mlazy,
    padlist,
    regen,
    seq_concat_seq,
    seq_concat_item,
)


def test_DummyContext():
    with DummyContext():
        pass
    with pytest.raises(KeyError):
        with DummyContext():
            raise KeyError()


@pytest.mark.parametrize('items,n,default,expected', [
    (['George', 'Costanza', 'NYC'], 3, None,
     ['George', 'Costanza', 'NYC']),
    (['George', 'Costanza'], 3, None,
     ['George', 'Costanza', None]),
    (['George', 'Costanza', 'NYC'], 4, 'Earth',
     ['George', 'Costanza', 'NYC', 'Earth']),
])
def test_padlist(items, n, default, expected):
    assert padlist(items, n, default=default) == expected


class test_firstmethod:

    def test_AttributeError(self):
        assert firstmethod('foo')([object()]) is None

    def test_handles_lazy(self):

        class A:

            def __init__(self, value=None):
                self.value = value

            def m(self):
                return self.value

        assert 'four' == firstmethod('m')([
            A(), A(), A(), A('four'), A('five')])
        assert 'four' == firstmethod('m')([
            A(), A(), A(), lazy(lambda: A('four')), A('five')])


def test_first():
    iterations = [0]

    def predicate(value):
        iterations[0] += 1
        if value == 5:
            return True
        return False

    assert first(predicate, range(10)) == 5
    assert iterations[0] == 6

    iterations[0] = 0
    assert first(predicate, range(10, 20)) is None
    assert iterations[0] == 10


def test_maybe_list():
    assert maybe_list(1) == [1]
    assert maybe_list([1]) == [1]
    assert maybe_list(None) is None


def test_mlazy():
    it = iter(range(20, 30))
    p = mlazy(it.__next__)
    assert p() == 20
    assert p.evaluated
    assert p() == 20
    assert repr(p) == '20'


class test_regen:

    def test_list(self):
        l = [1, 2]
        r = regen(iter(l))
        assert regen(l) is l
        assert r == l
        assert r == l  # again
        assert r.__length_hint__() == 0

        fun, args = r.__reduce__()
        assert fun(*args) == l

    def test_gen(self):
        g = regen(iter(list(range(10))))
        assert g[7] == 7
        assert g[6] == 6
        assert g[5] == 5
        assert g[4] == 4
        assert g[3] == 3
        assert g[2] == 2
        assert g[1] == 1
        assert g[0] == 0
        assert g.data, list(range(10))
        assert g[8] == 8
        assert g[0] == 0
        g = regen(iter(list(range(10))))
        assert g[0] == 0
        assert g[1] == 1
        assert g.data == list(range(10))
        g = regen(iter([1]))
        assert g[0] == 1
        with pytest.raises(IndexError):
            g[1]
        assert g.data == [1]

        g = regen(iter(list(range(10))))
        assert g[-1] == 9
        assert g[-2] == 8
        assert g[-3] == 7
        assert g[-4] == 6
        assert g[-5] == 5
        assert g[5] == 5
        assert g.data == list(range(10))

        assert list(iter(g)) == list(range(10))


class test_head_from_fun:

    def test_from_cls(self):
        class X:
            def __call__(x, y, kwarg=1):  # noqa
                pass

        g = head_from_fun(X())
        with pytest.raises(TypeError):
            g(1)
        g(1, 2)
        g(1, 2, kwarg=3)

    def test_from_fun(self):
        def f(x, y, kwarg=1):
            pass
        g = head_from_fun(f)
        with pytest.raises(TypeError):
            g(1)
        g(1, 2)
        g(1, 2, kwarg=3)

    @skip.unless_python3()
    def test_regression_3678(self):
        local = {}
        fun = ('def f(foo, *args, bar=""):'
               '    return foo, args, bar')
        exec(fun, {}, local)

        g = head_from_fun(local['f'])
        g(1)
        g(1, 2, 3, 4, bar=100)
        with pytest.raises(TypeError):
            g(bar=100)

    @skip.unless_python3()
    def test_from_fun_with_hints(self):
        local = {}
        fun = ('def f_hints(x: int, y: int, kwarg: int=1):'
               '    pass')
        exec(fun, {}, local)
        f_hints = local['f_hints']

        g = head_from_fun(f_hints)
        with pytest.raises(TypeError):
            g(1)
        g(1, 2)
        g(1, 2, kwarg=3)

    @skip.unless_python3()
    def test_from_fun_forced_kwargs(self):
        local = {}
        fun = ('def f_kwargs(*, a, b="b", c=None):'
               '    return')
        exec(fun, {}, local)
        f_kwargs = local['f_kwargs']

        g = head_from_fun(f_kwargs)
        with pytest.raises(TypeError):
            g(1)

        g(a=1)
        g(a=1, b=2)
        g(a=1, b=2, c=3)


class test_fun_takes_argument:

    def test_starkwargs(self):
        assert fun_takes_argument('foo', lambda **kw: 1)

    def test_named(self):
        assert fun_takes_argument('foo', lambda a, foo, bar: 1)

        def fun(a, b, c, d):
            return 1

        assert fun_takes_argument('foo', fun, position=4)

    def test_starargs(self):
        assert fun_takes_argument('foo', lambda a, *args: 1)

    def test_does_not(self):
        assert not fun_takes_argument('foo', lambda a, bar, baz: 1)
        assert not fun_takes_argument('foo', lambda: 1)

        def fun(a, b, foo):
            return 1

        assert not fun_takes_argument('foo', fun, position=4)


@pytest.mark.parametrize('a,b,expected', [
    ((1, 2, 3), [4, 5], (1, 2, 3, 4, 5)),
    ((1, 2), [3, 4, 5], [1, 2, 3, 4, 5]),
    ([1, 2, 3], (4, 5), [1, 2, 3, 4, 5]),
    ([1, 2], (3, 4, 5), (1, 2, 3, 4, 5)),
])
def test_seq_concat_seq(a, b, expected):
    res = seq_concat_seq(a, b)
    assert type(res) is type(expected)  # noqa
    assert res == expected


@pytest.mark.parametrize('a,b,expected', [
    ((1, 2, 3), 4, (1, 2, 3, 4)),
    ([1, 2, 3], 4, [1, 2, 3, 4]),
])
def test_seq_concat_item(a, b, expected):
    res = seq_concat_item(a, b)
    assert type(res) is type(expected)  # noqa
    assert res == expected


class StarKwargsCallable(object):

    def __call__(self, **kwargs):
        return 1


class StarArgsStarKwargsCallable(object):

    def __call__(self, *args, **kwargs):
        return 1


class StarArgsCallable(object):

    def __call__(self, *args):
        return 1


class ArgsCallable(object):

    def __call__(self, a, b):
        return 1


class ArgsStarKwargsCallable(object):

    def __call__(self, a, b, **kwargs):
        return 1


class test_fun_accepts_kwargs:

    @pytest.mark.parametrize('fun', [
        lambda a, b, **kwargs: 1,
        lambda *args, **kwargs: 1,
        lambda foo=1, **kwargs: 1,
        StarKwargsCallable(),
        StarArgsStarKwargsCallable(),
        ArgsStarKwargsCallable(),
    ])
    def test_accepts(self, fun):
        assert fun_accepts_kwargs(fun)

    @pytest.mark.parametrize('fun', [
        lambda a: 1,
        lambda a, b: 1,
        lambda *args: 1,
        lambda a, kw1=1, kw2=2: 1,
        StarArgsCallable(),
        ArgsCallable(),
    ])
    def test_rejects(self, fun):
        assert not fun_accepts_kwargs(fun)<|MERGE_RESOLUTION|>--- conflicted
+++ resolved
@@ -1,10 +1,5 @@
 import pytest
 from kombu.utils.functional import lazy
-<<<<<<< HEAD
-=======
-from case import skip
-from celery.five import range, nextfun
->>>>>>> b5b64945
 from celery.utils.functional import (
     DummyContext,
     fun_accepts_kwargs,
@@ -164,7 +159,6 @@
         g(1, 2)
         g(1, 2, kwarg=3)
 
-    @skip.unless_python3()
     def test_regression_3678(self):
         local = {}
         fun = ('def f(foo, *args, bar=""):'
@@ -177,7 +171,6 @@
         with pytest.raises(TypeError):
             g(bar=100)
 
-    @skip.unless_python3()
     def test_from_fun_with_hints(self):
         local = {}
         fun = ('def f_hints(x: int, y: int, kwarg: int=1):'
@@ -191,7 +184,6 @@
         g(1, 2)
         g(1, 2, kwarg=3)
 
-    @skip.unless_python3()
     def test_from_fun_forced_kwargs(self):
         local = {}
         fun = ('def f_kwargs(*, a, b="b", c=None):'
