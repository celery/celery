<<<<<<< HEAD
import pytest
from kombu.utils.functional import lazy
=======
from __future__ import absolute_import, unicode_literals
import pytest
from kombu.utils.functional import lazy
from celery.five import range, nextfun
>>>>>>> 28eb9095
from celery.utils.functional import (
    DummyContext,
    fun_takes_argument,
    head_from_fun,
    firstmethod,
    first,
    maybe_list,
    mlazy,
    padlist,
    regen,
    seq_concat_seq,
    seq_concat_item,
)


def test_DummyContext():
    with DummyContext():
        pass
    with pytest.raises(KeyError):
        with DummyContext():
            raise KeyError()


@pytest.mark.parametrize('items,n,default,expected', [
    (['George', 'Costanza', 'NYC'], 3, None,
     ['George', 'Costanza', 'NYC']),
    (['George', 'Costanza'], 3, None,
     ['George', 'Costanza', None]),
    (['George', 'Costanza', 'NYC'], 4, 'Earth',
     ['George', 'Costanza', 'NYC', 'Earth']),
])
def test_padlist(items, n, default, expected):
    assert padlist(items, n, default=default) == expected


class test_firstmethod:

    def test_AttributeError(self):
        assert firstmethod('foo')([object()]) is None

    def test_handles_lazy(self):

        class A:

            def __init__(self, value=None):
                self.value = value

            def m(self):
                return self.value

        assert 'four' == firstmethod('m')([
            A(), A(), A(), A('four'), A('five')])
        assert 'four' == firstmethod('m')([
            A(), A(), A(), lazy(lambda: A('four')), A('five')])


def test_first():
    iterations = [0]

    def predicate(value):
        iterations[0] += 1
        if value == 5:
            return True
        return False

    assert first(predicate, range(10)) == 5
    assert iterations[0] == 6

    iterations[0] = 0
    assert first(predicate, range(10, 20)) is None
    assert iterations[0] == 10


def test_maybe_list():
    assert maybe_list(1) == [1]
    assert maybe_list([1]) == [1]
    assert maybe_list(None) is None


def test_mlazy():
    it = iter(range(20, 30))
    p = mlazy(it.__next__)
    assert p() == 20
    assert p.evaluated
    assert p() == 20
    assert repr(p) == '20'


class test_regen:

    def test_list(self):
        l = [1, 2]
        r = regen(iter(l))
        assert regen(l) is l
        assert r == l
        assert r == l  # again
        assert r.__length_hint__() == 0

        fun, args = r.__reduce__()
        assert fun(*args) == l

    def test_gen(self):
        g = regen(iter(list(range(10))))
        assert g[7] == 7
        assert g[6] == 6
        assert g[5] == 5
        assert g[4] == 4
        assert g[3] == 3
        assert g[2] == 2
        assert g[1] == 1
        assert g[0] == 0
        assert g.data, list(range(10))
        assert g[8] == 8
        assert g[0] == 0
        g = regen(iter(list(range(10))))
        assert g[0] == 0
        assert g[1] == 1
        assert g.data == list(range(10))
        g = regen(iter([1]))
        assert g[0] == 1
        with pytest.raises(IndexError):
            g[1]
        assert g.data == [1]

        g = regen(iter(list(range(10))))
        assert g[-1] == 9
        assert g[-2] == 8
        assert g[-3] == 7
        assert g[-4] == 6
        assert g[-5] == 5
        assert g[5] == 5
        assert g.data == list(range(10))

        assert list(iter(g)) == list(range(10))


class test_head_from_fun:

    def test_from_cls(self):
        class X:
            def __call__(x, y, kwarg=1):  # noqa
                pass

        g = head_from_fun(X())
        with pytest.raises(TypeError):
            g(1)
        g(1, 2)
        g(1, 2, kwarg=3)

    def test_from_fun(self):
        def f(x, y, kwarg=1):
            pass
        g = head_from_fun(f)
        with pytest.raises(TypeError):
            g(1)
        g(1, 2)
        g(1, 2, kwarg=3)

    def test_from_fun_with_hints(self):
        local = {}
        fun = ('def f_hints(x: int, y: int, kwarg: int=1):'
               '    pass')
        try:
            exec(fun, {}, local)
        except SyntaxError:
            # py2
            return
        f_hints = local['f_hints']

        g = head_from_fun(f_hints)
        with pytest.raises(TypeError):
            g(1)
        g(1, 2)
        g(1, 2, kwarg=3)


class test_fun_takes_argument:

    def test_starkwargs(self):
        assert fun_takes_argument('foo', lambda **kw: 1)

    def test_named(self):
        assert fun_takes_argument('foo', lambda a, foo, bar: 1)

        def fun(a, b, c, d):
            return 1

        assert fun_takes_argument('foo', fun, position=4)

    def test_starargs(self):
        assert fun_takes_argument('foo', lambda a, *args: 1)

    def test_does_not(self):
        assert not fun_takes_argument('foo', lambda a, bar, baz: 1)
        assert not fun_takes_argument('foo', lambda: 1)

        def fun(a, b, foo):
            return 1

        assert not fun_takes_argument('foo', fun, position=4)


@pytest.mark.parametrize('a,b,expected', [
    ((1, 2, 3), [4, 5], (1, 2, 3, 4, 5)),
    ((1, 2), [3, 4, 5], [1, 2, 3, 4, 5]),
    ([1, 2, 3], (4, 5), [1, 2, 3, 4, 5]),
    ([1, 2], (3, 4, 5), (1, 2, 3, 4, 5)),
])
def test_seq_concat_seq(a, b, expected):
    res = seq_concat_seq(a, b)
    assert type(res) is type(expected)  # noqa
    assert res == expected


@pytest.mark.parametrize('a,b,expected', [
    ((1, 2, 3), 4, (1, 2, 3, 4)),
    ([1, 2, 3], 4, [1, 2, 3, 4]),
])
def test_seq_concat_item(a, b, expected):
    res = seq_concat_item(a, b)
    assert type(res) is type(expected)  # noqa
    assert res == expected<|MERGE_RESOLUTION|>--- conflicted
+++ resolved
@@ -1,12 +1,5 @@
-<<<<<<< HEAD
 import pytest
 from kombu.utils.functional import lazy
-=======
-from __future__ import absolute_import, unicode_literals
-import pytest
-from kombu.utils.functional import lazy
-from celery.five import range, nextfun
->>>>>>> 28eb9095
 from celery.utils.functional import (
     DummyContext,
     fun_takes_argument,
