import sys

import pytest
from case import Mock, skip
<<<<<<< HEAD
from celery.five import PY3, long_t, string
=======

from celery.five import PY3, long_t, python_2_unicode_compatible, string
>>>>>>> 02c4a16f
from celery.local import PromiseProxy, Proxy, maybe_evaluate, try_import


class test_try_import:

    def test_imports(self):
        assert try_import(__name__)

    def test_when_default(self):
        default = object()
        assert try_import('foobar.awqewqe.asdwqewq', default) is default


class test_Proxy:

    def test_std_class_attributes(self):
        assert Proxy.__name__ == 'Proxy'
        assert Proxy.__module__ == 'celery.local'
        assert isinstance(Proxy.__doc__, str)

    def test_doc(self):
        def real():
            pass
        x = Proxy(real, __doc__='foo')
        assert x.__doc__ == 'foo'

    def test_name(self):

        def real():
            """real function"""
            return 'REAL'

        x = Proxy(lambda: real, name='xyz')
        assert x.__name__ == 'xyz'

        y = Proxy(lambda: real)
        assert y.__name__ == 'real'

        assert x.__doc__ == 'real function'

        assert x.__class__ == type(real)
        assert x.__dict__ == real.__dict__
        assert repr(x) == repr(real)
        assert x.__module__

    def test_get_current_local(self):
        x = Proxy(lambda: 10)
        object.__setattr__(x, '_Proxy_local', Mock())
        assert x._get_current_object()

    def test_bool(self):

        class X:

            def __bool__(self):
                return False
            __nonzero__ = __bool__

        x = Proxy(lambda: X())
        assert not x

    def test_slots(self):

        class X:
            __slots__ = ()

        x = Proxy(X)
        with pytest.raises(AttributeError):
            x.__dict__

    @skip.if_python3()
    def test_unicode(self):

        class X:

            def __unicode__(self):
                return 'UNICODE'
            __str__ = __unicode__

            def __repr__(self):
                return 'REPR'

        x = Proxy(lambda: X())
        assert string(x) == 'UNICODE'
        del(X.__unicode__)
        del(X.__str__)
        assert string(x) == 'REPR'

    def test_dir(self):

        class X:

            def __dir__(self):
                return ['a', 'b', 'c']

        x = Proxy(lambda: X())
        assert dir(x) == ['a', 'b', 'c']

        class Y:

            def __dir__(self):
                raise RuntimeError()
        y = Proxy(lambda: Y())
        assert dir(y) == []

    def test_getsetdel_attr(self):

        class X:
            a = 1
            b = 2
            c = 3

            def __dir__(self):
                return ['a', 'b', 'c']

        v = X()

        x = Proxy(lambda: v)
        assert x.__members__ == ['a', 'b', 'c']
        assert x.a == 1
        assert x.b == 2
        assert x.c == 3

        setattr(x, 'a', 10)
        assert x.a == 10

        del(x.a)
        assert x.a == 1

    def test_dictproxy(self):
        v = {}
        x = Proxy(lambda: v)
        x['foo'] = 42
        assert x['foo'] == 42
        assert len(x) == 1
        assert 'foo' in x
        del(x['foo'])
        with pytest.raises(KeyError):
            x['foo']
        assert iter(x)

    def test_listproxy(self):
        v = []
        x = Proxy(lambda: v)
        x.append(1)
        x.extend([2, 3, 4])
        assert x[0] == 1
        assert x[:-1] == [1, 2, 3]
        del(x[-1])
        assert x[:-1] == [1, 2]
        x[0] = 10
        assert x[0] == 10
        assert 10 in x
        assert len(x) == 3
        assert iter(x)
        x[0:2] = [1, 2]
        del(x[0:2])
        assert str(x)
        if sys.version_info[0] < 3:
            assert x.__cmp__(object()) == -1

    def test_complex_cast(self):

        class O:

            def __complex__(self):
                return complex(10.333)

        o = Proxy(O)
        assert o.__complex__() == complex(10.333)

    def test_index(self):

        class O:

            def __index__(self):
                return 1

        o = Proxy(O)
        assert o.__index__() == 1

    def test_coerce(self):

        class O:

            def __coerce__(self, other):
                return self, other

        o = Proxy(O)
        assert o.__coerce__(3)

    def test_int(self):
        assert Proxy(lambda: 10) + 1 == Proxy(lambda: 11)
        assert Proxy(lambda: 10) - 1 == Proxy(lambda: 9)
        assert Proxy(lambda: 10) * 2 == Proxy(lambda: 20)
        assert Proxy(lambda: 10) ** 2 == Proxy(lambda: 100)
        assert Proxy(lambda: 20) / 2 == Proxy(lambda: 10)
        assert Proxy(lambda: 20) // 2 == Proxy(lambda: 10)
        assert Proxy(lambda: 11) % 2 == Proxy(lambda: 1)
        assert Proxy(lambda: 10) << 2 == Proxy(lambda: 40)
        assert Proxy(lambda: 10) >> 2 == Proxy(lambda: 2)
        assert Proxy(lambda: 10) ^ 7 == Proxy(lambda: 13)
        assert Proxy(lambda: 10) | 40 == Proxy(lambda: 42)
        assert Proxy(lambda: 10) != Proxy(lambda: -11)
        assert Proxy(lambda: 10) != Proxy(lambda: -10)
        assert Proxy(lambda: -10) == Proxy(lambda: -10)

        assert Proxy(lambda: 10) < Proxy(lambda: 20)
        assert Proxy(lambda: 20) > Proxy(lambda: 10)
        assert Proxy(lambda: 10) >= Proxy(lambda: 10)
        assert Proxy(lambda: 10) <= Proxy(lambda: 10)
        assert Proxy(lambda: 10) == Proxy(lambda: 10)
        assert Proxy(lambda: 20) != Proxy(lambda: 10)
        assert Proxy(lambda: 100).__divmod__(30)
        assert Proxy(lambda: 100).__truediv__(30)
        assert abs(Proxy(lambda: -100))

        x = Proxy(lambda: 10)
        x -= 1
        assert x == 9
        x = Proxy(lambda: 9)
        x += 1
        assert x == 10
        x = Proxy(lambda: 10)
        x *= 2
        assert x == 20
        x = Proxy(lambda: 20)
        x /= 2
        assert x == 10
        x = Proxy(lambda: 10)
        x %= 2
        assert x == 0
        x = Proxy(lambda: 10)
        x <<= 3
        assert x == 80
        x = Proxy(lambda: 80)
        x >>= 4
        assert x == 5
        x = Proxy(lambda: 5)
        x ^= 1
        assert x == 4
        x = Proxy(lambda: 4)
        x **= 4
        assert x == 256
        x = Proxy(lambda: 256)
        x //= 2
        assert x == 128
        x = Proxy(lambda: 128)
        x |= 2
        assert x == 130
        x = Proxy(lambda: 130)
        x &= 10
        assert x == 2

        x = Proxy(lambda: 10)
        assert type(x.__float__()) == float
        assert type(x.__int__()) == int
        if not PY3:
            assert type(x.__long__()) == long_t
        assert hex(x)
        assert oct(x)

    def test_hash(self):

        class X:

            def __hash__(self):
                return 1234

        assert hash(Proxy(lambda: X())) == 1234

    def test_call(self):

        class X:

            def __call__(self):
                return 1234

        assert Proxy(lambda: X())() == 1234

    def test_context(self):

        class X:
            entered = exited = False

            def __enter__(self):
                self.entered = True
                return 1234

            def __exit__(self, *exc_info):
                self.exited = True

        v = X()
        x = Proxy(lambda: v)
        with x as val:
            assert val == 1234
        assert x.entered
        assert x.exited

    def test_reduce(self):

        class X:

            def __reduce__(self):
                return 123

        x = Proxy(lambda: X())
        assert x.__reduce__() == 123


class test_PromiseProxy:

    def test_only_evaluated_once(self):

        class X:
            attr = 123
            evals = 0

            def __init__(self):
                self.__class__.evals += 1

        p = PromiseProxy(X)
        assert p.attr == 123
        assert p.attr == 123
        assert X.evals == 1

    def test_callbacks(self):
        source = Mock(name='source')
        p = PromiseProxy(source)
        cbA = Mock(name='cbA')
        cbB = Mock(name='cbB')
        cbC = Mock(name='cbC')
        p.__then__(cbA, p)
        p.__then__(cbB, p)
        assert not p.__evaluated__()
        assert object.__getattribute__(p, '__pending__')

        assert repr(p)
        assert p.__evaluated__()
        with pytest.raises(AttributeError):
            object.__getattribute__(p, '__pending__')
        cbA.assert_called_with(p)
        cbB.assert_called_with(p)

        assert p.__evaluated__()
        p.__then__(cbC, p)
        cbC.assert_called_with(p)

        with pytest.raises(AttributeError):
            object.__getattribute__(p, '__pending__')

    def test_maybe_evaluate(self):
        x = PromiseProxy(lambda: 30)
        assert not x.__evaluated__()
        assert maybe_evaluate(x) == 30
        assert maybe_evaluate(x) == 30

        assert maybe_evaluate(30) == 30
        assert x.__evaluated__()<|MERGE_RESOLUTION|>--- conflicted
+++ resolved
@@ -2,12 +2,8 @@
 
 import pytest
 from case import Mock, skip
-<<<<<<< HEAD
+
 from celery.five import PY3, long_t, string
-=======
-
-from celery.five import PY3, long_t, python_2_unicode_compatible, string
->>>>>>> 02c4a16f
 from celery.local import PromiseProxy, Proxy, maybe_evaluate, try_import
 
 
