--- conflicted
+++ resolved
@@ -1,13 +1,9 @@
 [bumpversion]
-<<<<<<< HEAD
 current_version = 4.4.6
-=======
-current_version = 4.4.0
->>>>>>> 38936c60
 commit = True
 tag = True
 parse = (?P<major>\d+)\.(?P<minor>\d+)\.(?P<patch>\d+)(?P<releaselevel>[a-z\d]+)?
-serialize = 
+serialize =
 	{major}.{minor}.{patch}{releaselevel}
 	{major}.{minor}.{patch}
 
