[tox]
requires =
    tox-gh-actions
envlist =
<<<<<<< HEAD
    {3.6,3.7,3.8,3.9,pypy3}-unit
    {3.6,3.7,3.8,3.9,pypy3}-integration-{rabbitmq,redis,dynamodb,azureblockblob,cache,cassandra,elasticsearch}
=======
    {3.7,3.8,3.9,3.10,pypy3}-unit
    {3.7,3.8,3.9,3.10,pypy3}-integration-{rabbitmq,redis,dynamodb,azureblockblob,cache,cassandra,elasticsearch}
>>>>>>> 56275f5c

    flake8
    apicheck
    configcheck
    bandit


[gh-actions]
python =
    3.7: 3.7-unit
    3.8: 3.8-unit
    3.9: 3.9-unit
    3.10: 3.10-unit
    pypy-3: pypy3-unit

[testenv]
sitepackages = False
recreate = False
passenv =
    AZUREBLOCKBLOB_URL

deps=
    -r{toxinidir}/requirements/default.txt
    -r{toxinidir}/requirements/test.txt
    -r{toxinidir}/requirements/pkgutils.txt

<<<<<<< HEAD
    3.6,3.7,3.8,3.9: -r{toxinidir}/requirements/test-ci-default.txt
    3.5,3.6,3.7,3.8,3.9: -r{toxinidir}/requirements/docs.txt
    3.6,3.7,3.8,3.9: -r{toxinidir}/requirements/docs.txt
    pypy3: -r{toxinidir}/requirements/test-ci-base.txt
=======
    3.7,3.8,3.9,3.10: -r{toxinidir}/requirements/test-ci-default.txt
    3.7,3.8,3.9,3.10: -r{toxinidir}/requirements/docs.txt
    pypy3: -r{toxinidir}/requirements/test-ci-default.txt
>>>>>>> 56275f5c

    integration: -r{toxinidir}/requirements/test-integration.txt

    linkcheck,apicheck,configcheck: -r{toxinidir}/requirements/docs.txt
    lint: pre-commit
    bandit: bandit

commands =
    unit: pytest --maxfail=10 -v --cov=celery --cov-report=xml --cov-report term {posargs}
    integration: pytest -xsv t/integration {posargs}
setenv =
    PIP_EXTRA_INDEX_URL=https://celery.github.io/celery-wheelhouse/repo/simple/
    BOTO_CONFIG = /dev/null
    WORKER_LOGLEVEL = INFO
    PYTHONIOENCODING = UTF-8

    cache: TEST_BROKER=redis://
    cache: TEST_BACKEND=cache+pylibmc://

    cassandra: TEST_BROKER=redis://
    cassandra: TEST_BACKEND=cassandra://

    elasticsearch: TEST_BROKER=redis://
    elasticsearch: TEST_BACKEND=elasticsearch://@localhost:9200

    rabbitmq: TEST_BROKER=pyamqp://
    rabbitmq: TEST_BACKEND=rpc

    redis: TEST_BROKER=redis://
    redis: TEST_BACKEND=redis://

    dynamodb: TEST_BROKER=redis://
    dynamodb: TEST_BACKEND=dynamodb://@localhost:8000
    dynamodb: AWS_ACCESS_KEY_ID=test_aws_key_id
    dynamodb: AWS_SECRET_ACCESS_KEY=test_aws_secret_key

    azureblockblob: TEST_BROKER=redis://
    azureblockblob: TEST_BACKEND=azureblockblob://DefaultEndpointsProtocol=http;AccountName=devstoreaccount1;AccountKey=Eby8vdM02xNOcqFlqUwJPLlmEtlCDXJ1OUzFT50uSRZ6IFsuFq2UVErCz4I6tq/K1SZFPTOtr/KBHBeksoGMGw==;BlobEndpoint=http://127.0.0.1:10000/devstoreaccount1;

basepython =
    3.7: python3.7
    3.8: python3.8
    3.9: python3.9
<<<<<<< HEAD
    pypy3: pypy3
    flake8,apicheck,linkcheck,configcheck,bandit: python3.9
=======
    3.10: python3.10
    pypy3: pypy3
    lint,apicheck,linkcheck,configcheck,bandit: python3.9
>>>>>>> 56275f5c
usedevelop = True


[testenv:apicheck]
setenv =
    PYTHONHASHSEED = 100
commands =
    sphinx-build -j2 -b apicheck -d {envtmpdir}/doctrees docs docs/_build/apicheck

[testenv:configcheck]
commands =
    sphinx-build -j2 -b configcheck -d {envtmpdir}/doctrees docs docs/_build/configcheck

[testenv:linkcheck]
commands =
    sphinx-build -j2 -b linkcheck -d {envtmpdir}/doctrees docs docs/_build/linkcheck

[testenv:bandit]
commands =
    bandit -b bandit.json -r celery/

[testenv:lint]
commands =
    pre-commit {posargs:run --all-files --show-diff-on-failure}<|MERGE_RESOLUTION|>--- conflicted
+++ resolved
@@ -2,13 +2,8 @@
 requires =
     tox-gh-actions
 envlist =
-<<<<<<< HEAD
-    {3.6,3.7,3.8,3.9,pypy3}-unit
-    {3.6,3.7,3.8,3.9,pypy3}-integration-{rabbitmq,redis,dynamodb,azureblockblob,cache,cassandra,elasticsearch}
-=======
     {3.7,3.8,3.9,3.10,pypy3}-unit
     {3.7,3.8,3.9,3.10,pypy3}-integration-{rabbitmq,redis,dynamodb,azureblockblob,cache,cassandra,elasticsearch}
->>>>>>> 56275f5c
 
     flake8
     apicheck
@@ -35,16 +30,9 @@
     -r{toxinidir}/requirements/test.txt
     -r{toxinidir}/requirements/pkgutils.txt
 
-<<<<<<< HEAD
-    3.6,3.7,3.8,3.9: -r{toxinidir}/requirements/test-ci-default.txt
-    3.5,3.6,3.7,3.8,3.9: -r{toxinidir}/requirements/docs.txt
-    3.6,3.7,3.8,3.9: -r{toxinidir}/requirements/docs.txt
-    pypy3: -r{toxinidir}/requirements/test-ci-base.txt
-=======
     3.7,3.8,3.9,3.10: -r{toxinidir}/requirements/test-ci-default.txt
     3.7,3.8,3.9,3.10: -r{toxinidir}/requirements/docs.txt
     pypy3: -r{toxinidir}/requirements/test-ci-default.txt
->>>>>>> 56275f5c
 
     integration: -r{toxinidir}/requirements/test-integration.txt
 
@@ -88,14 +76,9 @@
     3.7: python3.7
     3.8: python3.8
     3.9: python3.9
-<<<<<<< HEAD
-    pypy3: pypy3
-    flake8,apicheck,linkcheck,configcheck,bandit: python3.9
-=======
     3.10: python3.10
     pypy3: pypy3
     lint,apicheck,linkcheck,configcheck,bandit: python3.9
->>>>>>> 56275f5c
 usedevelop = True
 
 
