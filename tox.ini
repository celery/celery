[tox]
envlist =
<<<<<<< HEAD
    {3.6,3.7,pypy3}-unit
    {3.6,3.7,pypy3}-integration-{rabbitmq,redis,dynamodb,azureblockblob}
=======
    {2.7,3.5,3.6,3.7,3.8,pypy,pypy3}-unit
    {2.7,3.5,3.6,3.7,3.8,pypy,pypy3}-integration-{rabbitmq,redis,dynamodb,azureblockblob,cache,cassandra}
>>>>>>> 02c4a16f

    flake8
    apicheck
    configcheck
    pydocstyle
    bandit
    flakeplus

[testenv]
deps=
    -r{toxinidir}/requirements/default.txt
    -r{toxinidir}/requirements/test.txt
    -r{toxinidir}/requirements/docs.txt
    -r{toxinidir}/requirements/pkgutils.txt

<<<<<<< HEAD
    3.6,3.7: -r{toxinidir}/requirements/test-ci-default.txt
    pypy3: -r{toxinidir}/requirements/test-ci-base.txt
=======
    2.7,3.5,3.6,3.7,3.8: -r{toxinidir}/requirements/test-ci-default.txt
    pypy,pypy3: -r{toxinidir}/requirements/test-ci-base.txt
>>>>>>> 02c4a16f

    integration: -r{toxinidir}/requirements/test-integration.txt

    linkcheck,apicheck,configcheck: -r{toxinidir}/requirements/docs.txt
    flake8,flakeplus,pydocstyle: -r{toxinidir}/requirements/pkgutils.txt
    bandit: bandit
sitepackages = False
recreate = False
commands =
    unit: pytest -xv --cov=celery --cov-report=xml --cov-report term {posargs}
    integration: pytest -xsv t/integration {posargs}
setenv =
    BOTO_CONFIG = /dev/null
    WORKER_LOGLEVEL = INFO
    PYTHONIOENCODING = UTF-8

    cache: TEST_BROKER=pyamqp://
    cache: TEST_BACKEND=cache+pylibmc://

    cassandra: TEST_BROKER=pyamqp://
    cassandra: TEST_BACKEND=cassandra://

    rabbitmq: TEST_BROKER=pyamqp://
    rabbitmq: TEST_BACKEND=rpc

    redis: TEST_BROKER=redis://
    redis: TEST_BACKEND=redis://

    dynamodb: TEST_BROKER=redis://
    dynamodb: TEST_BACKEND=dynamodb://@localhost:8000
    dynamodb: AWS_ACCESS_KEY_ID=test_aws_key_id
    dynamodb: AWS_SECRET_ACCESS_KEY=test_aws_secret_key

    azureblockblob: TEST_BROKER=redis://
    azureblockblob: TEST_BACKEND=azureblockblob://DefaultEndpointsProtocol=http;AccountName=devstoreaccount1;AccountKey=Eby8vdM02xNOcqFlqUwJPLlmEtlCDXJ1OUzFT50uSRZ6IFsuFq2UVErCz4I6tq/K1SZFPTOtr/KBHBeksoGMGw==;BlobEndpoint=http://127.0.0.1:10000/devstoreaccount1;
passenv =
    TRAVIS
    AZUREBLOCKBLOB_URL
basepython =
    3.6: python3.6
    3.7: python3.7
<<<<<<< HEAD
=======
    3.8: python3.8
    pypy: pypy
>>>>>>> 02c4a16f
    pypy3: pypy3
    flake8,apicheck,linkcheck,configcheck,pydocstyle,bandit: python3.8
    flakeplus: python2.7
usedevelop = True
install_command = {toxinidir}/tox_install_command.sh {opts} {packages}

[testenv:apicheck]
setenv =
    PYTHONHASHSEED = 100
commands =
    sphinx-build -j2 -b apicheck -d {envtmpdir}/doctrees docs docs/_build/apicheck

[testenv:configcheck]
commands =
    sphinx-build -j2 -b configcheck -d {envtmpdir}/doctrees docs docs/_build/configcheck

[testenv:linkcheck]
commands =
    sphinx-build -j2 -b linkcheck -d {envtmpdir}/doctrees docs docs/_build/linkcheck

[testenv:bandit]
commands =
    bandit -b bandit.json -r celery/

[testenv:flake8]
commands =
    flake8 -j 2 {toxinidir}/celery {toxinidir}/t

[testenv:pydocstyle]
commands =
    pydocstyle {toxinidir}/celery<|MERGE_RESOLUTION|>--- conflicted
+++ resolved
@@ -1,12 +1,7 @@
 [tox]
 envlist =
-<<<<<<< HEAD
-    {3.6,3.7,pypy3}-unit
-    {3.6,3.7,pypy3}-integration-{rabbitmq,redis,dynamodb,azureblockblob}
-=======
-    {2.7,3.5,3.6,3.7,3.8,pypy,pypy3}-unit
-    {2.7,3.5,3.6,3.7,3.8,pypy,pypy3}-integration-{rabbitmq,redis,dynamodb,azureblockblob,cache,cassandra}
->>>>>>> 02c4a16f
+    {3.6,3.7,3.8,pypy3}-unit
+    {3.6,3.7,3.8,pypy3}-integration-{rabbitmq,redis,dynamodb,azureblockblob,cache,cassandra}
 
     flake8
     apicheck
@@ -22,13 +17,8 @@
     -r{toxinidir}/requirements/docs.txt
     -r{toxinidir}/requirements/pkgutils.txt
 
-<<<<<<< HEAD
-    3.6,3.7: -r{toxinidir}/requirements/test-ci-default.txt
+    3.6,3.7,3.8: -r{toxinidir}/requirements/test-ci-default.txt
     pypy3: -r{toxinidir}/requirements/test-ci-base.txt
-=======
-    2.7,3.5,3.6,3.7,3.8: -r{toxinidir}/requirements/test-ci-default.txt
-    pypy,pypy3: -r{toxinidir}/requirements/test-ci-base.txt
->>>>>>> 02c4a16f
 
     integration: -r{toxinidir}/requirements/test-integration.txt
 
@@ -70,11 +60,7 @@
 basepython =
     3.6: python3.6
     3.7: python3.7
-<<<<<<< HEAD
-=======
     3.8: python3.8
-    pypy: pypy
->>>>>>> 02c4a16f
     pypy3: pypy3
     flake8,apicheck,linkcheck,configcheck,pydocstyle,bandit: python3.8
     flakeplus: python2.7
