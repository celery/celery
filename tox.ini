[tox]
envlist =
<<<<<<< HEAD
    {pypy,3.5,3.6,3.7}-unit
    {pypy,3.5,3.6,3.7}-integration-{rabbitmq,redis,dynamodb,azureblockblob}
=======
    {3.5,3.6,3.7}-unit
    {3.5,3.6,3.7}-integration-{rabbitmq,redis,dynamodb,azureblockblob}
>>>>>>> facdc34d

    flake8
    flakeplus
    apicheck
    configcheck
    pydocstyle
    bandit

[testenv]
deps=
    -r{toxinidir}/requirements/default.txt
    -r{toxinidir}/requirements/test.txt
    -r{toxinidir}/requirements/docs.txt
    -r{toxinidir}/requirements/pkgutils.txt

    3.5,3.6,3.7: -r{toxinidir}/requirements/test-ci-default.txt
<<<<<<< HEAD
    pypy: -r{toxinidir}/requirements/test-ci-base.txt
=======
>>>>>>> facdc34d

    integration: -r{toxinidir}/requirements/test-integration.txt

    linkcheck,apicheck,configcheck: -r{toxinidir}/requirements/docs.txt
    flake8,flakeplus,pydocstyle: -r{toxinidir}/requirements/pkgutils.txt
    bandit: bandit
sitepackages = False
recreate = False
commands =
    unit: py.test -xv --cov=celery --cov-report=xml --cov-report term {posargs}
    integration: py.test -xsv t/integration {posargs}
setenv =
    BOTO_CONFIG = /dev/null
    WORKER_LOGLEVEL = INFO
    PYTHONIOENCODING = UTF-8

    rabbitmq: TEST_BROKER=pyamqp://
    rabbitmq: TEST_BACKEND=rpc

    redis: TEST_BROKER=redis://
    redis: TEST_BACKEND=redis://

    dynamodb: TEST_BROKER=redis://
    dynamodb: TEST_BACKEND=dynamodb://@localhost:8000
    dynamodb: AWS_ACCESS_KEY_ID=test_aws_key_id
    dynamodb: AWS_SECRET_ACCESS_KEY=test_aws_secret_key

    azureblockblob: TEST_BROKER=redis://
    azureblockblob: TEST_BACKEND=azureblockblob://DefaultEndpointsProtocol=http;AccountName=devstoreaccount1;AccountKey=Eby8vdM02xNOcqFlqUwJPLlmEtlCDXJ1OUzFT50uSRZ6IFsuFq2UVErCz4I6tq/K1SZFPTOtr/KBHBeksoGMGw==;BlobEndpoint=http://127.0.0.1:10000/devstoreaccount1;
passenv =
    TRAVIS
    AZUREBLOCKBLOB_URL
basepython =
    3.5: python3.5
    3.6: python3.6
    3.7: python3.7
<<<<<<< HEAD
    pypy: pypy3
    flake8,apicheck,linkcheck,configcheck,pydocstyle,bandit: python3.6

=======
    pypy: pypy
    flake8,apicheck,linkcheck,configcheck,pydocstyle,bandit: python3.7
>>>>>>> facdc34d
usedevelop = True
install_command = python -m pip --disable-pip-version-check install {opts} {packages}

[testenv:apicheck]
setenv =
    PYTHONHASHSEED = 100
commands =
    sphinx-build -j2 -b apicheck -d {envtmpdir}/doctrees docs docs/_build/apicheck

[testenv:configcheck]
commands =
    sphinx-build -j2 -b configcheck -d {envtmpdir}/doctrees docs docs/_build/configcheck

[testenv:linkcheck]
commands =
    sphinx-build -j2 -b linkcheck -d {envtmpdir}/doctrees docs docs/_build/linkcheck

[testenv:bandit]
commands =
    bandit -b bandit.json -r celery/

[testenv:flake8]
commands =
    flake8 -j 2 {toxinidir}/celery {toxinidir}/t

<<<<<<< HEAD

=======
>>>>>>> facdc34d
[testenv:pydocstyle]
commands =
    pydocstyle {toxinidir}/celery<|MERGE_RESOLUTION|>--- conflicted
+++ resolved
@@ -1,12 +1,7 @@
 [tox]
 envlist =
-<<<<<<< HEAD
-    {pypy,3.5,3.6,3.7}-unit
-    {pypy,3.5,3.6,3.7}-integration-{rabbitmq,redis,dynamodb,azureblockblob}
-=======
     {3.5,3.6,3.7}-unit
     {3.5,3.6,3.7}-integration-{rabbitmq,redis,dynamodb,azureblockblob}
->>>>>>> facdc34d
 
     flake8
     flakeplus
@@ -23,10 +18,6 @@
     -r{toxinidir}/requirements/pkgutils.txt
 
     3.5,3.6,3.7: -r{toxinidir}/requirements/test-ci-default.txt
-<<<<<<< HEAD
-    pypy: -r{toxinidir}/requirements/test-ci-base.txt
-=======
->>>>>>> facdc34d
 
     integration: -r{toxinidir}/requirements/test-integration.txt
 
@@ -63,14 +54,6 @@
     3.5: python3.5
     3.6: python3.6
     3.7: python3.7
-<<<<<<< HEAD
-    pypy: pypy3
-    flake8,apicheck,linkcheck,configcheck,pydocstyle,bandit: python3.6
-
-=======
-    pypy: pypy
-    flake8,apicheck,linkcheck,configcheck,pydocstyle,bandit: python3.7
->>>>>>> facdc34d
 usedevelop = True
 install_command = python -m pip --disable-pip-version-check install {opts} {packages}
 
@@ -96,10 +79,6 @@
 commands =
     flake8 -j 2 {toxinidir}/celery {toxinidir}/t
 
-<<<<<<< HEAD
-
-=======
->>>>>>> facdc34d
 [testenv:pydocstyle]
 commands =
     pydocstyle {toxinidir}/celery