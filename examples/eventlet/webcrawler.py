"""Recursive webcrawler example.

For asynchronous DNS lookups install the `dnspython` package:

    $ pip install dnspython

Requires the `pybloom` module for the bloom filter which is used
to ensure a lower chance of recrawling a URL previously seen.

Since the bloom filter is not shared, but only passed as an argument
to each subtask, it would be much better to have this as a centralized
service.  Redis sets could also be a practical solution.

A BloomFilter with a capacity of 100_000 members and an error rate
of 0.001 is 2.8MB pickled, but if compressed with zlib it only takes
up 2.9kB(!).

We don't have to do compression manually, just set the tasks compression
to "zlib", and the serializer to "pickle".

"""

import re

import requests

from celery import group, task
from eventlet import Timeout
from pybloom import BloomFilter

try:
    from urllib.parse import urlsplit
except ImportError:
    from urlparse import urlsplit  # noqa

# http://daringfireball.net/2009/11/liberal_regex_for_matching_urls
url_regex = re.compile(
    r'\b(([\w-]+://?|www[.])[^\s()<>]+(?:\([\w\d]+\)|([^[:punct:]\s]|/)))')


def domain(url):
    """Return the domain part of a URL."""
    return urlsplit(url)[1].split(':')[0]


@task(ignore_result=True, serializer='pickle', compression='zlib')
def crawl(url, seen=None):
<<<<<<< HEAD
    print('crawling: {}'.format(url))
=======
    print(f'crawling: {url}')
>>>>>>> 4ed7a50c
    if not seen:
        seen = BloomFilter(capacity=50000, error_rate=0.0001)

    with Timeout(5, False):
        try:
            response = requests.get(url)
        except requests.exception.RequestError:
            return

    location = domain(url)
    wanted_urls = []
    for url_match in url_regex.finditer(response.text):
        url = url_match.group(0)
        # To not destroy the internet, we only fetch URLs on the same domain.
        if url not in seen and location in domain(url):
            wanted_urls.append(url)
            seen.add(url)

    subtasks = group(crawl.s(url, seen) for url in wanted_urls)
    subtasks.delay()<|MERGE_RESOLUTION|>--- conflicted
+++ resolved
@@ -45,11 +45,7 @@
 
 @task(ignore_result=True, serializer='pickle', compression='zlib')
 def crawl(url, seen=None):
-<<<<<<< HEAD
-    print('crawling: {}'.format(url))
-=======
     print(f'crawling: {url}')
->>>>>>> 4ed7a50c
     if not seen:
         seen = BloomFilter(capacity=50000, error_rate=0.0001)
 
