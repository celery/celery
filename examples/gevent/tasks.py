<<<<<<< HEAD
=======
from __future__ import absolute_import, print_function, unicode_literals
>>>>>>> 28eb9095
import requests
from celery import task


@task(ignore_result=True)
def urlopen(url):
    print('Opening: {0}'.format(url))
    try:
        requests.get(url)
    except requests.exceptions.RequestException as exc:
        print('Exception for {0}: {1!r}'.format(url, exc))
        return url, 0
    print('Done with: {0}'.format(url))
    return url, 1<|MERGE_RESOLUTION|>--- conflicted
+++ resolved
@@ -1,7 +1,3 @@
-<<<<<<< HEAD
-=======
-from __future__ import absolute_import, print_function, unicode_literals
->>>>>>> 28eb9095
 import requests
 from celery import task
 
