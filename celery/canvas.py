"""Composing task work-flows.

.. seealso:

    You should import these from :mod:`celery` and not this module.
"""

import itertools
import operator
from abc import ABCMeta, abstractmethod
from collections import deque
from collections.abc import MutableSequence
from copy import deepcopy
from functools import partial as _partial
from functools import reduce
from operator import itemgetter
from types import GeneratorType

from kombu.utils.functional import fxrange, reprcall
from kombu.utils.objects import cached_property
from kombu.utils.uuid import uuid
from vine import barrier

from celery._state import current_app
from celery.result import GroupResult, allow_join_result
from celery.utils import abstract
from celery.utils.collections import ChainMap
from celery.utils.functional import _regen
from celery.utils.functional import chunks as _chunks
from celery.utils.functional import is_list, lookahead, maybe_list, regen, seq_concat_item, seq_concat_seq
from celery.utils.objects import getitem_property
from celery.utils.text import remove_repeating_from_task, truncate

__all__ = (
    'Signature', 'chain', 'xmap', 'xstarmap', 'chunks',
    'group', 'chord', 'signature', 'maybe_signature',
)


def maybe_unroll_group(group):
    """Unroll group with only one member."""
    # Issue #1656
    try:
        size = len(group.tasks)
    except TypeError:
        try:
            size = group.tasks.__length_hint__()
        except (AttributeError, TypeError):
            return group
        else:
            return list(group.tasks)[0] if size == 1 else group
    else:
        return group.tasks[0] if size == 1 else group


def task_name_from(task):
    return getattr(task, 'name', task)


def _merge_dictionaries(d1, d2):
    for key, value in d1.items():
        if key in d2:
            if isinstance(value, dict):
                _merge_dictionaries(d1[key], d2[key])
            else:
                if isinstance(value, (int, float, str)):
                    d1[key] = [value]
                if isinstance(d2[key], list):
                    d1[key].extend(d2[key])
                else:
                    if d1[key] is None:
                        d1[key] = []
                    else:
                        d1[key] = list(d1[key])
                    d1[key].append(d2[key])
    for key, value in d2.items():
        if key not in d1:
            d1[key] = value


class StampingVisitor(metaclass=ABCMeta):
    """Stamping API.  A class that provides a stamping API possibility for
    canvas primitives. If you want to implement stamping behavior for
    a canvas primitive override method that represents it.
    """
    @abstractmethod
    def on_group_start(self, group, **headers) -> dict:
        """Method that is called on group stamping start.

         Arguments:
             group (group): Group that is stamped.
             headers (Dict): Partial headers that could be merged with existing headers.
         Returns:
             Dict: headers to update.
         """
        pass

    @abstractmethod
    def on_group_end(self, group, **headers) -> None:
        """Method that is called on group stamping end.

         Arguments:
             group (group): Group that is stamped.
             headers (Dict): Partial headers that could be merged with existing headers.
         """
        pass

    @abstractmethod
    def on_chain_start(self, chain, **headers) -> dict:
        """Method that is called on chain stamping start.

         Arguments:
             chain (chain): Chain that is stamped.
             headers (Dict): Partial headers that could be merged with existing headers.
         Returns:
             Dict: headers to update.
         """
        pass

    @abstractmethod
    def on_chain_end(self, chain, **headers) -> None:
        """Method that is called on chain stamping end.

         Arguments:
             chain (chain): Chain that is stamped.
             headers (Dict): Partial headers that could be merged with existing headers.
         """
        pass

    @abstractmethod
    def on_signature(self, sig, **headers) -> dict:
        """Method that is called on signature stamping.

         Arguments:
             sig (Signature): Signature that is stamped.
             headers (Dict): Partial headers that could be merged with existing headers.
         Returns:
             Dict: headers to update.
         """
        pass

    def on_chord_header_start(self, chord, **header) -> dict:
        """Method that is called on сhord header stamping start.

         Arguments:
             chord (chord): chord that is stamped.
             headers (Dict): Partial headers that could be merged with existing headers.
         Returns:
             Dict: headers to update.
         """
        if not isinstance(chord.tasks, group):
            chord.freeze()
        return self.on_group_start(chord.tasks, **header)

    def on_chord_header_end(self, chord, **header) -> None:
        """Method that is called on сhord header stamping end.

           Arguments:
               chord (chord): chord that is stamped.
               headers (Dict): Partial headers that could be merged with existing headers.
        """
        self.on_group_end(chord.tasks, **header)

    def on_chord_body(self, chord, **header) -> dict:
        """Method that is called on chord body stamping.

         Arguments:
             chord (chord): chord that is stamped.
             headers (Dict): Partial headers that could be merged with existing headers.
         Returns:
             Dict: headers to update.
        """
        return self.on_signature(chord.body, **header)


class GroupStampingVisitor(StampingVisitor):
    """
    Group stamping implementation based on Stamping API.
    """
    def __init__(self, groups=None):
        self.groups = groups or []

    def on_group_start(self, group, **headers) -> dict:
        if group.id is None:
            group.freeze()
        if group.id not in self.groups:
            self.groups.append(group.id)
        return {'groups': list(self.groups)}

    def on_group_end(self, group, **headers) -> None:
        self.groups.pop()

    def on_chain_start(self, chain, **headers) -> dict:
        return {'groups': list(self.groups)}

    def on_chain_end(self, chain, **headers) -> None:
        pass

    def on_signature(self, sig, **headers) -> dict:
        return {'groups': list(self.groups)}


@abstract.CallableSignature.register
class Signature(dict):
    """Task Signature.

    Class that wraps the arguments and execution options
    for a single task invocation.

    Used as the parts in a :class:`group` and other constructs,
    or to pass tasks around as callbacks while being compatible
    with serializers with a strict type subset.

    Signatures can also be created from tasks:

    - Using the ``.signature()`` method that has the same signature
      as ``Task.apply_async``:

        .. code-block:: pycon

            >>> add.signature(args=(1,), kwargs={'kw': 2}, options={})

    - or the ``.s()`` shortcut that works for star arguments:

        .. code-block:: pycon

            >>> add.s(1, kw=2)

    - the ``.s()`` shortcut does not allow you to specify execution options
      but there's a chaning `.set` method that returns the signature:

        .. code-block:: pycon

            >>> add.s(2, 2).set(countdown=10).set(expires=30).delay()

    Note:
        You should use :func:`~celery.signature` to create new signatures.
        The ``Signature`` class is the type returned by that function and
        should be used for ``isinstance`` checks for signatures.

    See Also:
        :ref:`guide-canvas` for the complete guide.

    Arguments:
        task (Union[Type[celery.app.task.Task], str]): Either a task
            class/instance, or the name of a task.
        args (Tuple): Positional arguments to apply.
        kwargs (Dict): Keyword arguments to apply.
        options (Dict): Additional options to :meth:`Task.apply_async`.

    Note:
        If the first argument is a :class:`dict`, the other
        arguments will be ignored and the values in the dict will be used
        instead::

            >>> s = signature('tasks.add', args=(2, 2))
            >>> signature(s)
            {'task': 'tasks.add', args=(2, 2), kwargs={}, options={}}
    """

    TYPES = {}
    _app = _type = None
    # The following fields must not be changed during freezing/merging because
    # to do so would disrupt completion of parent tasks
<<<<<<< HEAD
    _IMMUTABLE_OPTIONS = {"group_id", "groups", "stamps"}
=======
    _IMMUTABLE_OPTIONS = {"group_id", "groups"}
>>>>>>> 9bbc3799

    @classmethod
    def register_type(cls, name=None):
        def _inner(subclass):
            cls.TYPES[name or subclass.__name__] = subclass
            return subclass

        return _inner

    @classmethod
    def from_dict(cls, d, app=None):
        typ = d.get('subtask_type')
        if typ:
            target_cls = cls.TYPES[typ]
            if target_cls is not cls:
                return target_cls.from_dict(d, app=app)
        return Signature(d, app=app)

    def __init__(self, task=None, args=None, kwargs=None, options=None,
                 type=None, subtask_type=None, immutable=False,
                 app=None, **ex):
        self._app = app

        if isinstance(task, dict):
            super().__init__(task)  # works like dict(d)
        else:
            # Also supports using task class/instance instead of string name.
            try:
                task_name = task.name
            except AttributeError:
                task_name = task
            else:
                self._type = task

            super().__init__(
                task=task_name, args=tuple(args or ()),
                kwargs=kwargs or {},
                options=dict(options or {}, **ex),
                subtask_type=subtask_type,
                immutable=immutable,
            )

    def __call__(self, *partial_args, **partial_kwargs):
        """Call the task directly (in the current process)."""
        args, kwargs, _ = self._merge(partial_args, partial_kwargs, None)
        return self.type(*args, **kwargs)

    def delay(self, *partial_args, **partial_kwargs):
        """Shortcut to :meth:`apply_async` using star arguments."""
        return self.apply_async(partial_args, partial_kwargs)

    def apply(self, args=None, kwargs=None, **options):
        """Call task locally.

        Same as :meth:`apply_async` but executed the task inline instead
        of sending a task message.
        """
        args = args if args else ()
        kwargs = kwargs if kwargs else {}
        groups = self.options.get("groups")
        self.stamp(visitor=GroupStampingVisitor(groups))
        # Extra options set to None are dismissed
        options = {k: v for k, v in options.items() if v is not None}
        # For callbacks: extra args are prepended to the stored args.
        args, kwargs, options = self._merge(args, kwargs, options)
        return self.type.apply(args, kwargs, **options)

    def apply_async(self, args=None, kwargs=None, route_name=None, **options):
        """Apply this task asynchronously.

        Arguments:
            args (Tuple): Partial args to be prepended to the existing args.
            kwargs (Dict): Partial kwargs to be merged with existing kwargs.
            options (Dict): Partial options to be merged
                with existing options.

        Returns:
            ~@AsyncResult: promise of future evaluation.

        See also:
            :meth:`~@Task.apply_async` and the :ref:`guide-calling` guide.
        """
        args = args if args else ()
        kwargs = kwargs if kwargs else {}
        groups = self.options.get("groups")
        self.stamp(visitor=GroupStampingVisitor(groups))
        # Extra options set to None are dismissed
        options = {k: v for k, v in options.items() if v is not None}
        try:
            _apply = self._apply_async
        except IndexError:  # pragma: no cover
            # no tasks for chain, etc to find type
            return
        # For callbacks: extra args are prepended to the stored args.
        if args or kwargs or options:
            args, kwargs, options = self._merge(args, kwargs, options)
        else:
            args, kwargs, options = self.args, self.kwargs, self.options
        # pylint: disable=too-many-function-args
        #   Borks on this, as it's a property
        return _apply(args, kwargs, **options)

    def _merge(self, args=None, kwargs=None, options=None, force=False):
        args = args if args else ()
        kwargs = kwargs if kwargs else {}
        if options is not None:
            # We build a new options dictionary where values in `options`
            # override values in `self.options` except for keys which are
            # noted as being immutable (unrelated to signature immutability)
            # implying that allowing their value to change would stall tasks
            new_options = {**self.options, **{
                k: v for k, v in options.items()
                if k not in self._IMMUTABLE_OPTIONS or k not in self.options
            }}
        else:
            new_options = self.options
        if self.immutable and not force:
            return (self.args, self.kwargs, new_options)
        return (tuple(args) + tuple(self.args) if args else self.args,
                dict(self.kwargs, **kwargs) if kwargs else self.kwargs,
                new_options)

    def clone(self, args=None, kwargs=None, **opts):
        """Create a copy of this signature.

        Arguments:
            args (Tuple): Partial args to be prepended to the existing args.
            kwargs (Dict): Partial kwargs to be merged with existing kwargs.
            options (Dict): Partial options to be merged with
                existing options.
        """
        args = args if args else ()
        kwargs = kwargs if kwargs else {}
        # need to deepcopy options so origins links etc. is not modified.
        if args or kwargs or opts:
            args, kwargs, opts = self._merge(args, kwargs, opts)
        else:
            args, kwargs, opts = self.args, self.kwargs, self.options
        signature = Signature.from_dict({'task': self.task,
                                         'args': tuple(args),
                                         'kwargs': kwargs,
                                         'options': deepcopy(opts),
                                         'subtask_type': self.subtask_type,
                                         'immutable': self.immutable},
                                        app=self._app)
        signature._type = self._type
        return signature

    partial = clone

    def freeze(self, _id=None, group_id=None, chord=None,
               root_id=None, parent_id=None, group_index=None):
        """Finalize the signature by adding a concrete task id.

        The task won't be called and you shouldn't call the signature
        twice after freezing it as that'll result in two task messages
        using the same task id.

        Returns:
            ~@AsyncResult: promise of future evaluation.
        """
        # pylint: disable=redefined-outer-name
        #   XXX chord is also a class in outer scope.
        opts = self.options
        try:
            # if there is already an id for this task, return it
            tid = opts['task_id']
        except KeyError:
            # otherwise, use the _id sent to this function, falling back on a generated UUID
            tid = opts['task_id'] = _id or uuid()
        if root_id:
            opts['root_id'] = root_id
        if parent_id:
            opts['parent_id'] = parent_id
        if 'reply_to' not in opts:
            # fall back on unique ID for this thread in the app
            opts['reply_to'] = self.app.thread_oid
        if group_id and "group_id" not in opts:
            opts['group_id'] = group_id
        if chord:
            opts['chord'] = chord
        if group_index is not None:
            opts['group_index'] = group_index
        # pylint: disable=too-many-function-args
        #   Borks on this, as it's a property.
        return self.AsyncResult(tid)

    _freeze = freeze

    def replace(self, args=None, kwargs=None, options=None):
        """Replace the args, kwargs or options set for this signature.

        These are only replaced if the argument for the section is
        not :const:`None`.
        """
        signature = self.clone()
        if args is not None:
            signature.args = args
        if kwargs is not None:
            signature.kwargs = kwargs
        if options is not None:
            signature.options = options
        return signature

    def set(self, immutable=None, **options):
        """Set arbitrary execution options (same as ``.options.update(…)``).

        Returns:
            Signature: This is a chaining method call
                (i.e., it will return ``self``).
        """
        if immutable is not None:
            self.set_immutable(immutable)
        self.options.update(options)
        return self

    def set_immutable(self, immutable):
        self.immutable = immutable

    def stamp(self, visitor=None, **headers):
        headers = headers.copy()
        if visitor is not None:
            headers.update(visitor.on_signature(self, **headers))
        else:
            headers = {"stamps": headers}
            _merge_dictionaries(headers, self.options)
        return self.set(**headers)

    def _with_list_option(self, key):
        items = self.options.setdefault(key, [])
        if not isinstance(items, MutableSequence):
            items = self.options[key] = [items]
        return items

    def append_to_list_option(self, key, value):
        items = self._with_list_option(key)
        if value not in items:
            items.append(value)
        return value

    def extend_list_option(self, key, value):
        items = self._with_list_option(key)
        items.extend(maybe_list(value))

    def link(self, callback):
        """Add callback task to be applied if this task succeeds.

        Returns:
            Signature: the argument passed, for chaining
                or use with :func:`~functools.reduce`.
        """
        return self.append_to_list_option('link', callback)

    def link_error(self, errback):
        """Add callback task to be applied on error in task execution.

        Returns:
            Signature: the argument passed, for chaining
                or use with :func:`~functools.reduce`.
        """
        return self.append_to_list_option('link_error', errback)

    def on_error(self, errback):
        """Version of :meth:`link_error` that supports chaining.

        on_error chains the original signature, not the errback so::

            >>> add.s(2, 2).on_error(errback.s()).delay()

        calls the ``add`` task, not the ``errback`` task, but the
        reverse is true for :meth:`link_error`.
        """
        self.link_error(errback)
        return self

    def flatten_links(self):
        """Return a recursive list of dependencies.

        "unchain" if you will, but with links intact.
        """
        return list(itertools.chain.from_iterable(itertools.chain(
            [[self]],
            (link.flatten_links()
             for link in maybe_list(self.options.get('link')) or [])
        )))

    def __or__(self, other):
        if isinstance(other, _chain):
            # task | chain -> chain
            return _chain(seq_concat_seq(
                (self,), other.unchain_tasks()), app=self._app)
        elif isinstance(other, group):
            # unroll group with one member
            other = maybe_unroll_group(other)
            # task | group() -> chain
            return _chain(self, other, app=self.app)
        elif isinstance(other, Signature):
            # task | task -> chain
            return _chain(self, other, app=self._app)
        return NotImplemented

    def __ior__(self, other):
        # Python 3.9 introduces | as the merge operator for dicts.
        # We override the in-place version of that operator
        # so that canvases continue to work as they did before.
        return self.__or__(other)

    def election(self):
        type = self.type
        app = type.app
        tid = self.options.get('task_id') or uuid()

        with app.producer_or_acquire(None) as producer:
            props = type.backend.on_task_call(producer, tid)
            app.control.election(tid, 'task',
                                 self.clone(task_id=tid, **props),
                                 connection=producer.connection)
            return type.AsyncResult(tid)

    def reprcall(self, *args, **kwargs):
        args, kwargs, _ = self._merge(args, kwargs, {}, force=True)
        return reprcall(self['task'], args, kwargs)

    def __deepcopy__(self, memo):
        memo[id(self)] = self
        return dict(self)

    def __invert__(self):
        return self.apply_async().get()

    def __reduce__(self):
        # for serialization, the task type is lazily loaded,
        # and not stored in the dict itself.
        return signature, (dict(self),)

    def __json__(self):
        return dict(self)

    def __repr__(self):
        return self.reprcall()

    def items(self):
        for k, v in super().items():
            yield k.decode() if isinstance(k, bytes) else k, v

    @property
    def name(self):
        # for duck typing compatibility with Task.name
        return self.task

    @cached_property
    def type(self):
        return self._type or self.app.tasks[self['task']]

    @cached_property
    def app(self):
        return self._app or current_app

    @cached_property
    def AsyncResult(self):
        try:
            return self.type.AsyncResult
        except KeyError:  # task not registered
            return self.app.AsyncResult

    @cached_property
    def _apply_async(self):
        try:
            return self.type.apply_async
        except KeyError:
            return _partial(self.app.send_task, self['task'])

    id = getitem_property('options.task_id', 'Task UUID')
    parent_id = getitem_property('options.parent_id', 'Task parent UUID.')
    root_id = getitem_property('options.root_id', 'Task root UUID.')
    task = getitem_property('task', 'Name of task.')
    args = getitem_property('args', 'Positional arguments to task.')
    kwargs = getitem_property('kwargs', 'Keyword arguments to task.')
    options = getitem_property('options', 'Task execution options.')
    subtask_type = getitem_property('subtask_type', 'Type of signature')
    immutable = getitem_property(
        'immutable', 'Flag set if no longer accepts new arguments')


def _prepare_chain_from_options(options, tasks, use_link):
    # When we publish groups we reuse the same options dictionary for all of
    # the tasks in the group. See:
    # https://github.com/celery/celery/blob/fb37cb0b8/celery/canvas.py#L1022.
    # Issue #5354 reported that the following type of canvases
    # causes a Celery worker to hang:
    # group(
    #   add.s(1, 1),
    #   add.s(1, 1)
    # ) | tsum.s() | add.s(1) | group(add.s(1), add.s(1))
    # The resolution of #5354 in PR #5681 was to only set the `chain` key
    # in the options dictionary if it is not present.
    # Otherwise we extend the existing list of tasks in the chain with the new
    # tasks: options['chain'].extend(chain_).
    # Before PR #5681 we overrode the `chain` key in each iteration
    # of the loop which applies all the tasks in the group:
    # options['chain'] = tasks if not use_link else None
    # This caused Celery to execute chains correctly in most cases since
    # in each iteration the `chain` key would reset itself to a new value
    # and the side effect of mutating the key did not propagate
    # to the next task in the group.
    # Since we now mutated the `chain` key, a *list* which is passed
    # by *reference*, the next task in the group will extend the list
    # of tasks in the chain instead of setting a new one from the chain_
    # variable above.
    # This causes Celery to execute a chain, even though there might not be
    # one to begin with. Alternatively, it causes Celery to execute more tasks
    # that were previously present in the previous task in the group.
    # The solution is to be careful and never mutate the options dictionary
    # to begin with.
    # Here is an example of a canvas which triggers this issue:
    # add.s(5, 6) | group((add.s(1) | add.s(2), add.s(3))).
    # The expected result is [14, 14]. However, when we extend the `chain`
    # key the `add.s(3)` task erroneously has `add.s(2)` in its chain since
    # it was previously applied to `add.s(1)`.
    # Without being careful not to mutate the options dictionary, the result
    # in this case is [16, 14].
    # To avoid deep-copying the entire options dictionary every single time we
    # run a chain we use a ChainMap and ensure that we never mutate
    # the original `chain` key, hence we use list_a + list_b to create a new
    # list.
    if use_link:
        return ChainMap({'chain': None}, options)
    elif 'chain' not in options:
        return ChainMap({'chain': tasks}, options)
    elif tasks is not None:
        # chain option may already be set, resulting in
        # "multiple values for keyword argument 'chain'" error.
        # Issue #3379.
        # If a chain already exists, we need to extend it with the next
        # tasks in the chain.
        # Issue #5354.
        # WARNING: Be careful not to mutate `options['chain']`.
        return ChainMap({'chain': options['chain'] + tasks},
                        options)


@Signature.register_type(name='chain')
class _chain(Signature):
    tasks = getitem_property('kwargs.tasks', 'Tasks in chain.')

    @classmethod
    def from_dict(cls, d, app=None):
        tasks = d['kwargs']['tasks']
        if tasks:
            if isinstance(tasks, tuple):  # aaaargh
                tasks = d['kwargs']['tasks'] = list(tasks)
            tasks = [maybe_signature(task, app=app) for task in tasks]
        return _chain(tasks, app=app, **d['options'])

    def __init__(self, *tasks, **options):
        tasks = (regen(tasks[0]) if len(tasks) == 1 and is_list(tasks[0])
                 else tasks)
        super().__init__('celery.chain', (), {'tasks': tasks}, **options
                         )
        self._use_link = options.pop('use_link', None)
        self.subtask_type = 'chain'
        self._frozen = None

    def __call__(self, *args, **kwargs):
        if self.tasks:
            return self.apply_async(args, kwargs)

    def __or__(self, other):
        if isinstance(other, group):
            # unroll group with one member
            other = maybe_unroll_group(other)
            # chain | group() -> chain
            tasks = self.unchain_tasks()
            if not tasks:
                # If the chain is empty, return the group
                return other
            return _chain(seq_concat_item(
                tasks, other), app=self._app)
        elif isinstance(other, _chain):
            # chain | chain -> chain
            return _chain(seq_concat_seq(
                self.unchain_tasks(), other.unchain_tasks()), app=self._app)
        elif isinstance(other, Signature):
            if self.tasks and isinstance(self.tasks[-1], group):
                # CHAIN [last item is group] | TASK -> chord
                sig = self.clone()
                sig.tasks[-1] = chord(
                    sig.tasks[-1], other, app=self._app)
                return sig
            elif self.tasks and isinstance(self.tasks[-1], chord):
                # CHAIN [last item is chord] -> chain with chord body.
                sig = self.clone()
                sig.tasks[-1].body = sig.tasks[-1].body | other
                return sig
            else:
                # chain | task -> chain
                return _chain(seq_concat_item(
                    self.unchain_tasks(), other), app=self._app)
        else:
            return NotImplemented

    def clone(self, *args, **kwargs):
        to_signature = maybe_signature
        signature = super().clone(*args, **kwargs)
        signature.kwargs['tasks'] = [
            to_signature(sig, app=self._app, clone=True)
            for sig in signature.kwargs['tasks']
        ]
        return signature

    def unchain_tasks(self):
        # Clone chain's tasks assigning signatures from link_error
        # to each task
        tasks = [t.clone() for t in self.tasks]
        for sig in self.options.get('link_error', []):
            for task in tasks:
                task.link_error(sig)
        return tasks

    def apply_async(self, args=None, kwargs=None, **options):
        # python is best at unpacking kwargs, so .run is here to do that.
        args = args if args else ()
        kwargs = kwargs if kwargs else []
        app = self.app
        groups = self.options.get("groups")
        self.stamp(visitor=GroupStampingVisitor(groups))
        if app.conf.task_always_eager:
            with allow_join_result():
                return self.apply(args, kwargs, **options)
        return self.run(args, kwargs, app=app, **(
            dict(self.options, **options) if options else self.options))

    def run(self, args=None, kwargs=None, group_id=None, chord=None,
            task_id=None, link=None, link_error=None, publisher=None,
            producer=None, root_id=None, parent_id=None, app=None,
            group_index=None, **options):
        # pylint: disable=redefined-outer-name
        #   XXX chord is also a class in outer scope.
        args = args if args else ()
        kwargs = kwargs if kwargs else []
        app = app or self.app
        use_link = self._use_link
        if use_link is None and app.conf.task_protocol == 1:
            use_link = True
        args = (tuple(args) + tuple(self.args)
                if args and not self.immutable else self.args)

        tasks, results_from_prepare = self.prepare_steps(
            args, kwargs, self.tasks, root_id, parent_id, link_error, app,
            task_id, group_id, chord, group_index=group_index,
        )

        if results_from_prepare:
            if link:
                tasks[0].extend_list_option('link', link)
            first_task = tasks.pop()
            options = _prepare_chain_from_options(options, tasks, use_link)

            result_from_apply = first_task.apply_async(**options)
            # If we only have a single task, it may be important that we pass
            # the real result object rather than the one obtained via freezing.
            # e.g. For `GroupResult`s, we need to pass back the result object
            # which will actually have its promise fulfilled by the subtasks,
            # something that will never occur for the frozen result.
            if not tasks:
                return result_from_apply
            else:
                return results_from_prepare[0]

    # in order for a chain to be frozen, each of the members of the chain individually needs to be frozen
    # TODO figure out why we are always cloning before freeze
    def freeze(self, _id=None, group_id=None, chord=None,
               root_id=None, parent_id=None, group_index=None):
        # pylint: disable=redefined-outer-name
        #   XXX chord is also a class in outer scope.
        _, results = self._frozen = self.prepare_steps(
            self.args, self.kwargs, self.tasks, root_id, parent_id, None,
            self.app, _id, group_id, chord, clone=False,
            group_index=group_index,
        )
        return results[0]

    def stamp(self, visitor=None, **headers):
        if visitor is not None:
            headers.update(visitor.on_chain_start(self, **headers))

        super().stamp(visitor=visitor, **headers)
        for task in self.tasks:
            task.stamp(visitor=visitor, **headers)

        if visitor is not None:
            visitor.on_chain_end(self, **headers)

    def prepare_steps(self, args, kwargs, tasks,
                      root_id=None, parent_id=None, link_error=None, app=None,
                      last_task_id=None, group_id=None, chord_body=None,
                      clone=True, from_dict=Signature.from_dict,
                      group_index=None):
        app = app or self.app
        # use chain message field for protocol 2 and later.
        # this avoids pickle blowing the stack on the recursion
        # required by linking task together in a tree structure.
        # (why is pickle using recursion? or better yet why cannot python
        #  do tail call optimization making recursion actually useful?)
        use_link = self._use_link
        if use_link is None and app.conf.task_protocol == 1:
            use_link = True
        steps = deque(tasks)

        # optimization: now the pop func is a local variable
        steps_pop = steps.pop
        steps_extend = steps.extend

        prev_task = None
        prev_res = None
        tasks, results = [], []
        i = 0
        # NOTE: We are doing this in reverse order.
        # The result is a list of tasks in reverse order, that is
        # passed as the ``chain`` message field.
        # As it's reversed the worker can just do ``chain.pop()`` to
        # get the next task in the chain.
        while steps:
            task = steps_pop()
            # if steps is not empty, this is the first task - reverse order
            # if i = 0, this is the last task - again, because we're reversed
            is_first_task, is_last_task = not steps, not i

            if not isinstance(task, abstract.CallableSignature):
                task = from_dict(task, app=app)
            if isinstance(task, group):
                # when groups are nested, they are unrolled - all tasks within
                # groups should be called in parallel
                task = maybe_unroll_group(task)

            # first task gets partial args from chain
            if clone:
                if is_first_task:
                    task = task.clone(args, kwargs)
                else:
                    task = task.clone()
            elif is_first_task:
                task.args = tuple(args) + tuple(task.args)

            if isinstance(task, _chain):
                # splice (unroll) the chain
                steps_extend(task.tasks)
                continue

            # TODO why isn't this asserting is_last_task == False?
            if isinstance(task, group) and prev_task:
                # automatically upgrade group(...) | s to chord(group, s)
                # for chords we freeze by pretending it's a normal
                # signature instead of a group.
                tasks.pop()
                results.pop()
                try:
                    task = chord(
                        task, body=prev_task,
                        task_id=prev_res.task_id, root_id=root_id, app=app,
                    )
                except AttributeError:
                    # A GroupResult does not have a task_id since it consists
                    # of multiple tasks.
                    # We therefore, have to construct the chord without it.
                    # Issues #5467, #3585.
                    task = chord(
                        task, body=prev_task,
                        root_id=root_id, app=app,
                    )

            if is_last_task:
                # chain(task_id=id) means task id is set for the last task
                # in the chain.  If the chord is part of a chord/group
                # then that chord/group must synchronize based on the
                # last task in the chain, so we only set the group_id and
                # chord callback for the last task.
                res = task.freeze(
                    last_task_id,
                    root_id=root_id, group_id=group_id, chord=chord_body,
                    group_index=group_index,
                )
            else:
                res = task.freeze(root_id=root_id)

            i += 1

            if prev_task:
                if use_link:
                    # link previous task to this task.
                    task.link(prev_task)

                if prev_res and not prev_res.parent:
                    prev_res.parent = res

            if link_error:
                for errback in maybe_list(link_error):
                    task.link_error(errback)

            tasks.append(task)
            results.append(res)

            prev_task, prev_res = task, res
            if isinstance(task, chord):
                app.backend.ensure_chords_allowed()
                # If the task is a chord, and the body is a chain
                # the chain has already been prepared, and res is
                # set to the last task in the callback chain.

                # We need to change that so that it points to the
                # group result object.
                node = res
                while node.parent:
                    node = node.parent
                prev_res = node
        return tasks, results

    def apply(self, args=None, kwargs=None, **options):
        args = args if args else ()
        kwargs = kwargs if kwargs else {}
        groups = self.options.get("groups")
        self.stamp(visitor=GroupStampingVisitor(groups))
        last, (fargs, fkwargs) = None, (args, kwargs)
        for task in self.tasks:
            res = task.clone(fargs, fkwargs).apply(
                last and (last.get(),), **dict(self.options, **options))
            res.parent, last, (fargs, fkwargs) = last, res, (None, None)
        return last

    @property
    def app(self):
        app = self._app
        if app is None:
            try:
                app = self.tasks[0]._app
            except LookupError:
                pass
        return app or current_app

    def __repr__(self):
        if not self.tasks:
            return f'<{type(self).__name__}@{id(self):#x}: empty>'
        return remove_repeating_from_task(
            self.tasks[0]['task'],
            ' | '.join(repr(t) for t in self.tasks))


class chain(_chain):
    """Chain tasks together.

    Each tasks follows one another,
    by being applied as a callback of the previous task.

    Note:
        If called with only one argument, then that argument must
        be an iterable of tasks to chain: this allows us
        to use generator expressions.

    Example:
        This is effectively :math:`((2 + 2) + 4)`:

        .. code-block:: pycon

            >>> res = chain(add.s(2, 2), add.s(4))()
            >>> res.get()
            8

        Calling a chain will return the result of the last task in the chain.
        You can get to the other tasks by following the ``result.parent``'s:

        .. code-block:: pycon

            >>> res.parent.get()
            4

        Using a generator expression:

        .. code-block:: pycon

            >>> lazy_chain = chain(add.s(i) for i in range(10))
            >>> res = lazy_chain(3)

    Arguments:
        *tasks (Signature): List of task signatures to chain.
            If only one argument is passed and that argument is
            an iterable, then that'll be used as the list of signatures
            to chain instead.  This means that you can use a generator
            expression.

    Returns:
        ~celery.chain: A lazy signature that can be called to apply the first
            task in the chain.  When that task succeeds the next task in the
            chain is applied, and so on.
    """

    # could be function, but must be able to reference as :class:`chain`.
    def __new__(cls, *tasks, **kwargs):
        # This forces `chain(X, Y, Z)` to work the same way as `X | Y | Z`
        if not kwargs and tasks:
            if len(tasks) != 1 or is_list(tasks[0]):
                tasks = tasks[0] if len(tasks) == 1 else tasks
                # if is_list(tasks) and len(tasks) == 1:
                #     return super(chain, cls).__new__(cls, tasks, **kwargs)
                return reduce(operator.or_, tasks, chain())
        return super().__new__(cls, *tasks, **kwargs)


class _basemap(Signature):
    _task_name = None
    _unpack_args = itemgetter('task', 'it')

    @classmethod
    def from_dict(cls, d, app=None):
        return cls(*cls._unpack_args(d['kwargs']), app=app, **d['options'])

    def __init__(self, task, it, **options):
        super().__init__(self._task_name, (),
                         {'task': task, 'it': regen(it)}, immutable=True, **options
                         )

    def apply_async(self, args=None, kwargs=None, **opts):
        # need to evaluate generators
        args = args if args else ()
        kwargs = kwargs if kwargs else {}
        task, it = self._unpack_args(self.kwargs)
        return self.type.apply_async(
            (), {'task': task, 'it': list(it)},
            route_name=task_name_from(self.kwargs.get('task')), **opts
        )


@Signature.register_type()
class xmap(_basemap):
    """Map operation for tasks.

    Note:
        Tasks executed sequentially in process, this is not a
        parallel operation like :class:`group`.
    """

    _task_name = 'celery.map'

    def __repr__(self):
        task, it = self._unpack_args(self.kwargs)
        return f'[{task.task}(x) for x in {truncate(repr(it), 100)}]'


@Signature.register_type()
class xstarmap(_basemap):
    """Map operation for tasks, using star arguments."""

    _task_name = 'celery.starmap'

    def __repr__(self):
        task, it = self._unpack_args(self.kwargs)
        return f'[{task.task}(*x) for x in {truncate(repr(it), 100)}]'


@Signature.register_type()
class chunks(Signature):
    """Partition of tasks into chunks of size n."""

    _unpack_args = itemgetter('task', 'it', 'n')

    @classmethod
    def from_dict(cls, d, app=None):
        return chunks(*cls._unpack_args(d['kwargs']), app=app, **d['options'])

    def __init__(self, task, it, n, **options):
        super().__init__('celery.chunks', (),
                         {'task': task, 'it': regen(it), 'n': n},
                         immutable=True, **options
                         )

    def __call__(self, **options):
        return self.apply_async(**options)

    def apply_async(self, args=None, kwargs=None, **opts):
        args = args if args else ()
        kwargs = kwargs if kwargs else {}
        return self.group().apply_async(
            args, kwargs,
            route_name=task_name_from(self.kwargs.get('task')), **opts
        )

    def group(self):
        # need to evaluate generators
        task, it, n = self._unpack_args(self.kwargs)
        return group((xstarmap(task, part, app=self._app)
                      for part in _chunks(iter(it), n)),
                     app=self._app)

    @classmethod
    def apply_chunks(cls, task, it, n, app=None):
        return cls(task, it, n, app=app)()


def _maybe_group(tasks, app):
    if isinstance(tasks, dict):
        tasks = signature(tasks, app=app)

    if isinstance(tasks, (group, _chain)):
        tasks = tasks.tasks
    elif isinstance(tasks, abstract.CallableSignature):
        tasks = [tasks]
    else:
        if isinstance(tasks, GeneratorType):
            tasks = regen(signature(t, app=app) for t in tasks)
        else:
            tasks = [signature(t, app=app) for t in tasks]
    return tasks


@Signature.register_type()
class group(Signature):
    """Creates a group of tasks to be executed in parallel.

    A group is lazy so you must call it to take action and evaluate
    the group.

    Note:
        If only one argument is passed, and that argument is an iterable
        then that'll be used as the list of tasks instead: this
        allows us to use ``group`` with generator expressions.

    Example:
        >>> lazy_group = group([add.s(2, 2), add.s(4, 4)])
        >>> promise = lazy_group()  # <-- evaluate: returns lazy result.
        >>> promise.get()  # <-- will wait for the task to return
        [4, 8]

    Arguments:
        *tasks (List[Signature]): A list of signatures that this group will
            call. If there's only one argument, and that argument is an
            iterable, then that'll define the list of signatures instead.
        **options (Any): Execution options applied to all tasks
            in the group.

    Returns:
        ~celery.group: signature that when called will then call all of the
            tasks in the group (and return a :class:`GroupResult` instance
            that can be used to inspect the state of the group).
    """

    tasks = getitem_property('kwargs.tasks', 'Tasks in group.')

    @classmethod
    def from_dict(cls, d, app=None):
        # We need to mutate the `kwargs` element in place to avoid confusing
        # `freeze()` implementations which end up here and expect to be able to
        # access elements from that dictionary later and refer to objects
        # canonicalized here
        orig_tasks = d["kwargs"]["tasks"]
        d["kwargs"]["tasks"] = rebuilt_tasks = type(orig_tasks)(
            maybe_signature(task, app=app) for task in orig_tasks
        )
        return group(rebuilt_tasks, app=app, **d['options'])

    def __init__(self, *tasks, **options):
        if len(tasks) == 1:
            tasks = tasks[0]
            if isinstance(tasks, group):
                tasks = tasks.tasks
            if isinstance(tasks, abstract.CallableSignature):
                tasks = [tasks.clone()]
            if not isinstance(tasks, _regen):
                tasks = regen(tasks)
        super().__init__('celery.group', (), {'tasks': tasks}, **options
                         )
        self.subtask_type = 'group'

    def __call__(self, *partial_args, **options):
        return self.apply_async(partial_args, **options)

    def __or__(self, other):
        # group() | task -> chord
        return chord(self, body=other, app=self._app)

    def skew(self, start=1.0, stop=None, step=1.0):
        it = fxrange(start, stop, step, repeatlast=True)
        for task in self.tasks:
            task.set(countdown=next(it))
        return self

    def apply_async(self, args=None, kwargs=None, add_to_parent=True,
                    producer=None, link=None, link_error=None, **options):
        args = args if args else ()
        if link is not None:
            raise TypeError('Cannot add link to group: use a chord')
        if link_error is not None:
            raise TypeError(
                'Cannot add link to group: do that on individual tasks')
        groups = self.options.get("groups") or []
        self.stamp(visitor=GroupStampingVisitor(groups))
        app = self.app
        if app.conf.task_always_eager:
            return self.apply(args, kwargs, **options)
        if not self.tasks:
            return self.freeze()

        options, group_id, root_id = self._freeze_gid(options)
        tasks = self._prepared(self.tasks, [], group_id, root_id, app)
        p = barrier()
        results = list(self._apply_tasks(tasks, producer, app, p,
                                         args=args, kwargs=kwargs, **options))
        result = self.app.GroupResult(group_id, results, ready_barrier=p)
        p.finalize()

        # - Special case of group(A.s() | group(B.s(), C.s()))
        # That is, group with single item that's a chain but the
        # last task in that chain is a group.
        #
        # We cannot actually support arbitrary GroupResults in chains,
        # but this special case we can.
        if len(result) == 1 and isinstance(result[0], GroupResult):
            result = result[0]

        parent_task = app.current_worker_task
        if add_to_parent and parent_task:
            parent_task.add_trail(result)
        return result

    def apply(self, args=None, kwargs=None, **options):
        args = args if args else ()
        kwargs = kwargs if kwargs else {}
        groups = self.options.get("groups") or []
        self.stamp(visitor=GroupStampingVisitor(groups))
        app = self.app
        if not self.tasks:
            return self.freeze()  # empty group returns GroupResult
        options, group_id, root_id = self._freeze_gid(options)
        tasks = self._prepared(self.tasks, [], group_id, root_id, app)
        return app.GroupResult(group_id, [
            sig.apply(args=args, kwargs=kwargs, **options) for sig, _, _ in tasks
        ])

    def set_immutable(self, immutable):
        for task in self.tasks:
            task.set_immutable(immutable)

    def stamp(self, visitor=None, **headers):
        if visitor is not None:
            headers.update(visitor.on_group_start(self, **headers))

        super().stamp(visitor=visitor, **headers)
        for task in self.tasks:
            task.stamp(visitor=visitor, **headers)

        if visitor is not None:
            visitor.on_group_end(self, **headers)

    def link(self, sig):
        # Simply link to first task. Doing this is slightly misleading because
        # the callback may be executed before all children in the group are
        # completed and also if any children other than the first one fail.
        #
        # The callback signature is cloned and made immutable since it the
        # first task isn't actually capable of passing the return values of its
        # siblings to the callback task.
        sig = sig.clone().set(immutable=True)
        return self.tasks[0].link(sig)

    def link_error(self, sig):
        # Any child task might error so we need to ensure that they are all
        # capable of calling the linked error signature. This opens the
        # possibility that the task is called more than once but that's better
        # than it not being called at all.
        #
        # We return a concretised tuple of the signatures actually applied to
        # each child task signature, of which there might be none!
        return tuple(child_task.link_error(sig) for child_task in self.tasks)

    def _prepared(self, tasks, partial_args, group_id, root_id, app,
                  CallableSignature=abstract.CallableSignature,
                  from_dict=Signature.from_dict,
                  isinstance=isinstance, tuple=tuple):
        for task in tasks:
            if isinstance(task, CallableSignature):
                # local sigs are always of type Signature, and we
                # clone them to make sure we don't modify the originals.
                task = task.clone()
            else:
                # serialized sigs must be converted to Signature.
                task = from_dict(task, app=app)
            if isinstance(task, group):
                # needs yield_from :(
                unroll = task._prepared(
                    task.tasks, partial_args, group_id, root_id, app,
                )
                yield from unroll
            else:
                if partial_args and not task.immutable:
                    task.args = tuple(partial_args) + tuple(task.args)
                yield task, task.freeze(group_id=group_id, root_id=root_id), group_id

    def _apply_tasks(self, tasks, producer=None, app=None, p=None,
                     add_to_parent=None, chord=None,
                     args=None, kwargs=None, **options):
        # pylint: disable=redefined-outer-name
        #   XXX chord is also a class in outer scope.
        app = app or self.app
        with app.producer_or_acquire(producer) as producer:
            # Iterate through tasks two at a time. If tasks is a generator,
            # we are able to tell when we are at the end by checking if
            # next_task is None.  This enables us to set the chord size
            # without burning through the entire generator.  See #3021.
            chord_size = 0
            for task_index, (current_task, next_task) in enumerate(
                lookahead(tasks)
            ):
                # We expect that each task must be part of the same group which
                # seems sensible enough. If that's somehow not the case we'll
                # end up messing up chord counts and there are all sorts of
                # awful race conditions to think about. We'll hope it's not!
                sig, res, group_id = current_task
                chord_obj = chord if chord is not None else sig.options.get("chord")
                # We need to check the chord size of each contributing task so
                # that when we get to the final one, we can correctly set the
                # size in the backend and the chord can be sensible completed.
                chord_size += _chord._descend(sig)
                if chord_obj is not None and next_task is None:
                    # Per above, sanity check that we only saw one group
                    app.backend.set_chord_size(group_id, chord_size)
                sig.apply_async(producer=producer, add_to_parent=False,
                                chord=chord_obj, args=args, kwargs=kwargs,
                                **options)
                # adding callback to result, such that it will gradually
                # fulfill the barrier.
                #
                # Using barrier.add would use result.then, but we need
                # to add the weak argument here to only create a weak
                # reference to the object.
                if p and not p.cancelled and not p.ready:
                    p.size += 1
                    res.then(p, weak=True)
                yield res  # <-- r.parent, etc set in the frozen result.

    def _freeze_gid(self, options):
        # remove task_id and use that as the group_id,
        # if we don't remove it then every task will have the same id...
        options = {**self.options, **{
                k: v for k, v in options.items()
                if k not in self._IMMUTABLE_OPTIONS or k not in self.options
            }}
        options['group_id'] = group_id = (
            options.pop('task_id', uuid()))
        return options, group_id, options.get('root_id')

    def _freeze_group_tasks(self, _id=None, group_id=None, chord=None,
                            root_id=None, parent_id=None, group_index=None):
        # pylint: disable=redefined-outer-name
        #  XXX chord is also a class in outer scope.
        opts = self.options
        try:
            gid = opts['task_id']
        except KeyError:
            gid = opts['task_id'] = group_id or uuid()
        if group_id:
            opts['group_id'] = group_id
        if chord:
            opts['chord'] = chord
        if group_index is not None:
            opts['group_index'] = group_index
        root_id = opts.setdefault('root_id', root_id)
        parent_id = opts.setdefault('parent_id', parent_id)
        if isinstance(self.tasks, _regen):
            # We are draining from a generator here.
            # tasks1, tasks2 are each a clone of self.tasks
            tasks1, tasks2 = itertools.tee(self._unroll_tasks(self.tasks))
            # freeze each task in tasks1, results now holds AsyncResult for each task
            results = regen(self._freeze_tasks(tasks1, group_id, chord, root_id, parent_id))
            # TODO figure out why this makes sense -
            # we freeze all tasks in the clone tasks1, and then zip the results
            # with the IDs of tasks in the second clone, tasks2. and then, we build
            # a generator that takes only the task IDs from tasks2.
            self.tasks = regen(x[0] for x in zip(tasks2, results))
        else:
            new_tasks = []
            # Need to unroll subgroups early so that chord gets the
            # right result instance for chord_unlock etc.
            results = list(self._freeze_unroll(
                new_tasks, group_id, chord, root_id, parent_id,
            ))
            if isinstance(self.tasks, MutableSequence):
                self.tasks[:] = new_tasks
            else:
                self.tasks = new_tasks
        return gid, results

    def freeze(self, _id=None, group_id=None, chord=None,
               root_id=None, parent_id=None, group_index=None):
        return self.app.GroupResult(*self._freeze_group_tasks(
            _id=_id, group_id=group_id,
            chord=chord, root_id=root_id, parent_id=parent_id, group_index=group_index
        ))

    _freeze = freeze

    def _freeze_tasks(self, tasks, group_id, chord, root_id, parent_id):
        yield from (task.freeze(group_id=group_id,
                                chord=chord,
                                root_id=root_id,
                                parent_id=parent_id,
                                group_index=group_index)
                    for group_index, task in enumerate(tasks))

    def _unroll_tasks(self, tasks):
        # should be refactored to: (maybe_signature(task, app=self._app, clone=True) for task in tasks)
        yield from (maybe_signature(task, app=self._app).clone() for task in tasks)

    def _freeze_unroll(self, new_tasks, group_id, chord, root_id, parent_id):
        # pylint: disable=redefined-outer-name
        #   XXX chord is also a class in outer scope.
        stack = deque(self.tasks)
        group_index = 0
        while stack:
            task = maybe_signature(stack.popleft(), app=self._app).clone()
            # if this is a group, flatten it by adding all of the group's tasks to the stack
            if isinstance(task, group):
                stack.extendleft(task.tasks)
            else:
                new_tasks.append(task)
                yield task.freeze(group_id=group_id,
                                  chord=chord, root_id=root_id,
                                  parent_id=parent_id,
                                  group_index=group_index)
                group_index += 1

    def __repr__(self):
        if self.tasks:
            return remove_repeating_from_task(
                self.tasks[0]['task'],
                f'group({self.tasks!r})')
        return 'group(<empty>)'

    def __len__(self):
        return len(self.tasks)

    @property
    def app(self):
        app = self._app
        if app is None:
            try:
                app = self.tasks[0].app
            except LookupError:
                pass
        return app if app is not None else current_app


@Signature.register_type(name="chord")
class _chord(Signature):
    r"""Barrier synchronization primitive.

    A chord consists of a header and a body.

    The header is a group of tasks that must complete before the callback is
    called.  A chord is essentially a callback for a group of tasks.

    The body is applied with the return values of all the header
    tasks as a list.

    Example:

        The chord:

        .. code-block:: pycon

            >>> res = chord([add.s(2, 2), add.s(4, 4)])(sum_task.s())

        is effectively :math:`\Sigma ((2 + 2) + (4 + 4))`:

        .. code-block:: pycon

            >>> res.get()
            12
    """

    @classmethod
    def from_dict(cls, d, app=None):
        options = d.copy()
        args, options['kwargs'] = cls._unpack_args(**options['kwargs'])
        return cls(*args, app=app, **options)

    @staticmethod
    def _unpack_args(header=None, body=None, **kwargs):
        # Python signatures are better at extracting keys from dicts
        # than manually popping things off.
        return (header, body), kwargs

    def __init__(self, header, body=None, task='celery.chord',
                 args=None, kwargs=None, app=None, **options):
        args = args if args else ()
        kwargs = kwargs if kwargs else {'kwargs': {}}
        super().__init__(task, args,
                         {**kwargs, 'header': _maybe_group(header, app),
                          'body': maybe_signature(body, app=app)}, app=app, **options
                         )
        self.subtask_type = 'chord'

    def __call__(self, body=None, **options):
        return self.apply_async((), {'body': body} if body else {}, **options)

    def __or__(self, other):
        if (not isinstance(other, (group, _chain)) and
           isinstance(other, Signature)):
            # chord | task ->  attach to body
            sig = self.clone()
            sig.body = sig.body | other
            return sig
        else:
            return super().__or__(other)

    def freeze(self, _id=None, group_id=None, chord=None,
               root_id=None, parent_id=None, group_index=None):
        # pylint: disable=redefined-outer-name
        #   XXX chord is also a class in outer scope.
        if not isinstance(self.tasks, group):
            self.tasks = group(self.tasks, app=self.app)
        # first freeze all tasks in the header
        header_result = self.tasks.freeze(
            parent_id=parent_id, root_id=root_id, chord=self.body)
        self.id = self.tasks.id
        # secondly freeze all tasks in the body: those that should be called after the header

        body_result = None
        if self.body:
            body_result = self.body.freeze(
                _id, root_id=root_id, chord=chord, group_id=group_id,
                group_index=group_index)
            # we need to link the body result back to the group result,
            # but the body may actually be a chain,
            # so find the first result without a parent
            node = body_result
            seen = set()
            while node:
                if node.id in seen:
                    raise RuntimeError('Recursive result parents')
                seen.add(node.id)
                if node.parent is None:
                    node.parent = header_result
                    break
                node = node.parent

        return body_result

    def stamp(self, visitor=None, **headers):
        if visitor is not None and self.body is not None:
            headers.update(visitor.on_chord_body(self, **headers))
            self.body.stamp(visitor=visitor, **headers)

        if visitor is not None:
            headers.update(visitor.on_chord_header_start(self, **headers))
        super().stamp(visitor=visitor, **headers)

        tasks = self.tasks
        if isinstance(tasks, group):
            tasks = tasks.tasks

        for task in tasks:
            task.stamp(visitor=visitor, **headers)

        if visitor is not None:
            visitor.on_chord_header_end(self, **headers)

    def apply_async(self, args=None, kwargs=None, task_id=None,
                    producer=None, publisher=None, connection=None,
                    router=None, result_cls=None, **options):
        args = args if args else ()
        kwargs = kwargs if kwargs else {}
        args = (tuple(args) + tuple(self.args)
                if args and not self.immutable else self.args)
        body = kwargs.pop('body', None) or self.kwargs['body']
        kwargs = dict(self.kwargs['kwargs'], **kwargs)
        body = body.clone(**options)
        groups = self.options.get("groups")
        self.stamp(visitor=GroupStampingVisitor(groups))
        app = self._get_app(body)
        tasks = (self.tasks.clone() if isinstance(self.tasks, group)
                 else group(self.tasks, app=app))
        if app.conf.task_always_eager:
            with allow_join_result():
                return self.apply(args, kwargs,
                                  body=body, task_id=task_id, **options)

        merged_options = dict(self.options, **options) if options else self.options
        option_task_id = merged_options.pop("task_id", None)
        if task_id is None:
            task_id = option_task_id

        # chord([A, B, ...], C)
        return self.run(tasks, body, args, task_id=task_id, **merged_options)

    def apply(self, args=None, kwargs=None,
              propagate=True, body=None, **options):
        args = args if args else ()
        kwargs = kwargs if kwargs else {}
        groups = self.options.get("groups")
        self.stamp(visitor=GroupStampingVisitor(groups))
        body = self.body if body is None else body
        tasks = (self.tasks.clone() if isinstance(self.tasks, group)
                 else group(self.tasks, app=self.app))
        return body.apply(
            args=(tasks.apply(args, kwargs).get(propagate=propagate),),
        )

    @classmethod
    def _descend(cls, sig_obj):
        # Sometimes serialized signatures might make their way here
        if not isinstance(sig_obj, Signature) and isinstance(sig_obj, dict):
            sig_obj = Signature.from_dict(sig_obj)
        if isinstance(sig_obj, group):
            # Each task in a group counts toward this chord
            subtasks = getattr(sig_obj.tasks, "tasks", sig_obj.tasks)
            return sum(cls._descend(task) for task in subtasks)
        elif isinstance(sig_obj, _chain):
            # The last non-empty element in a chain counts toward this chord
            for child_sig in sig_obj.tasks[-1::-1]:
                child_size = cls._descend(child_sig)
                if child_size > 0:
                    return child_size
            else:
                # We have to just hope this chain is part of some encapsulating
                # signature which is valid and can fire the chord body
                return 0
        elif isinstance(sig_obj, chord):
            # The child chord's body counts toward this chord
            return cls._descend(sig_obj.body)
        elif isinstance(sig_obj, Signature):
            # Each simple signature counts as 1 completion for this chord
            return 1
        # Any other types are assumed to be iterables of simple signatures
        return len(sig_obj)

    def __length_hint__(self):
        tasks = getattr(self.tasks, "tasks", self.tasks)
        return sum(self._descend(task) for task in tasks)

    def run(self, header, body, partial_args, app=None, interval=None,
            countdown=1, max_retries=None, eager=False,
            task_id=None, **options):
        app = app or self._get_app(body)
        group_id = header.options.get('task_id') or uuid()
        root_id = body.options.get('root_id')
        options = dict(self.options, **options) if options else self.options
        if options:
            options.pop('task_id', None)
            body.options.update(options)

        bodyres = body.freeze(task_id, root_id=root_id)

        # Chains should not be passed to the header tasks. See #3771
        options.pop('chain', None)
        # Neither should chords, for deeply nested chords to work
        options.pop('chord', None)
        options.pop('task_id', None)

        header_result_args = header._freeze_group_tasks(group_id=group_id, chord=body, root_id=root_id)

        if header.tasks:
            app.backend.apply_chord(
                header_result_args,
                body,
                interval=interval,
                countdown=countdown,
                max_retries=max_retries,
            )
            header_result = header(*partial_args, task_id=group_id, **options)
        # The execution of a chord body is normally triggered by its header's
        # tasks completing. If the header is empty this will never happen, so
        # we execute the body manually here.
        else:
            body.delay([])
            header_result = self.app.GroupResult(*header_result_args)

        bodyres.parent = header_result
        return bodyres

    def clone(self, *args, **kwargs):
        signature = super().clone(*args, **kwargs)
        # need to make copy of body
        try:
            signature.kwargs['body'] = maybe_signature(
                signature.kwargs['body'], clone=True)
        except (AttributeError, KeyError):
            pass
        return signature

    def link(self, callback):
        self.body.link(callback)
        return callback

    def link_error(self, errback):
        self.body.link_error(errback)
        return errback

    def set_immutable(self, immutable):
        # changes mutability of header only, not callback.
        for task in self.tasks:
            task.set_immutable(immutable)

    def __repr__(self):
        if self.body:
            if isinstance(self.body, _chain):
                return remove_repeating_from_task(
                    self.body.tasks[0]['task'],
                    '%({} | {!r})'.format(
                        self.body.tasks[0].reprcall(self.tasks),
                        chain(self.body.tasks[1:], app=self._app),
                    ),
                )
            return '%' + remove_repeating_from_task(
                self.body['task'], self.body.reprcall(self.tasks))
        return f'<chord without body: {self.tasks!r}>'

    @cached_property
    def app(self):
        return self._get_app(self.body)

    def _get_app(self, body=None):
        app = self._app
        if app is None:
            try:
                tasks = self.tasks.tasks  # is a group
            except AttributeError:
                tasks = self.tasks
            if tasks:
                app = tasks[0]._app
            if app is None and body is not None:
                app = body._app
        return app if app is not None else current_app

    tasks = getitem_property('kwargs.header', 'Tasks in chord header.')
    body = getitem_property('kwargs.body', 'Body task of chord.')


# Add a back-compat alias for the previous `chord` class name which conflicts
# with keyword arguments elsewhere in this file
chord = _chord


def signature(varies, *args, **kwargs):
    """Create new signature.

    - if the first argument is a signature already then it's cloned.
    - if the first argument is a dict, then a Signature version is returned.

    Returns:
        Signature: The resulting signature.
    """
    app = kwargs.get('app')
    if isinstance(varies, dict):
        if isinstance(varies, abstract.CallableSignature):
            return varies.clone()
        return Signature.from_dict(varies, app=app)
    return Signature(varies, *args, **kwargs)


subtask = signature  # XXX compat


def maybe_signature(d, app=None, clone=False):
    """Ensure obj is a signature, or None.

    Arguments:
        d (Optional[Union[abstract.CallableSignature, Mapping]]):
            Signature or dict-serialized signature.
        app (celery.Celery):
            App to bind signature to.
        clone (bool):
            If d' is already a signature, the signature
           will be cloned when this flag is enabled.

    Returns:
        Optional[abstract.CallableSignature]
    """
    if d is not None:
        if isinstance(d, abstract.CallableSignature):
            if clone:
                d = d.clone()
        elif isinstance(d, dict):
            d = signature(d)

        if app is not None:
            d._app = app
    return d


maybe_subtask = maybe_signature  # XXX compat<|MERGE_RESOLUTION|>--- conflicted
+++ resolved
@@ -262,11 +262,7 @@
     _app = _type = None
     # The following fields must not be changed during freezing/merging because
     # to do so would disrupt completion of parent tasks
-<<<<<<< HEAD
-    _IMMUTABLE_OPTIONS = {"group_id", "groups", "stamps"}
-=======
     _IMMUTABLE_OPTIONS = {"group_id", "groups"}
->>>>>>> 9bbc3799
 
     @classmethod
     def register_type(cls, name=None):
@@ -491,7 +487,6 @@
         if visitor is not None:
             headers.update(visitor.on_signature(self, **headers))
         else:
-            headers = {"stamps": headers}
             _merge_dictionaries(headers, self.options)
         return self.set(**headers)
 
