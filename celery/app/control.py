--- conflicted
+++ resolved
@@ -4,10 +4,6 @@
 Client for worker remote control commands.
 Server implementation is in :mod:`celery.worker.control`.
 """
-<<<<<<< HEAD
-=======
-from __future__ import absolute_import, unicode_literals
->>>>>>> 28eb9095
 import warnings
 from billiard.common import TERM_SIGNAME
 from kombu.pidbox import Mailbox
