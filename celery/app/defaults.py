--- conflicted
+++ resolved
@@ -150,6 +150,8 @@
         'WORKER_DIRECT': Option(False, type='bool'),
     },
     'CELERYD': {
+        'ACTORS_MANAGER': Option(
+            'celery.worker.actorsbootstrap:ActorsManager'),
         'AUTOSCALER': Option('celery.worker.autoscale:Autoscaler'),
         'AUTORELOADER': Option('celery.worker.autoreload:Autoreloader'),
         'BOOT_STEPS': Option((), type='tuple'),
@@ -159,12 +161,7 @@
         'TIMER_PRECISION': Option(1.0, type='float'),
         'FORCE_EXECV': Option(True, type='bool'),
         'HIJACK_ROOT_LOGGER': Option(True, type='bool'),
-<<<<<<< HEAD
-        'CONSUMER': Option(type='string'),
-        'ACTORS_MANAGER':Option('celery.worker.actorsbootstrap.ActorsManager'),
-=======
         'CONSUMER': Option('celery.worker.consumer:Consumer', type='string'),
->>>>>>> f70c4aac
         'LOG_FORMAT': Option(DEFAULT_PROCESS_LOG_FMT),
         'LOG_COLOR': Option(type='bool'),
         'LOG_LEVEL': Option('WARN', deprecate_by='2.4', remove_by='4.0',
