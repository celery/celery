# -*- coding: utf-8 -*-
"""Registry of available tasks."""
from __future__ import absolute_import, unicode_literals
import inspect
from importlib import import_module
from celery._state import get_current_app
from celery.exceptions import NotRegistered, InvalidTaskError
from celery.five import items

__all__ = ['TaskRegistry']


class TaskRegistry(dict):
    """Map of registered tasks."""

    NotRegistered = NotRegistered

    def __missing__(self, key):
        raise self.NotRegistered(key)

    def register(self, task):
        """Register a task in the task registry.

        The task will be automatically instantiated if not already an
        instance. Name must be configured prior to registration.
        """
        if task.name is None:
<<<<<<< HEAD
            raise InvalidTaskError('Task "class {0}" must specify name'.format(task.__class__.__name__))
=======
            raise InvalidTaskError(
                'Task class {0!r} must specify .name attribute'.format(
                    type(task).__name__))
>>>>>>> d84cf8f7
        self[task.name] = inspect.isclass(task) and task() or task

    def unregister(self, name):
        """Unregister task by name.

        Arguments:
            name (str): name of the task to unregister, or a
                :class:`celery.task.base.Task` with a valid `name` attribute.

        Raises:
            celery.exceptions.NotRegistered: if the task is not registered.
        """
        try:
            self.pop(getattr(name, 'name', name))
        except KeyError:
            raise self.NotRegistered(name)

    # -- these methods are irrelevant now and will be removed in 4.0
    def regular(self):
        return self.filter_types('regular')

    def periodic(self):
        return self.filter_types('periodic')

    def filter_types(self, type):
        return {name: task for name, task in items(self)
                if getattr(task, 'type', 'regular') == type}


def _unpickle_task(name):
    return get_current_app().tasks[name]


def _unpickle_task_v2(name, module=None):
    if module:
        import_module(module)
    return get_current_app().tasks[name]<|MERGE_RESOLUTION|>--- conflicted
+++ resolved
@@ -25,13 +25,9 @@
         instance. Name must be configured prior to registration.
         """
         if task.name is None:
-<<<<<<< HEAD
-            raise InvalidTaskError('Task "class {0}" must specify name'.format(task.__class__.__name__))
-=======
             raise InvalidTaskError(
                 'Task class {0!r} must specify .name attribute'.format(
                     type(task).__name__))
->>>>>>> d84cf8f7
         self[task.name] = inspect.isclass(task) and task() or task
 
     def unregister(self, name):
