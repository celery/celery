# -*- coding: utf-8 -*-
"""Registry of available tasks."""
<<<<<<< HEAD
=======
from __future__ import absolute_import, unicode_literals
>>>>>>> 28eb9095
import inspect
from importlib import import_module
from celery._state import get_current_app
from celery.exceptions import NotRegistered

__all__ = ['TaskRegistry']


class TaskRegistry(dict):
    """Map of registered tasks."""

    NotRegistered = NotRegistered

    def __missing__(self, key):
        raise self.NotRegistered(key)

    def register(self, task):
        """Register a task in the task registry.

        The task will be automatically instantiated if not already an
        instance.
        """
        self[task.name] = inspect.isclass(task) and task() or task

    def unregister(self, name):
        """Unregister task by name.

        Arguments:
            name (str): name of the task to unregister, or a
                :class:`celery.task.base.Task` with a valid `name` attribute.

        Raises:
            celery.exceptions.NotRegistered: if the task is not registered.
        """
        try:
            self.pop(getattr(name, 'name', name))
        except KeyError:
            raise self.NotRegistered(name)

    # -- these methods are irrelevant now and will be removed in 4.0
    def regular(self):
        return self.filter_types('regular')

    def periodic(self):
        return self.filter_types('periodic')

    def filter_types(self, type):
        return {name: task for name, task in self.items()
                if getattr(task, 'type', 'regular') == type}


def _unpickle_task(name):
    return get_current_app().tasks[name]


def _unpickle_task_v2(name, module=None):
    if module:
        import_module(module)
    return get_current_app().tasks[name]<|MERGE_RESOLUTION|>--- conflicted
+++ resolved
@@ -1,9 +1,5 @@
 # -*- coding: utf-8 -*-
 """Registry of available tasks."""
-<<<<<<< HEAD
-=======
-from __future__ import absolute_import, unicode_literals
->>>>>>> 28eb9095
 import inspect
 from importlib import import_module
 from celery._state import get_current_app
