--- conflicted
+++ resolved
@@ -37,11 +37,8 @@
     'consul': 'celery.backends.consul:ConsulBackend',
     'dynamodb': 'celery.backends.dynamodb:DynamoDBBackend',
     'azureblockblob': 'celery.backends.azureblockblob:AzureBlockBlobBackend',
-<<<<<<< HEAD
     'arangodb': 'celery.backends.arangodb:ArangoDbBackend',
-=======
     's3': 'celery.backends.s3:S3Backend',
->>>>>>> 9d31ad78
 }
 
 
