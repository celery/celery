--- conflicted
+++ resolved
@@ -20,14 +20,8 @@
                            _register_app, _set_current_app, _task_stack,
                            connect_on_app_finalize, get_current_app,
                            get_current_worker_task, set_default_app)
-<<<<<<< HEAD
-from celery.exceptions import AlwaysEagerIgnored, ImproperlyConfigured
+from celery.exceptions import AlwaysEagerIgnored, ImproperlyConfigured, Ignore, Retry
 from celery.five import UserDict, bytes_if_py2, values
-=======
-from celery.exceptions import AlwaysEagerIgnored, ImproperlyConfigured, Ignore, Retry
-from celery.five import (UserDict, bytes_if_py2, python_2_unicode_compatible,
-                         values)
->>>>>>> 44588c65
 from celery.loaders import get_loader_cls
 from celery.local import PromiseProxy, maybe_evaluate
 from celery.utils import abstract
