"""Actual App instance implementation."""
import inspect
import os
import sys
import threading
import warnings
from collections import UserDict, defaultdict, deque
from datetime import datetime
from operator import attrgetter

from click.exceptions import Exit
from kombu import pools
from kombu.clocks import LamportClock
from kombu.common import oid_from
from kombu.utils.compat import register_after_fork
from kombu.utils.objects import cached_property
from kombu.utils.uuid import uuid
from vine import starpromise

from celery import platforms, signals
from celery._state import (_announce_app_finalized, _deregister_app,
                           _register_app, _set_current_app, _task_stack,
                           connect_on_app_finalize, get_current_app,
                           get_current_worker_task, set_default_app)
from celery.exceptions import AlwaysEagerIgnored, ImproperlyConfigured
from celery.loaders import get_loader_cls
from celery.local import PromiseProxy, maybe_evaluate
from celery.utils import abstract
from celery.utils.collections import AttributeDictMixin
from celery.utils.dispatch import Signal
from celery.utils.functional import first, head_from_fun, maybe_list
from celery.utils.imports import gen_task_name, instantiate, symbol_by_name
from celery.utils.log import get_logger
from celery.utils.objects import FallbackContext, mro_lookup
<<<<<<< HEAD
from celery.utils.time import timezone, to_utc
=======
from celery.utils.time import maybe_make_aware, timezone, to_utc
>>>>>>> 56275f5c

# Load all builtin tasks
from . import builtins  # noqa
from . import backends
from .annotations import prepare as prepare_annotations
from .autoretry import add_autoretry_behaviour
from .defaults import DEFAULT_SECURITY_DIGEST, find_deprecated_settings
from .registry import TaskRegistry
from .utils import (AppPickler, Settings, _new_key_to_old, _old_key_to_new,
                    _unpickle_app, _unpickle_app_v2, appstr, bugreport,
                    detect_settings)

__all__ = ('Celery',)

logger = get_logger(__name__)

BUILTIN_FIXUPS = {
    'celery.fixups.django:fixup',
}
USING_EXECV = os.environ.get('FORKED_BY_MULTIPROCESSING')

ERR_ENVVAR_NOT_SET = """
The environment variable {0!r} is not set,
and as such the configuration could not be loaded.

Please set this variable and make sure it points to
a valid configuration module.

Example:
    {0}="proj.celeryconfig"
"""


def app_has_custom(app, attr):
    """Return true if app has customized method `attr`.

    Note:
        This is used for optimizations in cases where we know
        how the default behavior works, but need to account
        for someone using inheritance to override a method/property.
    """
    return mro_lookup(app.__class__, attr, stop={Celery, object},
                      monkey_patched=[__name__])


def _unpickle_appattr(reverse_name, args):
    """Unpickle app."""
    # Given an attribute name and a list of args, gets
    # the attribute from the current app and calls it.
    return get_current_app()._rgetattr(reverse_name)(*args)


def _after_fork_cleanup_app(app):
    # This is used with multiprocessing.register_after_fork,
    # so need to be at module level.
    try:
        app._after_fork()
    except Exception as exc:  # pylint: disable=broad-except
        logger.info('after forker raised exception: %r', exc, exc_info=1)


class PendingConfiguration(UserDict, AttributeDictMixin):
    # `app.conf` will be of this type before being explicitly configured,
    # meaning the app can keep any configuration set directly
    # on `app.conf` before the `app.config_from_object` call.
    #
    # accessing any key will finalize the configuration,
    # replacing `app.conf` with a concrete settings object.

    callback = None
    _data = None

    def __init__(self, conf, callback):
        object.__setattr__(self, '_data', conf)
        object.__setattr__(self, 'callback', callback)

    def __setitem__(self, key, value):
        self._data[key] = value

    def clear(self):
        self._data.clear()

    def update(self, *args, **kwargs):
        self._data.update(*args, **kwargs)

    def setdefault(self, *args, **kwargs):
        return self._data.setdefault(*args, **kwargs)

    def __contains__(self, key):
        # XXX will not show finalized configuration
        # setdefault will cause `key in d` to happen,
        # so for setdefault to be lazy, so does contains.
        return key in self._data

    def __len__(self):
        return len(self.data)

    def __repr__(self):
        return repr(self.data)

    @cached_property
    def data(self):
        return self.callback()


class Celery:
    """Celery application.

    Arguments:
        main (str): Name of the main module if running as `__main__`.
            This is used as the prefix for auto-generated task names.

    Keyword Arguments:
        broker (str): URL of the default broker used.
        backend (Union[str, Type[celery.backends.base.Backend]]):
            The result store backend class, or the name of the backend
            class to use.

            Default is the value of the :setting:`result_backend` setting.
        autofinalize (bool): If set to False a :exc:`RuntimeError`
            will be raised if the task registry or tasks are used before
            the app is finalized.
        set_as_current (bool):  Make this the global current app.
        include (List[str]): List of modules every worker should import.

        amqp (Union[str, Type[AMQP]]): AMQP object or class name.
        events (Union[str, Type[celery.app.events.Events]]): Events object or
            class name.
        log (Union[str, Type[Logging]]): Log object or class name.
        control (Union[str, Type[celery.app.control.Control]]): Control object
            or class name.
        tasks (Union[str, Type[TaskRegistry]]): A task registry, or the name of
            a registry class.
        fixups (List[str]): List of fix-up plug-ins (e.g., see
            :mod:`celery.fixups.django`).
        config_source (Union[str, class]): Take configuration from a class,
            or object.  Attributes may include any settings described in
            the documentation.
        task_cls (Union[str, Type[celery.app.task.Task]]): base task class to
            use. See :ref:`this section <custom-task-cls-app-wide>` for usage.
    """

    #: This is deprecated, use :meth:`reduce_keys` instead
    Pickler = AppPickler

    SYSTEM = platforms.SYSTEM
    IS_macOS, IS_WINDOWS = platforms.IS_macOS, platforms.IS_WINDOWS

    #: Name of the `__main__` module.  Required for standalone scripts.
    #:
    #: If set this will be used instead of `__main__` when automatically
    #: generating task names.
    main = None

    #: Custom options for command-line programs.
    #: See :ref:`extending-commandoptions`
    user_options = None

    #: Custom bootsteps to extend and modify the worker.
    #: See :ref:`extending-bootsteps`.
    steps = None

    builtin_fixups = BUILTIN_FIXUPS

    amqp_cls = 'celery.app.amqp:AMQP'
    backend_cls = None
    events_cls = 'celery.app.events:Events'
    loader_cls = None
    log_cls = 'celery.app.log:Logging'
    control_cls = 'celery.app.control:Control'
    task_cls = 'celery.app.task:Task'
    registry_cls = 'celery.app.registry:TaskRegistry'

    #: Thread local storage.
    _local = None
    _fixups = None
    _pool = None
    _conf = None
    _after_fork_registered = False

    #: Signal sent when app is loading configuration.
    on_configure = None

    #: Signal sent after app has prepared the configuration.
    on_after_configure = None

    #: Signal sent after app has been finalized.
    on_after_finalize = None

    #: Signal sent by every new process after fork.
    on_after_fork = None

    def __init__(self, main=None, loader=None, backend=None,
                 amqp=None, events=None, log=None, control=None,
                 set_as_current=True, tasks=None, broker=None, include=None,
                 changes=None, config_source=None, fixups=None, task_cls=None,
                 autofinalize=True, namespace=None, strict_typing=True,
                 **kwargs):

        self._local = threading.local()

        self.clock = LamportClock()
        self.main = main
        self.amqp_cls = amqp or self.amqp_cls
        self.events_cls = events or self.events_cls
        self.loader_cls = loader or self._get_default_loader()
        self.log_cls = log or self.log_cls
        self.control_cls = control or self.control_cls
        self.task_cls = task_cls or self.task_cls
        self.set_as_current = set_as_current
        self.registry_cls = symbol_by_name(self.registry_cls)
        self.user_options = defaultdict(set)
        self.steps = defaultdict(set)
        self.autofinalize = autofinalize
        self.namespace = namespace
        self.strict_typing = strict_typing

        self.configured = False
        self._config_source = config_source
        self._pending_defaults = deque()
        self._pending_periodic_tasks = deque()

        self.finalized = False
        self._finalize_mutex = threading.Lock()
        self._pending = deque()
        self._tasks = tasks
        if not isinstance(self._tasks, TaskRegistry):
            self._tasks = self.registry_cls(self._tasks or {})

        # If the class defines a custom __reduce_args__ we need to use
        # the old way of pickling apps: pickling a list of
        # args instead of the new way that pickles a dict of keywords.
        self._using_v1_reduce = app_has_custom(self, '__reduce_args__')

        # these options are moved to the config to
        # simplify pickling of the app object.
        self._preconf = changes or {}
        self._preconf_set_by_auto = set()
        self.__autoset('broker_url', broker)
        self.__autoset('result_backend', backend)
        self.__autoset('include', include)

        for key, value in kwargs.items():
            self.__autoset(key, value)

        self._conf = Settings(
            PendingConfiguration(
                self._preconf, self._finalize_pending_conf),
            prefix=self.namespace,
            keys=(_old_key_to_new, _new_key_to_old),
        )

        # - Apply fix-ups.
        self.fixups = set(self.builtin_fixups) if fixups is None else fixups
        # ...store fixup instances in _fixups to keep weakrefs alive.
        self._fixups = [symbol_by_name(fixup)(self) for fixup in self.fixups]

        if self.set_as_current:
            self.set_current()

        # Signals
        if self.on_configure is None:
            # used to be a method pre 4.0
            self.on_configure = Signal(name='app.on_configure')
        self.on_after_configure = Signal(
            name='app.on_after_configure',
            providing_args={'source'},
        )
        self.on_after_finalize = Signal(name='app.on_after_finalize')
        self.on_after_fork = Signal(name='app.on_after_fork')

        # Boolean signalling, whether fast_trace_task are enabled.
        # this attribute is set in celery.worker.trace and checked by celery.worker.request
        self.use_fast_trace_task = False

        self.on_init()
        _register_app(self)

    def _get_default_loader(self):
        # the --loader command-line argument sets the environment variable.
        return (
            os.environ.get('CELERY_LOADER') or
            self.loader_cls or
            'celery.loaders.app:AppLoader'
        )

    def on_init(self):
        """Optional callback called at init."""

    def __autoset(self, key, value):
        if value is not None:
            self._preconf[key] = value
            self._preconf_set_by_auto.add(key)

    def set_current(self):
        """Make this the current app for this thread."""
        _set_current_app(self)

    def set_default(self):
        """Make this the default app for all threads."""
        set_default_app(self)

    def _ensure_after_fork(self):
        if not self._after_fork_registered:
            self._after_fork_registered = True
            if register_after_fork is not None:
                register_after_fork(self, _after_fork_cleanup_app)

    def close(self):
        """Clean up after the application.

        Only necessary for dynamically created apps, and you should
        probably use the :keyword:`with` statement instead.

        Example:
            >>> with Celery(set_as_current=False) as app:
            ...     with app.connection_for_write() as conn:
            ...         pass
        """
        self._pool = None
        _deregister_app(self)

    def start(self, argv=None):
<<<<<<< HEAD
=======
        """Run :program:`celery` using `argv`.

        Uses :data:`sys.argv` if `argv` is not specified.
        """
>>>>>>> 56275f5c
        from celery.bin.celery import celery

        celery.params[0].default = self

<<<<<<< HEAD
=======
        if argv is None:
            argv = sys.argv

>>>>>>> 56275f5c
        try:
            celery.main(args=argv, standalone_mode=False)
        except Exit as e:
            return e.exit_code
        finally:
            celery.params[0].default = None

    def worker_main(self, argv=None):
<<<<<<< HEAD
=======
        """Run :program:`celery worker` using `argv`.

        Uses :data:`sys.argv` if `argv` is not specified.
        """
>>>>>>> 56275f5c
        if argv is None:
            argv = sys.argv

        if 'worker' not in argv:
            raise ValueError(
                "The worker sub-command must be specified in argv.\n"
                "Use app.start() to programmatically start other commands."
            )

        self.start(argv=argv)

    def task(self, *args, **opts):
        """Decorator to create a task class out of any callable.

        See :ref:`Task options<task-options>` for a list of the
        arguments that can be passed to this decorator.

        Examples:
            .. code-block:: python

                @app.task
                def refresh_feed(url):
                    store_feed(feedparser.parse(url))

            with setting extra options:

            .. code-block:: python

                @app.task(exchange='feeds')
                def refresh_feed(url):
                    return store_feed(feedparser.parse(url))

        Note:
            App Binding: For custom apps the task decorator will return
            a proxy object, so that the act of creating the task is not
            performed until the task is used or the task registry is accessed.

            If you're depending on binding to be deferred, then you must
            not access any attributes on the returned object until the
            application is fully set up (finalized).
        """
        if USING_EXECV and opts.get('lazy', True):
            # When using execv the task in the original module will point to a
            # different app, so doing things like 'add.request' will point to
            # a different task instance.  This makes sure it will always use
            # the task instance from the current app.
            # Really need a better solution for this :(
            from . import shared_task
            return shared_task(*args, lazy=False, **opts)

        def inner_create_task_cls(shared=True, filter=None, lazy=True, **opts):
            _filt = filter

            def _create_task_cls(fun):
                if shared:
                    def cons(app):
                        return app._task_from_fun(fun, **opts)
                    cons.__name__ = fun.__name__
                    connect_on_app_finalize(cons)
                if not lazy or self.finalized:
                    ret = self._task_from_fun(fun, **opts)
                else:
                    # return a proxy object that evaluates on first use
                    ret = PromiseProxy(self._task_from_fun, (fun,), opts,
                                       __doc__=fun.__doc__)
                    self._pending.append(ret)
                if _filt:
                    return _filt(ret)
                return ret

            return _create_task_cls

        if len(args) == 1:
            if callable(args[0]):
                return inner_create_task_cls(**opts)(*args)
            raise TypeError('argument 1 to @task() must be a callable')
        if args:
            raise TypeError(
                '@task() takes exactly 1 argument ({} given)'.format(
                    sum([len(args), len(opts)])))
        return inner_create_task_cls(**opts)

    def _task_from_fun(self, fun, name=None, base=None, bind=False, **options):
        if not self.finalized and not self.autofinalize:
            raise RuntimeError('Contract breach: app not finalized')
        name = name or self.gen_task_name(fun.__name__, fun.__module__)
        base = base or self.Task

        if name not in self._tasks:
            run = fun if bind else staticmethod(fun)
            task = type(fun.__name__, (base,), dict({
                'app': self,
                'name': name,
                'run': run,
                '_decorated': True,
                '__doc__': fun.__doc__,
                '__module__': fun.__module__,
                '__annotations__': fun.__annotations__,
                '__header__': staticmethod(head_from_fun(fun, bound=bind)),
                '__wrapped__': run}, **options))()
            # for some reason __qualname__ cannot be set in type()
            # so we have to set it here.
            try:
                task.__qualname__ = fun.__qualname__
            except AttributeError:
                pass
            self._tasks[task.name] = task
            task.bind(self)  # connects task to this app
            add_autoretry_behaviour(task, **options)
        else:
            task = self._tasks[name]
        return task

    def register_task(self, task, **options):
        """Utility for registering a task-based class.

        Note:
            This is here for compatibility with old Celery 1.0
            style task classes, you should not need to use this for
            new projects.
        """
        task = inspect.isclass(task) and task() or task
        if not task.name:
            task_cls = type(task)
            task.name = self.gen_task_name(
                task_cls.__name__, task_cls.__module__)
        add_autoretry_behaviour(task, **options)
        self.tasks[task.name] = task
        task._app = self
        task.bind(self)
        return task

    def gen_task_name(self, name, module):
        return gen_task_name(self, name, module)

    def finalize(self, auto=False):
        """Finalize the app.

        This loads built-in tasks, evaluates pending task decorators,
        reads configuration, etc.
        """
        with self._finalize_mutex:
            if not self.finalized:
                if auto and not self.autofinalize:
                    raise RuntimeError('Contract breach: app not finalized')
                self.finalized = True
                _announce_app_finalized(self)

                pending = self._pending
                while pending:
                    maybe_evaluate(pending.popleft())

                for task in self._tasks.values():
                    task.bind(self)

                self.on_after_finalize.send(sender=self)

    def add_defaults(self, fun):
        """Add default configuration from dict ``d``.

        If the argument is a callable function then it will be regarded
        as a promise, and it won't be loaded until the configuration is
        actually needed.

        This method can be compared to:

        .. code-block:: pycon

            >>> celery.conf.update(d)

        with a difference that 1) no copy will be made and 2) the dict will
        not be transferred when the worker spawns child processes, so
        it's important that the same configuration happens at import time
        when pickle restores the object on the other side.
        """
        if not callable(fun):
            d, fun = fun, lambda: d
        if self.configured:
            return self._conf.add_defaults(fun())
        self._pending_defaults.append(fun)

    def config_from_object(self, obj,
                           silent=False, force=False, namespace=None):
        """Read configuration from object.

        Object is either an actual object or the name of a module to import.

        Example:
            >>> celery.config_from_object('myapp.celeryconfig')

            >>> from myapp import celeryconfig
            >>> celery.config_from_object(celeryconfig)

        Arguments:
            silent (bool): If true then import errors will be ignored.
            force (bool): Force reading configuration immediately.
                By default the configuration will be read only when required.
        """
        self._config_source = obj
        self.namespace = namespace or self.namespace
        if force or self.configured:
            self._conf = None
            if self.loader.config_from_object(obj, silent=silent):
                return self.conf

    def config_from_envvar(self, variable_name, silent=False, force=False):
        """Read configuration from environment variable.

        The value of the environment variable must be the name
        of a module to import.

        Example:
            >>> os.environ['CELERY_CONFIG_MODULE'] = 'myapp.celeryconfig'
            >>> celery.config_from_envvar('CELERY_CONFIG_MODULE')
        """
        module_name = os.environ.get(variable_name)
        if not module_name:
            if silent:
                return False
            raise ImproperlyConfigured(
                ERR_ENVVAR_NOT_SET.strip().format(variable_name))
        return self.config_from_object(module_name, silent=silent, force=force)

    def config_from_cmdline(self, argv, namespace='celery'):
        self._conf.update(
            self.loader.cmdline_config_parser(argv, namespace)
        )

    def setup_security(self, allowed_serializers=None, key=None, cert=None,
                       store=None, digest=DEFAULT_SECURITY_DIGEST,
                       serializer='json'):
        """Setup the message-signing serializer.

        This will affect all application instances (a global operation).

        Disables untrusted serializers and if configured to use the ``auth``
        serializer will register the ``auth`` serializer with the provided
        settings into the Kombu serializer registry.

        Arguments:
            allowed_serializers (Set[str]): List of serializer names, or
                content_types that should be exempt from being disabled.
            key (str): Name of private key file to use.
                Defaults to the :setting:`security_key` setting.
            cert (str): Name of certificate file to use.
                Defaults to the :setting:`security_certificate` setting.
            store (str): Directory containing certificates.
                Defaults to the :setting:`security_cert_store` setting.
            digest (str): Digest algorithm used when signing messages.
                Default is ``sha256``.
            serializer (str): Serializer used to encode messages after
                they've been signed.  See :setting:`task_serializer` for
                the serializers supported.  Default is ``json``.
        """
        from celery.security import setup_security
        return setup_security(allowed_serializers, key, cert,
                              store, digest, serializer, app=self)

    def autodiscover_tasks(self, packages=None,
                           related_name='tasks', force=False):
        """Auto-discover task modules.

        Searches a list of packages for a "tasks.py" module (or use
        related_name argument).

        If the name is empty, this will be delegated to fix-ups (e.g., Django).

        For example if you have a directory layout like this:

        .. code-block:: text

            foo/__init__.py
               tasks.py
               models.py

            bar/__init__.py
                tasks.py
                models.py

            baz/__init__.py
                models.py

        Then calling ``app.autodiscover_tasks(['foo', 'bar', 'baz'])`` will
        result in the modules ``foo.tasks`` and ``bar.tasks`` being imported.

        Arguments:
            packages (List[str]): List of packages to search.
                This argument may also be a callable, in which case the
                value returned is used (for lazy evaluation).
            related_name (Optional[str]): The name of the module to find.  Defaults
                to "tasks": meaning "look for 'module.tasks' for every
                module in ``packages``.".  If ``None`` will only try to import
                the package, i.e. "look for 'module'".
            force (bool): By default this call is lazy so that the actual
                auto-discovery won't happen until an application imports
                the default modules.  Forcing will cause the auto-discovery
                to happen immediately.
        """
        if force:
            return self._autodiscover_tasks(packages, related_name)
        signals.import_modules.connect(starpromise(
            self._autodiscover_tasks, packages, related_name,
        ), weak=False, sender=self)

    def _autodiscover_tasks(self, packages, related_name, **kwargs):
        if packages:
            return self._autodiscover_tasks_from_names(packages, related_name)
        return self._autodiscover_tasks_from_fixups(related_name)

    def _autodiscover_tasks_from_names(self, packages, related_name):
        # packages argument can be lazy
        return self.loader.autodiscover_tasks(
            packages() if callable(packages) else packages, related_name,
        )

    def _autodiscover_tasks_from_fixups(self, related_name):
        return self._autodiscover_tasks_from_names([
            pkg for fixup in self._fixups
            if hasattr(fixup, 'autodiscover_tasks')
            for pkg in fixup.autodiscover_tasks()
        ], related_name=related_name)

    def send_task(self, name, args=None, kwargs=None, countdown=None,
                  eta=None, task_id=None, producer=None, connection=None,
                  router=None, result_cls=None, expires=None,
                  publisher=None, link=None, link_error=None,
                  add_to_parent=True, group_id=None, group_index=None,
                  trailer_request=None, retries=0, chord=None,
                  reply_to=None, time_limit=None, soft_time_limit=None,
                  root_id=None, parent_id=None, route_name=None,
                  shadow=None, chain=None, task_type=None, **options):
        """Send task by name.

        Supports the same arguments as :meth:`@-Task.apply_async`.

        Arguments:
            name (str): Name of task to call (e.g., `"tasks.add"`).
            result_cls (AsyncResult): Specify custom result class.
        """
        parent = have_parent = None
        amqp = self.amqp
        task_id = task_id or uuid()
        producer = producer or publisher  # XXX compat
        router = router or amqp.router
        conf = self.conf
        if conf.task_always_eager:  # pragma: no cover
            warnings.warn(AlwaysEagerIgnored(
                'task_always_eager has no effect on send_task',
            ), stacklevel=2)

        ignore_result = options.pop('ignore_result', False)
        options = router.route(
            options, route_name or name, args, kwargs, task_type)
        if expires is not None:
            if isinstance(expires, datetime):
                expires_s = (maybe_make_aware(expires) - self.now()).total_seconds()
            else:
                expires_s = expires

            if expires_s < 0:
                logger.warning(
                    f"{task_id} has an expiration date in the past ({-expires_s}s ago).\n"
                    "We assume this is intended and so we have set the "
                    "expiration date to 0 instead.\n"
                    "According to RabbitMQ's documentation:\n"
                    "\"Setting the TTL to 0 causes messages to be expired upon "
                    "reaching a queue unless they can be delivered to a "
                    "consumer immediately.\"\n"
                    "If this was unintended, please check the code which "
                    "published this task."
                )
                expires_s = 0

            options["expiration"] = expires_s

        if not root_id or not parent_id:
            parent = self.current_worker_task
            if parent:
                if not root_id:
                    root_id = parent.request.root_id or parent.request.id
                if not parent_id:
                    parent_id = parent.request.id

                if conf.task_inherit_parent_priority:
                    options.setdefault('priority',
                                       parent.request.delivery_info.get('priority'))

        message = amqp.create_task_message(
            task_id, name, args, kwargs, countdown, eta, group_id, group_index,
            trailer_request, expires, retries, chord,
            maybe_list(link), maybe_list(link_error),
            reply_to or self.thread_oid, time_limit, soft_time_limit,
            self.conf.task_send_sent_event,
            root_id, parent_id, shadow, chain,
            ignore_result=ignore_result,
            argsrepr=options.get('argsrepr'),
            kwargsrepr=options.get('kwargsrepr'),
        )

        if connection:
            producer = amqp.Producer(connection, auto_declare=False)

        with self.producer_or_acquire(producer) as P:
            with P.connection._reraise_as_library_errors():
                if not ignore_result:
                    self.backend.on_task_call(P, task_id)
                amqp.send_task_message(P, name, message, **options)
        result = (result_cls or self.AsyncResult)(task_id)
        # We avoid using the constructor since a custom result class
        # can be used, in which case the constructor may still use
        # the old signature.
        result.ignored = ignore_result

        if add_to_parent:
            if not have_parent:
                parent, have_parent = self.current_worker_task, True
            if parent:
                parent.add_trail(result)
        return result

    def connection_for_read(self, url=None, **kwargs):
        """Establish connection used for consuming.

        See Also:
            :meth:`connection` for supported arguments.
        """
        return self._connection(url or self.conf.broker_read_url, **kwargs)

    def connection_for_write(self, url=None, **kwargs):
        """Establish connection used for producing.

        See Also:
            :meth:`connection` for supported arguments.
        """
        return self._connection(url or self.conf.broker_write_url, **kwargs)

    def connection(self, hostname=None, userid=None, password=None,
                   virtual_host=None, port=None, ssl=None,
                   connect_timeout=None, transport=None,
                   transport_options=None, heartbeat=None,
                   login_method=None, failover_strategy=None, **kwargs):
        """Establish a connection to the message broker.

        Please use :meth:`connection_for_read` and
        :meth:`connection_for_write` instead, to convey the intent
        of use for this connection.

        Arguments:
            url: Either the URL or the hostname of the broker to use.
            hostname (str): URL, Hostname/IP-address of the broker.
                If a URL is used, then the other argument below will
                be taken from the URL instead.
            userid (str): Username to authenticate as.
            password (str): Password to authenticate with
            virtual_host (str): Virtual host to use (domain).
            port (int): Port to connect to.
            ssl (bool, Dict): Defaults to the :setting:`broker_use_ssl`
                setting.
            transport (str): defaults to the :setting:`broker_transport`
                setting.
            transport_options (Dict): Dictionary of transport specific options.
            heartbeat (int): AMQP Heartbeat in seconds (``pyamqp`` only).
            login_method (str): Custom login method to use (AMQP only).
            failover_strategy (str, Callable): Custom failover strategy.
            **kwargs: Additional arguments to :class:`kombu.Connection`.

        Returns:
            kombu.Connection: the lazy connection instance.
        """
        return self.connection_for_write(
            hostname or self.conf.broker_write_url,
            userid=userid, password=password,
            virtual_host=virtual_host, port=port, ssl=ssl,
            connect_timeout=connect_timeout, transport=transport,
            transport_options=transport_options, heartbeat=heartbeat,
            login_method=login_method, failover_strategy=failover_strategy,
            **kwargs
        )

    def _connection(self, url, userid=None, password=None,
                    virtual_host=None, port=None, ssl=None,
                    connect_timeout=None, transport=None,
                    transport_options=None, heartbeat=None,
                    login_method=None, failover_strategy=None, **kwargs):
        conf = self.conf
        return self.amqp.Connection(
            url,
            userid or conf.broker_user,
            password or conf.broker_password,
            virtual_host or conf.broker_vhost,
            port or conf.broker_port,
            transport=transport or conf.broker_transport,
            ssl=self.either('broker_use_ssl', ssl),
            heartbeat=heartbeat,
            login_method=login_method or conf.broker_login_method,
            failover_strategy=(
                failover_strategy or conf.broker_failover_strategy
            ),
            transport_options=dict(
                conf.broker_transport_options, **transport_options or {}
            ),
            connect_timeout=self.either(
                'broker_connection_timeout', connect_timeout
            ),
        )
    broker_connection = connection

    def _acquire_connection(self, pool=True):
        """Helper for :meth:`connection_or_acquire`."""
        if pool:
            return self.pool.acquire(block=True)
        return self.connection_for_write()

    def connection_or_acquire(self, connection=None, pool=True, *_, **__):
        """Context used to acquire a connection from the pool.

        For use within a :keyword:`with` statement to get a connection
        from the pool if one is not already provided.

        Arguments:
            connection (kombu.Connection): If not provided, a connection
                will be acquired from the connection pool.
        """
        return FallbackContext(connection, self._acquire_connection, pool=pool)
    default_connection = connection_or_acquire  # XXX compat

    def producer_or_acquire(self, producer=None):
        """Context used to acquire a producer from the pool.

        For use within a :keyword:`with` statement to get a producer
        from the pool if one is not already provided

        Arguments:
            producer (kombu.Producer): If not provided, a producer
                will be acquired from the producer pool.
        """
        return FallbackContext(
            producer, self.producer_pool.acquire, block=True,
        )
    default_producer = producer_or_acquire  # XXX compat

    def prepare_config(self, c):
        """Prepare configuration before it is merged with the defaults."""
        return find_deprecated_settings(c)

    def now(self):
        """Return the current time and date as a datetime."""
        now_in_utc = to_utc(datetime.utcnow())
        return now_in_utc.astimezone(self.timezone)

    def select_queues(self, queues=None):
        """Select subset of queues.

        Arguments:
            queues (Sequence[str]): a list of queue names to keep.
        """
        return self.amqp.queues.select(queues)

    def either(self, default_key, *defaults):
        """Get key from configuration or use default values.

        Fallback to the value of a configuration key if none of the
        `*values` are true.
        """
        return first(None, [
            first(None, defaults), starpromise(self.conf.get, default_key),
        ])

    def bugreport(self):
        """Return information useful in bug reports."""
        return bugreport(self)

    def _get_backend(self):
        backend, url = backends.by_url(
            self.backend_cls or self.conf.result_backend,
            self.loader)
        return backend(app=self, url=url)

    def _finalize_pending_conf(self):
        """Get config value by key and finalize loading the configuration.

        Note:
            This is used by PendingConfiguration:
                as soon as you access a key the configuration is read.
        """
        conf = self._conf = self._load_config()
        return conf

    def _load_config(self):
        if isinstance(self.on_configure, Signal):
            self.on_configure.send(sender=self)
        else:
            # used to be a method pre 4.0
            self.on_configure()
        if self._config_source:
            self.loader.config_from_object(self._config_source)
        self.configured = True
        settings = detect_settings(
            self.prepare_config(self.loader.conf), self._preconf,
            ignore_keys=self._preconf_set_by_auto, prefix=self.namespace,
        )
        if self._conf is not None:
            # replace in place, as someone may have referenced app.conf,
            # done some changes, accessed a key, and then try to make more
            # changes to the reference and not the finalized value.
            self._conf.swap_with(settings)
        else:
            self._conf = settings

        # load lazy config dict initializers.
        pending_def = self._pending_defaults
        while pending_def:
            self._conf.add_defaults(maybe_evaluate(pending_def.popleft()()))

        # load lazy periodic tasks
        pending_beat = self._pending_periodic_tasks
        while pending_beat:
            self._add_periodic_task(*pending_beat.popleft())

        self.on_after_configure.send(sender=self, source=self._conf)
        return self._conf

    def _after_fork(self):
        self._pool = None
        try:
            self.__dict__['amqp']._producer_pool = None
        except (AttributeError, KeyError):
            pass
        self.on_after_fork.send(sender=self)

    def signature(self, *args, **kwargs):
        """Return a new :class:`~celery.Signature` bound to this app."""
        kwargs['app'] = self
        return self._canvas.signature(*args, **kwargs)

    def add_periodic_task(self, schedule, sig,
                          args=(), kwargs=(), name=None, **opts):
        key, entry = self._sig_to_periodic_task_entry(
            schedule, sig, args, kwargs, name, **opts)
        if self.configured:
            self._add_periodic_task(key, entry)
        else:
            self._pending_periodic_tasks.append((key, entry))
        return key

    def _sig_to_periodic_task_entry(self, schedule, sig,
                                    args=(), kwargs=None, name=None, **opts):
        kwargs = {} if not kwargs else kwargs
        sig = (sig.clone(args, kwargs)
               if isinstance(sig, abstract.CallableSignature)
               else self.signature(sig.name, args, kwargs))
        return name or repr(sig), {
            'schedule': schedule,
            'task': sig.name,
            'args': sig.args,
            'kwargs': sig.kwargs,
            'options': dict(sig.options, **opts),
        }

    def _add_periodic_task(self, key, entry):
        self._conf.beat_schedule[key] = entry

    def create_task_cls(self):
        """Create a base task class bound to this app."""
        return self.subclass_with_self(
            self.task_cls, name='Task', attribute='_app',
            keep_reduce=True, abstract=True,
        )

    def subclass_with_self(self, Class, name=None, attribute='app',
                           reverse=None, keep_reduce=False, **kw):
        """Subclass an app-compatible class.

        App-compatible means that the class has a class attribute that
        provides the default app it should use, for example:
        ``class Foo: app = None``.

        Arguments:
            Class (type): The app-compatible class to subclass.
            name (str): Custom name for the target class.
            attribute (str): Name of the attribute holding the app,
                Default is 'app'.
            reverse (str): Reverse path to this object used for pickling
                purposes. For example, to get ``app.AsyncResult``,
                use ``"AsyncResult"``.
            keep_reduce (bool): If enabled a custom ``__reduce__``
                implementation won't be provided.
        """
        Class = symbol_by_name(Class)
        reverse = reverse if reverse else Class.__name__

        def __reduce__(self):
            return _unpickle_appattr, (reverse, self.__reduce_args__())

        attrs = dict(
            {attribute: self},
            __module__=Class.__module__,
            __doc__=Class.__doc__,
            **kw)
        if not keep_reduce:
            attrs['__reduce__'] = __reduce__

        return type(name or Class.__name__, (Class,), attrs)

    def _rgetattr(self, path):
        return attrgetter(path)(self)

    def __enter__(self):
        return self

    def __exit__(self, *exc_info):
        self.close()

    def __repr__(self):
        return f'<{type(self).__name__} {appstr(self)}>'

    def __reduce__(self):
        if self._using_v1_reduce:
            return self.__reduce_v1__()
        return (_unpickle_app_v2, (self.__class__, self.__reduce_keys__()))

    def __reduce_v1__(self):
        # Reduce only pickles the configuration changes,
        # so the default configuration doesn't have to be passed
        # between processes.
        return (
            _unpickle_app,
            (self.__class__, self.Pickler) + self.__reduce_args__(),
        )

    def __reduce_keys__(self):
        """Keyword arguments used to reconstruct the object when unpickling."""
        return {
            'main': self.main,
            'changes':
                self._conf.changes if self.configured else self._preconf,
            'loader': self.loader_cls,
            'backend': self.backend_cls,
            'amqp': self.amqp_cls,
            'events': self.events_cls,
            'log': self.log_cls,
            'control': self.control_cls,
            'fixups': self.fixups,
            'config_source': self._config_source,
            'task_cls': self.task_cls,
            'namespace': self.namespace,
        }

    def __reduce_args__(self):
        """Deprecated method, please use :meth:`__reduce_keys__` instead."""
        return (self.main, self._conf.changes if self.configured else {},
                self.loader_cls, self.backend_cls, self.amqp_cls,
                self.events_cls, self.log_cls, self.control_cls,
                False, self._config_source)

    @cached_property
    def Worker(self):
        """Worker application.

        See Also:
            :class:`~@Worker`.
        """
        return self.subclass_with_self('celery.apps.worker:Worker')

    @cached_property
    def WorkController(self, **kwargs):
        """Embeddable worker.

        See Also:
            :class:`~@WorkController`.
        """
        return self.subclass_with_self('celery.worker:WorkController')

    @cached_property
    def Beat(self, **kwargs):
        """:program:`celery beat` scheduler application.

        See Also:
            :class:`~@Beat`.
        """
        return self.subclass_with_self('celery.apps.beat:Beat')

    @cached_property
    def Task(self):
        """Base task class for this app."""
        return self.create_task_cls()

    @cached_property
    def annotations(self):
        return prepare_annotations(self.conf.task_annotations)

    @cached_property
    def AsyncResult(self):
        """Create new result instance.

        See Also:
            :class:`celery.result.AsyncResult`.
        """
        return self.subclass_with_self('celery.result:AsyncResult')

    @cached_property
    def ResultSet(self):
        return self.subclass_with_self('celery.result:ResultSet')

    @cached_property
    def GroupResult(self):
        """Create new group result instance.

        See Also:
            :class:`celery.result.GroupResult`.
        """
        return self.subclass_with_self('celery.result:GroupResult')

    @property
    def pool(self):
        """Broker connection pool: :class:`~@pool`.

        Note:
            This attribute is not related to the workers concurrency pool.
        """
        if self._pool is None:
            self._ensure_after_fork()
            limit = self.conf.broker_pool_limit
            pools.set_limit(limit)
            self._pool = pools.connections[self.connection_for_write()]
        return self._pool

    @property
    def current_task(self):
        """Instance of task being executed, or :const:`None`."""
        return _task_stack.top

    @property
    def current_worker_task(self):
        """The task currently being executed by a worker or :const:`None`.

        Differs from :data:`current_task` in that it's not affected
        by tasks calling other tasks directly, or eagerly.
        """
        return get_current_worker_task()

    @cached_property
    def oid(self):
        """Universally unique identifier for this app."""
        # since 4.0: thread.get_ident() is not included when
        # generating the process id.  This is due to how the RPC
        # backend now dedicates a single thread to receive results,
        # which would not work if each thread has a separate id.
        return oid_from(self, threads=False)

    @property
    def thread_oid(self):
        """Per-thread unique identifier for this app."""
        try:
            return self._local.oid
        except AttributeError:
            self._local.oid = new_oid = oid_from(self, threads=True)
            return new_oid

    @cached_property
    def amqp(self):
        """AMQP related functionality: :class:`~@amqp`."""
        return instantiate(self.amqp_cls, app=self)

    @property
    def backend(self):
        """Current backend instance."""
        try:
            return self._local.backend
        except AttributeError:
            self._local.backend = new_backend = self._get_backend()
            return new_backend

    @property
    def conf(self):
        """Current configuration."""
        if self._conf is None:
            self._conf = self._load_config()
        return self._conf

    @conf.setter
    def conf(self, d):
        self._conf = d

    @cached_property
    def control(self):
        """Remote control: :class:`~@control`."""
        return instantiate(self.control_cls, app=self)

    @cached_property
    def events(self):
        """Consuming and sending events: :class:`~@events`."""
        return instantiate(self.events_cls, app=self)

    @cached_property
    def loader(self):
        """Current loader instance."""
        return get_loader_cls(self.loader_cls)(app=self)

    @cached_property
    def log(self):
        """Logging: :class:`~@log`."""
        return instantiate(self.log_cls, app=self)

    @cached_property
    def _canvas(self):
        from celery import canvas
        return canvas

    @cached_property
    def tasks(self):
        """Task registry.

        Warning:
            Accessing this attribute will also auto-finalize the app.
        """
        self.finalize(auto=True)
        return self._tasks

    @property
    def producer_pool(self):
        return self.amqp.producer_pool

    def uses_utc_timezone(self):
        """Check if the application uses the UTC timezone."""
        return self.timezone == timezone.utc

    @cached_property
    def timezone(self):
        """Current timezone for this app.

        This is a cached property taking the time zone from the
        :setting:`timezone` setting.
        """
        conf = self.conf
        if not conf.timezone:
            if conf.enable_utc:
                return timezone.utc
            else:
                return timezone.local
        return timezone.get_timezone(conf.timezone)


App = Celery  # XXX compat<|MERGE_RESOLUTION|>--- conflicted
+++ resolved
@@ -18,10 +18,17 @@
 from vine import starpromise
 
 from celery import platforms, signals
-from celery._state import (_announce_app_finalized, _deregister_app,
-                           _register_app, _set_current_app, _task_stack,
-                           connect_on_app_finalize, get_current_app,
-                           get_current_worker_task, set_default_app)
+from celery._state import (
+    _announce_app_finalized,
+    _deregister_app,
+    _register_app,
+    _set_current_app,
+    _task_stack,
+    connect_on_app_finalize,
+    get_current_app,
+    get_current_worker_task,
+    set_default_app,
+)
 from celery.exceptions import AlwaysEagerIgnored, ImproperlyConfigured
 from celery.loaders import get_loader_cls
 from celery.local import PromiseProxy, maybe_evaluate
@@ -32,11 +39,7 @@
 from celery.utils.imports import gen_task_name, instantiate, symbol_by_name
 from celery.utils.log import get_logger
 from celery.utils.objects import FallbackContext, mro_lookup
-<<<<<<< HEAD
-from celery.utils.time import timezone, to_utc
-=======
 from celery.utils.time import maybe_make_aware, timezone, to_utc
->>>>>>> 56275f5c
 
 # Load all builtin tasks
 from . import builtins  # noqa
@@ -45,18 +48,26 @@
 from .autoretry import add_autoretry_behaviour
 from .defaults import DEFAULT_SECURITY_DIGEST, find_deprecated_settings
 from .registry import TaskRegistry
-from .utils import (AppPickler, Settings, _new_key_to_old, _old_key_to_new,
-                    _unpickle_app, _unpickle_app_v2, appstr, bugreport,
-                    detect_settings)
-
-__all__ = ('Celery',)
+from .utils import (
+    AppPickler,
+    Settings,
+    _new_key_to_old,
+    _old_key_to_new,
+    _unpickle_app,
+    _unpickle_app_v2,
+    appstr,
+    bugreport,
+    detect_settings,
+)
+
+__all__ = ("Celery",)
 
 logger = get_logger(__name__)
 
 BUILTIN_FIXUPS = {
-    'celery.fixups.django:fixup',
+    "celery.fixups.django:fixup",
 }
-USING_EXECV = os.environ.get('FORKED_BY_MULTIPROCESSING')
+USING_EXECV = os.environ.get("FORKED_BY_MULTIPROCESSING")
 
 ERR_ENVVAR_NOT_SET = """
 The environment variable {0!r} is not set,
@@ -78,8 +89,9 @@
         how the default behavior works, but need to account
         for someone using inheritance to override a method/property.
     """
-    return mro_lookup(app.__class__, attr, stop={Celery, object},
-                      monkey_patched=[__name__])
+    return mro_lookup(
+        app.__class__, attr, stop={Celery, object}, monkey_patched=[__name__]
+    )
 
 
 def _unpickle_appattr(reverse_name, args):
@@ -95,7 +107,7 @@
     try:
         app._after_fork()
     except Exception as exc:  # pylint: disable=broad-except
-        logger.info('after forker raised exception: %r', exc, exc_info=1)
+        logger.info("after forker raised exception: %r", exc, exc_info=1)
 
 
 class PendingConfiguration(UserDict, AttributeDictMixin):
@@ -110,8 +122,8 @@
     _data = None
 
     def __init__(self, conf, callback):
-        object.__setattr__(self, '_data', conf)
-        object.__setattr__(self, 'callback', callback)
+        object.__setattr__(self, "_data", conf)
+        object.__setattr__(self, "callback", callback)
 
     def __setitem__(self, key, value):
         self._data[key] = value
@@ -201,14 +213,14 @@
 
     builtin_fixups = BUILTIN_FIXUPS
 
-    amqp_cls = 'celery.app.amqp:AMQP'
+    amqp_cls = "celery.app.amqp:AMQP"
     backend_cls = None
-    events_cls = 'celery.app.events:Events'
+    events_cls = "celery.app.events:Events"
     loader_cls = None
-    log_cls = 'celery.app.log:Logging'
-    control_cls = 'celery.app.control:Control'
-    task_cls = 'celery.app.task:Task'
-    registry_cls = 'celery.app.registry:TaskRegistry'
+    log_cls = "celery.app.log:Logging"
+    control_cls = "celery.app.control:Control"
+    task_cls = "celery.app.task:Task"
+    registry_cls = "celery.app.registry:TaskRegistry"
 
     #: Thread local storage.
     _local = None
@@ -229,12 +241,28 @@
     #: Signal sent by every new process after fork.
     on_after_fork = None
 
-    def __init__(self, main=None, loader=None, backend=None,
-                 amqp=None, events=None, log=None, control=None,
-                 set_as_current=True, tasks=None, broker=None, include=None,
-                 changes=None, config_source=None, fixups=None, task_cls=None,
-                 autofinalize=True, namespace=None, strict_typing=True,
-                 **kwargs):
+    def __init__(
+        self,
+        main=None,
+        loader=None,
+        backend=None,
+        amqp=None,
+        events=None,
+        log=None,
+        control=None,
+        set_as_current=True,
+        tasks=None,
+        broker=None,
+        include=None,
+        changes=None,
+        config_source=None,
+        fixups=None,
+        task_cls=None,
+        autofinalize=True,
+        namespace=None,
+        strict_typing=True,
+        **kwargs,
+    ):
 
         self._local = threading.local()
 
@@ -269,22 +297,21 @@
         # If the class defines a custom __reduce_args__ we need to use
         # the old way of pickling apps: pickling a list of
         # args instead of the new way that pickles a dict of keywords.
-        self._using_v1_reduce = app_has_custom(self, '__reduce_args__')
+        self._using_v1_reduce = app_has_custom(self, "__reduce_args__")
 
         # these options are moved to the config to
         # simplify pickling of the app object.
         self._preconf = changes or {}
         self._preconf_set_by_auto = set()
-        self.__autoset('broker_url', broker)
-        self.__autoset('result_backend', backend)
-        self.__autoset('include', include)
+        self.__autoset("broker_url", broker)
+        self.__autoset("result_backend", backend)
+        self.__autoset("include", include)
 
         for key, value in kwargs.items():
             self.__autoset(key, value)
 
         self._conf = Settings(
-            PendingConfiguration(
-                self._preconf, self._finalize_pending_conf),
+            PendingConfiguration(self._preconf, self._finalize_pending_conf),
             prefix=self.namespace,
             keys=(_old_key_to_new, _new_key_to_old),
         )
@@ -300,13 +327,13 @@
         # Signals
         if self.on_configure is None:
             # used to be a method pre 4.0
-            self.on_configure = Signal(name='app.on_configure')
+            self.on_configure = Signal(name="app.on_configure")
         self.on_after_configure = Signal(
-            name='app.on_after_configure',
-            providing_args={'source'},
-        )
-        self.on_after_finalize = Signal(name='app.on_after_finalize')
-        self.on_after_fork = Signal(name='app.on_after_fork')
+            name="app.on_after_configure",
+            providing_args={"source"},
+        )
+        self.on_after_finalize = Signal(name="app.on_after_finalize")
+        self.on_after_fork = Signal(name="app.on_after_fork")
 
         # Boolean signalling, whether fast_trace_task are enabled.
         # this attribute is set in celery.worker.trace and checked by celery.worker.request
@@ -318,9 +345,9 @@
     def _get_default_loader(self):
         # the --loader command-line argument sets the environment variable.
         return (
-            os.environ.get('CELERY_LOADER') or
-            self.loader_cls or
-            'celery.loaders.app:AppLoader'
+            os.environ.get("CELERY_LOADER")
+            or self.loader_cls
+            or "celery.loaders.app:AppLoader"
         )
 
     def on_init(self):
@@ -360,23 +387,17 @@
         _deregister_app(self)
 
     def start(self, argv=None):
-<<<<<<< HEAD
-=======
         """Run :program:`celery` using `argv`.
 
         Uses :data:`sys.argv` if `argv` is not specified.
         """
->>>>>>> 56275f5c
         from celery.bin.celery import celery
 
         celery.params[0].default = self
 
-<<<<<<< HEAD
-=======
         if argv is None:
             argv = sys.argv
 
->>>>>>> 56275f5c
         try:
             celery.main(args=argv, standalone_mode=False)
         except Exit as e:
@@ -385,17 +406,14 @@
             celery.params[0].default = None
 
     def worker_main(self, argv=None):
-<<<<<<< HEAD
-=======
         """Run :program:`celery worker` using `argv`.
 
         Uses :data:`sys.argv` if `argv` is not specified.
         """
->>>>>>> 56275f5c
         if argv is None:
             argv = sys.argv
 
-        if 'worker' not in argv:
+        if "worker" not in argv:
             raise ValueError(
                 "The worker sub-command must be specified in argv.\n"
                 "Use app.start() to programmatically start other commands."
@@ -433,13 +451,14 @@
             not access any attributes on the returned object until the
             application is fully set up (finalized).
         """
-        if USING_EXECV and opts.get('lazy', True):
+        if USING_EXECV and opts.get("lazy", True):
             # When using execv the task in the original module will point to a
             # different app, so doing things like 'add.request' will point to
             # a different task instance.  This makes sure it will always use
             # the task instance from the current app.
             # Really need a better solution for this :(
             from . import shared_task
+
             return shared_task(*args, lazy=False, **opts)
 
         def inner_create_task_cls(shared=True, filter=None, lazy=True, **opts):
@@ -447,16 +466,19 @@
 
             def _create_task_cls(fun):
                 if shared:
+
                     def cons(app):
                         return app._task_from_fun(fun, **opts)
+
                     cons.__name__ = fun.__name__
                     connect_on_app_finalize(cons)
                 if not lazy or self.finalized:
                     ret = self._task_from_fun(fun, **opts)
                 else:
                     # return a proxy object that evaluates on first use
-                    ret = PromiseProxy(self._task_from_fun, (fun,), opts,
-                                       __doc__=fun.__doc__)
+                    ret = PromiseProxy(
+                        self._task_from_fun, (fun,), opts, __doc__=fun.__doc__
+                    )
                     self._pending.append(ret)
                 if _filt:
                     return _filt(ret)
@@ -467,31 +489,41 @@
         if len(args) == 1:
             if callable(args[0]):
                 return inner_create_task_cls(**opts)(*args)
-            raise TypeError('argument 1 to @task() must be a callable')
+            raise TypeError("argument 1 to @task() must be a callable")
         if args:
             raise TypeError(
-                '@task() takes exactly 1 argument ({} given)'.format(
-                    sum([len(args), len(opts)])))
+                "@task() takes exactly 1 argument ({} given)".format(
+                    sum([len(args), len(opts)])
+                )
+            )
         return inner_create_task_cls(**opts)
 
     def _task_from_fun(self, fun, name=None, base=None, bind=False, **options):
         if not self.finalized and not self.autofinalize:
-            raise RuntimeError('Contract breach: app not finalized')
+            raise RuntimeError("Contract breach: app not finalized")
         name = name or self.gen_task_name(fun.__name__, fun.__module__)
         base = base or self.Task
 
         if name not in self._tasks:
             run = fun if bind else staticmethod(fun)
-            task = type(fun.__name__, (base,), dict({
-                'app': self,
-                'name': name,
-                'run': run,
-                '_decorated': True,
-                '__doc__': fun.__doc__,
-                '__module__': fun.__module__,
-                '__annotations__': fun.__annotations__,
-                '__header__': staticmethod(head_from_fun(fun, bound=bind)),
-                '__wrapped__': run}, **options))()
+            task = type(
+                fun.__name__,
+                (base,),
+                dict(
+                    {
+                        "app": self,
+                        "name": name,
+                        "run": run,
+                        "_decorated": True,
+                        "__doc__": fun.__doc__,
+                        "__module__": fun.__module__,
+                        "__annotations__": fun.__annotations__,
+                        "__header__": staticmethod(head_from_fun(fun, bound=bind)),
+                        "__wrapped__": run,
+                    },
+                    **options,
+                ),
+            )()
             # for some reason __qualname__ cannot be set in type()
             # so we have to set it here.
             try:
@@ -516,8 +548,7 @@
         task = inspect.isclass(task) and task() or task
         if not task.name:
             task_cls = type(task)
-            task.name = self.gen_task_name(
-                task_cls.__name__, task_cls.__module__)
+            task.name = self.gen_task_name(task_cls.__name__, task_cls.__module__)
         add_autoretry_behaviour(task, **options)
         self.tasks[task.name] = task
         task._app = self
@@ -536,7 +567,7 @@
         with self._finalize_mutex:
             if not self.finalized:
                 if auto and not self.autofinalize:
-                    raise RuntimeError('Contract breach: app not finalized')
+                    raise RuntimeError("Contract breach: app not finalized")
                 self.finalized = True
                 _announce_app_finalized(self)
 
@@ -573,8 +604,7 @@
             return self._conf.add_defaults(fun())
         self._pending_defaults.append(fun)
 
-    def config_from_object(self, obj,
-                           silent=False, force=False, namespace=None):
+    def config_from_object(self, obj, silent=False, force=False, namespace=None):
         """Read configuration from object.
 
         Object is either an actual object or the name of a module to import.
@@ -611,18 +641,21 @@
         if not module_name:
             if silent:
                 return False
-            raise ImproperlyConfigured(
-                ERR_ENVVAR_NOT_SET.strip().format(variable_name))
+            raise ImproperlyConfigured(ERR_ENVVAR_NOT_SET.strip().format(variable_name))
         return self.config_from_object(module_name, silent=silent, force=force)
 
-    def config_from_cmdline(self, argv, namespace='celery'):
-        self._conf.update(
-            self.loader.cmdline_config_parser(argv, namespace)
-        )
-
-    def setup_security(self, allowed_serializers=None, key=None, cert=None,
-                       store=None, digest=DEFAULT_SECURITY_DIGEST,
-                       serializer='json'):
+    def config_from_cmdline(self, argv, namespace="celery"):
+        self._conf.update(self.loader.cmdline_config_parser(argv, namespace))
+
+    def setup_security(
+        self,
+        allowed_serializers=None,
+        key=None,
+        cert=None,
+        store=None,
+        digest=DEFAULT_SECURITY_DIGEST,
+        serializer="json",
+    ):
         """Setup the message-signing serializer.
 
         This will affect all application instances (a global operation).
@@ -647,11 +680,12 @@
                 the serializers supported.  Default is ``json``.
         """
         from celery.security import setup_security
-        return setup_security(allowed_serializers, key, cert,
-                              store, digest, serializer, app=self)
-
-    def autodiscover_tasks(self, packages=None,
-                           related_name='tasks', force=False):
+
+        return setup_security(
+            allowed_serializers, key, cert, store, digest, serializer, app=self
+        )
+
+    def autodiscover_tasks(self, packages=None, related_name="tasks", force=False):
         """Auto-discover task modules.
 
         Searches a list of packages for a "tasks.py" module (or use
@@ -692,9 +726,15 @@
         """
         if force:
             return self._autodiscover_tasks(packages, related_name)
-        signals.import_modules.connect(starpromise(
-            self._autodiscover_tasks, packages, related_name,
-        ), weak=False, sender=self)
+        signals.import_modules.connect(
+            starpromise(
+                self._autodiscover_tasks,
+                packages,
+                related_name,
+            ),
+            weak=False,
+            sender=self,
+        )
 
     def _autodiscover_tasks(self, packages, related_name, **kwargs):
         if packages:
@@ -704,25 +744,54 @@
     def _autodiscover_tasks_from_names(self, packages, related_name):
         # packages argument can be lazy
         return self.loader.autodiscover_tasks(
-            packages() if callable(packages) else packages, related_name,
+            packages() if callable(packages) else packages,
+            related_name,
         )
 
     def _autodiscover_tasks_from_fixups(self, related_name):
-        return self._autodiscover_tasks_from_names([
-            pkg for fixup in self._fixups
-            if hasattr(fixup, 'autodiscover_tasks')
-            for pkg in fixup.autodiscover_tasks()
-        ], related_name=related_name)
-
-    def send_task(self, name, args=None, kwargs=None, countdown=None,
-                  eta=None, task_id=None, producer=None, connection=None,
-                  router=None, result_cls=None, expires=None,
-                  publisher=None, link=None, link_error=None,
-                  add_to_parent=True, group_id=None, group_index=None,
-                  trailer_request=None, retries=0, chord=None,
-                  reply_to=None, time_limit=None, soft_time_limit=None,
-                  root_id=None, parent_id=None, route_name=None,
-                  shadow=None, chain=None, task_type=None, **options):
+        return self._autodiscover_tasks_from_names(
+            [
+                pkg
+                for fixup in self._fixups
+                if hasattr(fixup, "autodiscover_tasks")
+                for pkg in fixup.autodiscover_tasks()
+            ],
+            related_name=related_name,
+        )
+
+    def send_task(
+        self,
+        name,
+        args=None,
+        kwargs=None,
+        countdown=None,
+        eta=None,
+        task_id=None,
+        producer=None,
+        connection=None,
+        router=None,
+        result_cls=None,
+        expires=None,
+        publisher=None,
+        link=None,
+        link_error=None,
+        add_to_parent=True,
+        group_id=None,
+        group_index=None,
+        trailer_request=None,
+        retries=0,
+        chord=None,
+        reply_to=None,
+        time_limit=None,
+        soft_time_limit=None,
+        root_id=None,
+        parent_id=None,
+        route_name=None,
+        shadow=None,
+        chain=None,
+        task_type=None,
+        **options,
+    ):
         """Send task by name.
 
         Supports the same arguments as :meth:`@-Task.apply_async`.
@@ -738,13 +807,15 @@
         router = router or amqp.router
         conf = self.conf
         if conf.task_always_eager:  # pragma: no cover
-            warnings.warn(AlwaysEagerIgnored(
-                'task_always_eager has no effect on send_task',
-            ), stacklevel=2)
-
-        ignore_result = options.pop('ignore_result', False)
-        options = router.route(
-            options, route_name or name, args, kwargs, task_type)
+            warnings.warn(
+                AlwaysEagerIgnored(
+                    "task_always_eager has no effect on send_task",
+                ),
+                stacklevel=2,
+            )
+
+        ignore_result = options.pop("ignore_result", False)
+        options = router.route(options, route_name or name, args, kwargs, task_type)
         if expires is not None:
             if isinstance(expires, datetime):
                 expires_s = (maybe_make_aware(expires) - self.now()).total_seconds()
@@ -757,9 +828,9 @@
                     "We assume this is intended and so we have set the "
                     "expiration date to 0 instead.\n"
                     "According to RabbitMQ's documentation:\n"
-                    "\"Setting the TTL to 0 causes messages to be expired upon "
+                    '"Setting the TTL to 0 causes messages to be expired upon '
                     "reaching a queue unless they can be delivered to a "
-                    "consumer immediately.\"\n"
+                    'consumer immediately."\n'
                     "If this was unintended, please check the code which "
                     "published this task."
                 )
@@ -776,19 +847,36 @@
                     parent_id = parent.request.id
 
                 if conf.task_inherit_parent_priority:
-                    options.setdefault('priority',
-                                       parent.request.delivery_info.get('priority'))
+                    options.setdefault(
+                        "priority", parent.request.delivery_info.get("priority")
+                    )
 
         message = amqp.create_task_message(
-            task_id, name, args, kwargs, countdown, eta, group_id, group_index,
-            trailer_request, expires, retries, chord,
-            maybe_list(link), maybe_list(link_error),
-            reply_to or self.thread_oid, time_limit, soft_time_limit,
+            task_id,
+            name,
+            args,
+            kwargs,
+            countdown,
+            eta,
+            group_id,
+            group_index,
+            trailer_request,
+            expires,
+            retries,
+            chord,
+            maybe_list(link),
+            maybe_list(link_error),
+            reply_to or self.thread_oid,
+            time_limit,
+            soft_time_limit,
             self.conf.task_send_sent_event,
-            root_id, parent_id, shadow, chain,
+            root_id,
+            parent_id,
+            shadow,
+            chain,
             ignore_result=ignore_result,
-            argsrepr=options.get('argsrepr'),
-            kwargsrepr=options.get('kwargsrepr'),
+            argsrepr=options.get("argsrepr"),
+            kwargsrepr=options.get("kwargsrepr"),
         )
 
         if connection:
@@ -828,11 +916,22 @@
         """
         return self._connection(url or self.conf.broker_write_url, **kwargs)
 
-    def connection(self, hostname=None, userid=None, password=None,
-                   virtual_host=None, port=None, ssl=None,
-                   connect_timeout=None, transport=None,
-                   transport_options=None, heartbeat=None,
-                   login_method=None, failover_strategy=None, **kwargs):
+    def connection(
+        self,
+        hostname=None,
+        userid=None,
+        password=None,
+        virtual_host=None,
+        port=None,
+        ssl=None,
+        connect_timeout=None,
+        transport=None,
+        transport_options=None,
+        heartbeat=None,
+        login_method=None,
+        failover_strategy=None,
+        **kwargs,
+    ):
         """Establish a connection to the message broker.
 
         Please use :meth:`connection_for_read` and
@@ -863,19 +962,36 @@
         """
         return self.connection_for_write(
             hostname or self.conf.broker_write_url,
-            userid=userid, password=password,
-            virtual_host=virtual_host, port=port, ssl=ssl,
-            connect_timeout=connect_timeout, transport=transport,
-            transport_options=transport_options, heartbeat=heartbeat,
-            login_method=login_method, failover_strategy=failover_strategy,
-            **kwargs
-        )
-
-    def _connection(self, url, userid=None, password=None,
-                    virtual_host=None, port=None, ssl=None,
-                    connect_timeout=None, transport=None,
-                    transport_options=None, heartbeat=None,
-                    login_method=None, failover_strategy=None, **kwargs):
+            userid=userid,
+            password=password,
+            virtual_host=virtual_host,
+            port=port,
+            ssl=ssl,
+            connect_timeout=connect_timeout,
+            transport=transport,
+            transport_options=transport_options,
+            heartbeat=heartbeat,
+            login_method=login_method,
+            failover_strategy=failover_strategy,
+            **kwargs,
+        )
+
+    def _connection(
+        self,
+        url,
+        userid=None,
+        password=None,
+        virtual_host=None,
+        port=None,
+        ssl=None,
+        connect_timeout=None,
+        transport=None,
+        transport_options=None,
+        heartbeat=None,
+        login_method=None,
+        failover_strategy=None,
+        **kwargs,
+    ):
         conf = self.conf
         return self.amqp.Connection(
             url,
@@ -884,19 +1000,16 @@
             virtual_host or conf.broker_vhost,
             port or conf.broker_port,
             transport=transport or conf.broker_transport,
-            ssl=self.either('broker_use_ssl', ssl),
+            ssl=self.either("broker_use_ssl", ssl),
             heartbeat=heartbeat,
             login_method=login_method or conf.broker_login_method,
-            failover_strategy=(
-                failover_strategy or conf.broker_failover_strategy
-            ),
+            failover_strategy=(failover_strategy or conf.broker_failover_strategy),
             transport_options=dict(
                 conf.broker_transport_options, **transport_options or {}
             ),
-            connect_timeout=self.either(
-                'broker_connection_timeout', connect_timeout
-            ),
-        )
+            connect_timeout=self.either("broker_connection_timeout", connect_timeout),
+        )
+
     broker_connection = connection
 
     def _acquire_connection(self, pool=True):
@@ -916,6 +1029,7 @@
                 will be acquired from the connection pool.
         """
         return FallbackContext(connection, self._acquire_connection, pool=pool)
+
     default_connection = connection_or_acquire  # XXX compat
 
     def producer_or_acquire(self, producer=None):
@@ -929,8 +1043,11 @@
                 will be acquired from the producer pool.
         """
         return FallbackContext(
-            producer, self.producer_pool.acquire, block=True,
-        )
+            producer,
+            self.producer_pool.acquire,
+            block=True,
+        )
+
     default_producer = producer_or_acquire  # XXX compat
 
     def prepare_config(self, c):
@@ -956,9 +1073,13 @@
         Fallback to the value of a configuration key if none of the
         `*values` are true.
         """
-        return first(None, [
-            first(None, defaults), starpromise(self.conf.get, default_key),
-        ])
+        return first(
+            None,
+            [
+                first(None, defaults),
+                starpromise(self.conf.get, default_key),
+            ],
+        )
 
     def bugreport(self):
         """Return information useful in bug reports."""
@@ -966,8 +1087,8 @@
 
     def _get_backend(self):
         backend, url = backends.by_url(
-            self.backend_cls or self.conf.result_backend,
-            self.loader)
+            self.backend_cls or self.conf.result_backend, self.loader
+        )
         return backend(app=self, url=url)
 
     def _finalize_pending_conf(self):
@@ -990,8 +1111,10 @@
             self.loader.config_from_object(self._config_source)
         self.configured = True
         settings = detect_settings(
-            self.prepare_config(self.loader.conf), self._preconf,
-            ignore_keys=self._preconf_set_by_auto, prefix=self.namespace,
+            self.prepare_config(self.loader.conf),
+            self._preconf,
+            ignore_keys=self._preconf_set_by_auto,
+            prefix=self.namespace,
         )
         if self._conf is not None:
             # replace in place, as someone may have referenced app.conf,
@@ -1017,38 +1140,41 @@
     def _after_fork(self):
         self._pool = None
         try:
-            self.__dict__['amqp']._producer_pool = None
+            self.__dict__["amqp"]._producer_pool = None
         except (AttributeError, KeyError):
             pass
         self.on_after_fork.send(sender=self)
 
     def signature(self, *args, **kwargs):
         """Return a new :class:`~celery.Signature` bound to this app."""
-        kwargs['app'] = self
+        kwargs["app"] = self
         return self._canvas.signature(*args, **kwargs)
 
-    def add_periodic_task(self, schedule, sig,
-                          args=(), kwargs=(), name=None, **opts):
+    def add_periodic_task(self, schedule, sig, args=(), kwargs=(), name=None, **opts):
         key, entry = self._sig_to_periodic_task_entry(
-            schedule, sig, args, kwargs, name, **opts)
+            schedule, sig, args, kwargs, name, **opts
+        )
         if self.configured:
             self._add_periodic_task(key, entry)
         else:
             self._pending_periodic_tasks.append((key, entry))
         return key
 
-    def _sig_to_periodic_task_entry(self, schedule, sig,
-                                    args=(), kwargs=None, name=None, **opts):
+    def _sig_to_periodic_task_entry(
+        self, schedule, sig, args=(), kwargs=None, name=None, **opts
+    ):
         kwargs = {} if not kwargs else kwargs
-        sig = (sig.clone(args, kwargs)
-               if isinstance(sig, abstract.CallableSignature)
-               else self.signature(sig.name, args, kwargs))
+        sig = (
+            sig.clone(args, kwargs)
+            if isinstance(sig, abstract.CallableSignature)
+            else self.signature(sig.name, args, kwargs)
+        )
         return name or repr(sig), {
-            'schedule': schedule,
-            'task': sig.name,
-            'args': sig.args,
-            'kwargs': sig.kwargs,
-            'options': dict(sig.options, **opts),
+            "schedule": schedule,
+            "task": sig.name,
+            "args": sig.args,
+            "kwargs": sig.kwargs,
+            "options": dict(sig.options, **opts),
         }
 
     def _add_periodic_task(self, key, entry):
@@ -1057,12 +1183,16 @@
     def create_task_cls(self):
         """Create a base task class bound to this app."""
         return self.subclass_with_self(
-            self.task_cls, name='Task', attribute='_app',
-            keep_reduce=True, abstract=True,
-        )
-
-    def subclass_with_self(self, Class, name=None, attribute='app',
-                           reverse=None, keep_reduce=False, **kw):
+            self.task_cls,
+            name="Task",
+            attribute="_app",
+            keep_reduce=True,
+            abstract=True,
+        )
+
+    def subclass_with_self(
+        self, Class, name=None, attribute="app", reverse=None, keep_reduce=False, **kw
+    ):
         """Subclass an app-compatible class.
 
         App-compatible means that the class has a class attribute that
@@ -1087,12 +1217,10 @@
             return _unpickle_appattr, (reverse, self.__reduce_args__())
 
         attrs = dict(
-            {attribute: self},
-            __module__=Class.__module__,
-            __doc__=Class.__doc__,
-            **kw)
+            {attribute: self}, __module__=Class.__module__, __doc__=Class.__doc__, **kw
+        )
         if not keep_reduce:
-            attrs['__reduce__'] = __reduce__
+            attrs["__reduce__"] = __reduce__
 
         return type(name or Class.__name__, (Class,), attrs)
 
@@ -1106,7 +1234,7 @@
         self.close()
 
     def __repr__(self):
-        return f'<{type(self).__name__} {appstr(self)}>'
+        return f"<{type(self).__name__} {appstr(self)}>"
 
     def __reduce__(self):
         if self._using_v1_reduce:
@@ -1125,27 +1253,34 @@
     def __reduce_keys__(self):
         """Keyword arguments used to reconstruct the object when unpickling."""
         return {
-            'main': self.main,
-            'changes':
-                self._conf.changes if self.configured else self._preconf,
-            'loader': self.loader_cls,
-            'backend': self.backend_cls,
-            'amqp': self.amqp_cls,
-            'events': self.events_cls,
-            'log': self.log_cls,
-            'control': self.control_cls,
-            'fixups': self.fixups,
-            'config_source': self._config_source,
-            'task_cls': self.task_cls,
-            'namespace': self.namespace,
+            "main": self.main,
+            "changes": self._conf.changes if self.configured else self._preconf,
+            "loader": self.loader_cls,
+            "backend": self.backend_cls,
+            "amqp": self.amqp_cls,
+            "events": self.events_cls,
+            "log": self.log_cls,
+            "control": self.control_cls,
+            "fixups": self.fixups,
+            "config_source": self._config_source,
+            "task_cls": self.task_cls,
+            "namespace": self.namespace,
         }
 
     def __reduce_args__(self):
         """Deprecated method, please use :meth:`__reduce_keys__` instead."""
-        return (self.main, self._conf.changes if self.configured else {},
-                self.loader_cls, self.backend_cls, self.amqp_cls,
-                self.events_cls, self.log_cls, self.control_cls,
-                False, self._config_source)
+        return (
+            self.main,
+            self._conf.changes if self.configured else {},
+            self.loader_cls,
+            self.backend_cls,
+            self.amqp_cls,
+            self.events_cls,
+            self.log_cls,
+            self.control_cls,
+            False,
+            self._config_source,
+        )
 
     @cached_property
     def Worker(self):
@@ -1154,7 +1289,7 @@
         See Also:
             :class:`~@Worker`.
         """
-        return self.subclass_with_self('celery.apps.worker:Worker')
+        return self.subclass_with_self("celery.apps.worker:Worker")
 
     @cached_property
     def WorkController(self, **kwargs):
@@ -1163,7 +1298,7 @@
         See Also:
             :class:`~@WorkController`.
         """
-        return self.subclass_with_self('celery.worker:WorkController')
+        return self.subclass_with_self("celery.worker:WorkController")
 
     @cached_property
     def Beat(self, **kwargs):
@@ -1172,7 +1307,7 @@
         See Also:
             :class:`~@Beat`.
         """
-        return self.subclass_with_self('celery.apps.beat:Beat')
+        return self.subclass_with_self("celery.apps.beat:Beat")
 
     @cached_property
     def Task(self):
@@ -1190,11 +1325,11 @@
         See Also:
             :class:`celery.result.AsyncResult`.
         """
-        return self.subclass_with_self('celery.result:AsyncResult')
+        return self.subclass_with_self("celery.result:AsyncResult")
 
     @cached_property
     def ResultSet(self):
-        return self.subclass_with_self('celery.result:ResultSet')
+        return self.subclass_with_self("celery.result:ResultSet")
 
     @cached_property
     def GroupResult(self):
@@ -1203,7 +1338,7 @@
         See Also:
             :class:`celery.result.GroupResult`.
         """
-        return self.subclass_with_self('celery.result:GroupResult')
+        return self.subclass_with_self("celery.result:GroupResult")
 
     @property
     def pool(self):
@@ -1299,6 +1434,7 @@
     @cached_property
     def _canvas(self):
         from celery import canvas
+
         return canvas
 
     @cached_property
