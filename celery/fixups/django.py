"""Django-specific customization."""
import contextlib
import os
import sys
import warnings
from datetime import datetime, timezone
from importlib import import_module
from typing import IO, TYPE_CHECKING, Any, List, Optional, cast

from kombu.utils.imports import symbol_by_name
from kombu.utils.objects import cached_property

from celery import _state, signals
from celery.exceptions import FixupWarning, ImproperlyConfigured

if TYPE_CHECKING:
    from types import ModuleType
    from typing import Protocol

    from django.db.backends.base.base import BaseDatabaseWrapper
    from django.db.utils import ConnectionHandler

    from celery.app.base import Celery
    from celery.app.task import Task

    class DjangoDBModule(Protocol):
        connections: ConnectionHandler


__all__ = ('DjangoFixup', 'fixup')

ERR_NOT_INSTALLED = """\
Environment variable DJANGO_SETTINGS_MODULE is defined
but Django isn't installed.  Won't apply Django fix-ups!
"""


def _maybe_close_fd(fh: IO) -> None:
    try:
        os.close(fh.fileno())
    except (AttributeError, OSError, TypeError):
        # TypeError added for celery#962
        pass


def _verify_django_version(django: "ModuleType") -> None:
    if django.VERSION < (1, 11):
        raise ImproperlyConfigured('Celery 5.x requires Django 1.11 or later.')


def fixup(app: "Celery", env: str = 'DJANGO_SETTINGS_MODULE') -> Optional["DjangoFixup"]:
    """Install Django fixup if settings module environment is set."""
    SETTINGS_MODULE = os.environ.get(env)
    if SETTINGS_MODULE and 'django' not in app.loader_cls.lower():
        try:
            import django
        except ImportError:
            warnings.warn(FixupWarning(ERR_NOT_INSTALLED))
        else:
            _verify_django_version(django)
            return DjangoFixup(app).install()
    return None


class DjangoFixup:
    """Fixup installed when using Django."""

    def __init__(self, app: "Celery"):
        self.app = app
        if _state.default_app is None:
            self.app.set_default()
        self._worker_fixup: Optional["DjangoWorkerFixup"] = None

    def install(self) -> "DjangoFixup":
        # Need to add project directory to path.
        # The project directory has precedence over system modules,
        # so we prepend it to the path.
        sys.path.insert(0, os.getcwd())

        self._settings = symbol_by_name('django.conf:settings')
        self.app.loader.now = self.now

        if not self.app._custom_task_cls_used:
            self.app.task_cls = 'celery.contrib.django.task:DjangoTask'

        signals.import_modules.connect(self.on_import_modules)
        signals.worker_init.connect(self.on_worker_init)
        return self

    @property
    def worker_fixup(self) -> "DjangoWorkerFixup":
        if self._worker_fixup is None:
            self._worker_fixup = DjangoWorkerFixup(self.app)
        return self._worker_fixup

    @worker_fixup.setter
    def worker_fixup(self, value: "DjangoWorkerFixup") -> None:
        self._worker_fixup = value

    def on_import_modules(self, **kwargs: Any) -> None:
        # call django.setup() before task modules are imported
        self.worker_fixup.validate_models()

    def on_worker_init(self, **kwargs: Any) -> None:
        self.worker_fixup.install()

    def now(self, utc: bool = False) -> datetime:
        return datetime.now(timezone.utc) if utc else self._now()

    def autodiscover_tasks(self) -> List[str]:
        from django.apps import apps
        return [config.name for config in apps.get_app_configs()]

    @cached_property
    def _now(self) -> datetime:
        return symbol_by_name('django.utils.timezone:now')


class DjangoWorkerFixup:
    _db_recycles = 0

    def __init__(self, app: "Celery") -> None:
        self.app = app
        self.db_reuse_max = self.app.conf.get('CELERY_DB_REUSE_MAX', None)
        self._db = cast("DjangoDBModule", import_module('django.db'))
        self._cache = import_module('django.core.cache')
        self._settings = symbol_by_name('django.conf:settings')

        self.interface_errors = (
            symbol_by_name('django.db.utils.InterfaceError'),
        )
        self.DatabaseError = symbol_by_name('django.db:DatabaseError')

    def django_setup(self) -> None:
        import django
        django.setup()

    def validate_models(self) -> None:
        from django.core.checks import run_checks
        self.django_setup()
        if not os.environ.get('CELERY_SKIP_CHECKS'):
            run_checks()

    def install(self) -> "DjangoWorkerFixup":
        signals.beat_embedded_init.connect(self.close_database)
        signals.task_prerun.connect(self.on_task_prerun)
        signals.task_postrun.connect(self.on_task_postrun)
        signals.worker_process_init.connect(self.on_worker_process_init)
        self.close_database()
        self.close_cache()
        return self

    def on_worker_process_init(self, **kwargs: Any) -> None:
        # Child process must validate models again if on Windows,
        # or if they were started using execv.
        if os.environ.get('FORKED_BY_MULTIPROCESSING'):
            self.validate_models()

        # close connections:
        # the parent process may have established these,
        # so need to close them.

        # calling db.close() on some DB connections will cause
        # the inherited DB conn to also get broken in the parent
        # process so we need to remove it without triggering any
        # network IO that close() might cause.
        for c in self._db.connections.all():
            if c and c.connection:
                self._maybe_close_db_fd(c)

        # use the _ version to avoid DB_REUSE preventing the conn.close() call
        self._close_database()
        self.close_cache()

    def _maybe_close_db_fd(self, c: "BaseDatabaseWrapper") -> None:
        try:
            with c.wrap_database_errors:
                _maybe_close_fd(c.connection)
        except self.interface_errors:
            pass

    def on_task_prerun(self, sender: "Task", **kwargs: Any) -> None:
        """Called before every task."""
        if not getattr(sender.request, 'is_eager', False):
            self.close_database()

    def on_task_postrun(self, sender: "Task", **kwargs: Any) -> None:
        # See https://groups.google.com/group/django-users/browse_thread/thread/78200863d0c07c6d/
        if not getattr(sender.request, 'is_eager', False):
            self.close_database()
            self.close_cache()

    def close_database(self, **kwargs: Any) -> None:
        if not self.db_reuse_max:
            return self._close_database()
        if self._db_recycles >= self.db_reuse_max * 2:
            self._db_recycles = 0
            self._close_database()
        self._db_recycles += 1

    def _close_database(self) -> None:
<<<<<<< HEAD
        try:
            connections = self._db.connections.all(initialized_only=True)
        except TypeError:
            # Support Django < 4.1
            connections = self._db.connections.all()

        for conn in connections:
=======
        is_prefork = self.app.conf.get('worker_pool', 'prefork') == "prefork"

        for conn in self._db.connections.all():
>>>>>>> a4f9beb4
            try:
                conn.close()
                pool_enabled = self._settings.DATABASES.get(conn.alias, {}).get("OPTIONS", {}).get("pool")
                if pool_enabled and is_prefork and hasattr(conn, "close_pool"):
                    with contextlib.suppress(KeyError):
                        conn.close_pool()
            except self.interface_errors:
                pass
            except self.DatabaseError as exc:
                str_exc = str(exc)
                if 'closed' not in str_exc and 'not connected' not in str_exc:
                    raise

    def close_cache(self) -> None:
        try:
            self._cache.close_caches()
        except (TypeError, AttributeError):
            pass<|MERGE_RESOLUTION|>--- conflicted
+++ resolved
@@ -199,19 +199,15 @@
         self._db_recycles += 1
 
     def _close_database(self) -> None:
-<<<<<<< HEAD
         try:
             connections = self._db.connections.all(initialized_only=True)
         except TypeError:
             # Support Django < 4.1
             connections = self._db.connections.all()
 
+        is_prefork = self.app.conf.get('worker_pool', 'prefork') == "prefork"
+
         for conn in connections:
-=======
-        is_prefork = self.app.conf.get('worker_pool', 'prefork') == "prefork"
-
-        for conn in self._db.connections.all():
->>>>>>> a4f9beb4
             try:
                 conn.close()
                 pool_enabled = self._settings.DATABASES.get(conn.alias, {}).get("OPTIONS", {}).get("pool")
