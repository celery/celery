# -*- coding: utf-8 -*-
"""Text formatting utilities."""
import re
from collections import Callable
from functools import partial
from pprint import pformat
from textwrap import fill
from typing import Any, ByteString, Mapping, Pattern, Sequence, Union

__all__ = [
    'abbr', 'abbrtask', 'dedent', 'dedent_initial',
    'ensure_newlines', 'ensure_sep',
    'fill_paragraphs', 'indent', 'join',
    'pluralize', 'pretty', 'str_to_list', 'simple_format', 'truncate',
]

UNKNOWN_SIMPLE_FORMAT_KEY = """
Unknown format %{0} in string {1!r}.
Possible causes: Did you forget to escape the expand sign (use '%%{0!r}'),
or did you escape and the value was expanded twice? (%%N -> %N -> %hostname)?
""".strip()

RE_FORMAT = re.compile(r'%(\w)')


def str_to_list(s: Union[str, Sequence[str]]) -> Sequence[str]:
    """Parse comma separated string into list."""
    if isinstance(s, str):
        return s.split(',')
    return s


def dedent_initial(s: str, n: int = 4) -> str:
    """Remove identation from first line of text."""
    return s[n:] if s[:n] == ' ' * n else s


def dedent(s: str, n: int=4, sep: str = '\n') -> str:
    """Remove identation."""
    return sep.join(dedent_initial(l) for l in s.splitlines())


def fill_paragraphs(s: str, width: int, sep: str = '\n') -> str:
    """Fill paragraphs with newlines (or custom separator)."""
    return sep.join(fill(p, width) for p in s.split(sep))


def join(l: Sequence[str], sep: str = '\n') -> str:
    """Concatenate list of strings."""
    return sep.join(v for v in l if v)


def ensure_sep(sep: str, s: str, n: int = 2) -> str:
    """Ensure text s ends in separator sep'."""
    return s + sep * (n - s.count(sep))


ensure_newlines = partial(ensure_sep, '\n')


def abbr(S: str, max: int, ellipsis: str = '...') -> str:
    """Abbreviate word."""
    if S is None:
        return '???'
    if len(S) > max:
        return ellipsis and (S[:max - len(ellipsis)] + ellipsis) or S[:max]
    return S


def abbrtask(S: str, max: int) -> str:
    """Abbreviate task name."""
    if S is None:
        return '???'
    if len(S) > max:
        module, _, cls = S.rpartition('.')
        module = abbr(module, max - len(cls) - 3, False)
        return module + '[.]' + cls
    return S


def indent(t: str, indent: int = 0, sep: str = '\n') -> str:
    """Indent text."""
    return sep.join(' ' * indent + p for p in t.split(sep))


def truncate(s: str, maxlen: int = 128, suffix: str = '...') -> str:
    """Truncate text to a maximum number of characters."""
    if maxlen and len(s) >= maxlen:
        return s[:maxlen].rsplit(' ', 1)[0] + suffix
    return s


<<<<<<< HEAD
def truncate_bytes(s: ByteString,
                   maxlen: int = 128,
                   suffix: ByteString = b'...') -> ByteString:
    if maxlen and len(s) >= maxlen:
        return s[:maxlen].rsplit(b' ', 1)[0] + suffix
    return s


def pluralize(n: int, text: str, suffix: str = 's') -> str:
=======
def pluralize(n, text, suffix='s'):
    # type: (int, str, str) -> str
>>>>>>> b5b64945
    """Pluralize term when n is greater than one."""
    if n != 1:
        return text + suffix
    return text


def pretty(value: Any,
           width: int = 80,
           nl_width: int = 80,
           sep: str = '\n', **kw) -> str:
    """Format value for printing to console."""
    if isinstance(value, dict):
        return '{{{0} {1}'.format(sep, pformat(value, 4, nl_width)[1:])
    elif isinstance(value, tuple):
        return '{0}{1}{2}'.format(
            sep, ' ' * 4, pformat(value, width=nl_width, **kw),
        )
    else:
        return pformat(value, width=width, **kw)


def match_case(s: str, other: str) -> str:
    return s.upper() if other.isupper() else s.lower()


def simple_format(s: str, keys: Mapping[str, Any],
                  pattern: Pattern = RE_FORMAT,
                  expand: Pattern = r'\1') -> str:
    """Format string, expanding abbreviations in keys'."""
    if s:
        keys.setdefault('%', '%')

        def resolve(match):
            key = match.expand(expand)
            try:
                resolver = keys[key]
            except KeyError:
                raise ValueError(UNKNOWN_SIMPLE_FORMAT_KEY.format(key, s))
            if isinstance(resolver, Callable):
                return resolver()
            return resolver

        return pattern.sub(resolve, s)
    return s


def remove_repeating_from_task(task_name: str, s: str) -> str:
    """Given task name, remove repeating module names.

    Example:
        >>> remove_repeating_from_task(
        ...     'tasks.add',
        ...     'tasks.add(2, 2), tasks.mul(3), tasks.div(4)')
        'tasks.add(2, 2), mul(3), div(4)'
    """
    # This is used by e.g. repr(chain), to remove repeating module names.
    #  - extract the module part of the task name
    module = str(task_name).rpartition('.')[0] + '.'
    return remove_repeating(module, s)


def remove_repeating(substr: str, s: str) -> str:
    """Remove repeating module names from string.

    Arguments:
        task_name (str): Task name (full path including module),
            to use as the basis for removing module names.
        s (str): The string we want to work on.

    Example:

        >>> _shorten_names(
        ...    'x.tasks.add',
        ...    'x.tasks.add(2, 2) | x.tasks.add(4) | x.tasks.mul(8)',
        ... )
        'x.tasks.add(2, 2) | add(4) | mul(8)'
    """
    # find the first occurrence of substr in the string.
    index = s.find(substr)
    if index >= 0:
        return ''.join([
            # leave the first occurance of substr untouched.
            s[:index + len(substr)],
            # strip seen substr from the rest of the string.
            s[index + len(substr):].replace(substr, ''),
        ])
    return s<|MERGE_RESOLUTION|>--- conflicted
+++ resolved
@@ -90,7 +90,6 @@
     return s
 
 
-<<<<<<< HEAD
 def truncate_bytes(s: ByteString,
                    maxlen: int = 128,
                    suffix: ByteString = b'...') -> ByteString:
@@ -100,10 +99,6 @@
 
 
 def pluralize(n: int, text: str, suffix: str = 's') -> str:
-=======
-def pluralize(n, text, suffix='s'):
-    # type: (int, str, str) -> str
->>>>>>> b5b64945
     """Pluralize term when n is greater than one."""
     if n != 1:
         return text + suffix
