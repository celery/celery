--- conflicted
+++ resolved
@@ -3,17 +3,7 @@
 from __future__ import absolute_import, unicode_literals
 
 import sys
-<<<<<<< HEAD
 from celery.five import monotonic
-=======
-
-try:
-    # Python >= 3.3
-    from time import monotonic
-except ImportError:
-    # Python < 3.3 - montonic backport
-    from monotonic import monotonic
->>>>>>> 9b37861e
 
 from collections import (
     Callable, Mapping, MutableMapping, MutableSet, Sequence,
@@ -586,15 +576,12 @@
         now = now or monotonic()
         if item in self._data:
             self.discard(item)
-<<<<<<< HEAD
         if now is None:
             # Get time
             now = monotonic()
             if now <= self.last_added:
                 # Force uniqueness (because we're not a call from update())
                 now = self.last_added + 1e-6
-=======
->>>>>>> 9b37861e
         entry = (now, item)
         self._data[item] = entry
         heappush(self._heap, entry)
