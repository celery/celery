--- conflicted
+++ resolved
@@ -2,8 +2,7 @@
 import time
 from collections import OrderedDict as _OrderedDict
 from collections import deque
-from collections.abc import (Callable, Mapping, MutableMapping, MutableSet,
-                             Sequence)
+from collections.abc import Callable, Mapping, MutableMapping, MutableSet, Sequence
 from heapq import heapify, heappop, heappush
 from itertools import chain, count
 from queue import Empty
@@ -21,15 +20,25 @@
 try:
     from django.utils.functional import LazyObject, LazySettings
 except ImportError:
+
     class LazyObject:
         pass
+
     LazySettings = LazyObject
 
 __all__ = (
-    'AttributeDictMixin', 'AttributeDict', 'BufferMap', 'ChainMap',
-    'ConfigurationView', 'DictAttribute', 'Evictable',
-    'LimitedSet', 'Messagebuffer', 'OrderedDict',
-    'force_mapping', 'lpmerge',
+    "AttributeDictMixin",
+    "AttributeDict",
+    "BufferMap",
+    "ChainMap",
+    "ConfigurationView",
+    "DictAttribute",
+    "Evictable",
+    "LimitedSet",
+    "Messagebuffer",
+    "OrderedDict",
+    "force_mapping",
+    "lpmerge",
 )
 
 REPR_LIMITED_SET = """\
@@ -65,7 +74,7 @@
         # but this version will also not create a copy of the list.
         return next(iter(self.keys()))
 
-    if not hasattr(_OrderedDict, 'move_to_end'):
+    if not hasattr(_OrderedDict, "move_to_end"):
         if _dict_is_ordered:  # pragma: no cover
 
             def move_to_end(self, key, last=True):
@@ -74,7 +83,7 @@
                     # we don't use this argument, and the only way to
                     # implement this on PyPy seems to be O(n): creating a
                     # copy with the order changed, so we just raise.
-                    raise NotImplementedError('no last=True on PyPy')
+                    raise NotImplementedError("no last=True on PyPy")
                 self[key] = self.pop(key)
 
         else:
@@ -112,7 +121,8 @@
             return self[k]
         except KeyError:
             raise AttributeError(
-                f'{type(self).__name__!r} object has no attribute {k!r}')
+                f"{type(self).__name__!r} object has no attribute {k!r}"
+            )
 
     def __setattr__(self, key, value):
         # type: (str, Any) -> None
@@ -135,7 +145,7 @@
 
     def __init__(self, obj):
         # type: (Any) -> None
-        object.__setattr__(self, 'obj', obj)
+        object.__setattr__(self, "obj", obj)
 
     def __getattr__(self, key):
         # type: (Any) -> Any
@@ -175,6 +185,7 @@
     def _iterate_keys(self):
         # type: () -> Iterable
         return iter(dir(self.obj))
+
     iterkeys = _iterate_keys
 
     def __iter__(self):
@@ -185,12 +196,14 @@
         # type: () -> Iterable
         for key in self._iterate_keys():
             yield key, getattr(self.obj, key)
+
     iteritems = _iterate_items
 
     def _iterate_values(self):
         # type: () -> Iterable
         for key in self._iterate_keys():
             yield getattr(self.obj, key)
+
     itervalues = _iterate_values
 
     items = _iterate_items
@@ -198,11 +211,7 @@
     values = _iterate_values
 
 
-<<<<<<< HEAD
-MutableMapping.register(DictAttribute)  # noqa: E305
-=======
 MutableMapping.register(DictAttribute)
->>>>>>> 56275f5c
 
 
 class ChainMap(MutableMapping):
@@ -218,7 +227,7 @@
         # type: (*Mapping, **Any) -> None
         maps = list(maps or [{}])
         self.__dict__.update(
-            key_t=kwargs.get('key_t'),
+            key_t=kwargs.get("key_t"),
             maps=maps,
             changes=maps[0],
             defaults=maps[1:],
@@ -235,8 +244,7 @@
         try:
             return self.maps[0].pop(key, *default)
         except KeyError:
-            raise KeyError(
-                f'Key not found in the first mapping: {key!r}')
+            raise KeyError(f"Key not found in the first mapping: {key!r}")
 
     def __missing__(self, key):
         # type: (Any) -> Any
@@ -265,7 +273,7 @@
         try:
             del self.changes[self._key(key)]
         except KeyError:
-            raise KeyError(f'Key not found in first mapping: {key!r}')
+            raise KeyError(f"Key not found in first mapping: {key!r}")
 
     def clear(self):
         # type: () -> None
@@ -293,6 +301,7 @@
     def __bool__(self):
         # type: () -> bool
         return any(self.maps)
+
     __nonzero__ = __bool__  # Py2
 
     def setdefault(self, key, default=None):
@@ -310,8 +319,9 @@
 
     def __repr__(self):
         # type: () -> str
-        return '{0.__class__.__name__}({1})'.format(
-            self, ', '.join(map(repr, self.maps)))
+        return "{0.__class__.__name__}({1})".format(
+            self, ", ".join(map(repr, self.maps))
+        )
 
     @classmethod
     def fromkeys(cls, iterable, *args):
@@ -322,6 +332,7 @@
     def copy(self):
         # type: () -> 'ChainMap'
         return self.__class__(self.maps[0].copy(), *self.maps[1:])
+
     __copy__ = copy  # Py2
 
     def _iter(self, op):
@@ -335,16 +346,19 @@
     def _iterate_keys(self):
         # type: () -> Iterable
         return uniq(self._iter(lambda d: d.keys()))
+
     iterkeys = _iterate_keys
 
     def _iterate_items(self):
         # type: () -> Iterable
         return ((key, self[key]) for key in self)
+
     iteritems = _iterate_items
 
     def _iterate_values(self):
         # type: () -> Iterable
         return (self[key] for key in self)
+
     itervalues = _iterate_values
 
     def bind_to(self, callback):
@@ -374,7 +388,7 @@
         defaults = [] if defaults is None else defaults
         super().__init__(changes, *defaults)
         self.__dict__.update(
-            prefix=prefix.rstrip('_') + '_' if prefix else prefix,
+            prefix=prefix.rstrip("_") + "_" if prefix else prefix,
             _keys=keys,
         )
 
@@ -384,14 +398,13 @@
         if prefix:
             pkey = prefix + key if not key.startswith(prefix) else key
             return match_case(pkey, prefix), key
-        return key,
+        return (key,)
 
     def __getitem__(self, key):
         # type: (str) -> Any
         keys = self._to_keys(key)
         getitem = super().__getitem__
-        for k in keys + (
-                tuple(f(key) for f in self._keys) if self._keys else ()):
+        for k in keys + (tuple(f(key) for f in self._keys) if self._keys else ()):
             try:
                 return getitem(k)
             except KeyError:
@@ -402,7 +415,8 @@
         except KeyError:
             if len(keys) > 1:
                 raise KeyError(
-                    'Key not found: {0!r} (with prefix: {0!r})'.format(*keys))
+                    "Key not found: {0!r} (with prefix: {0!r})".format(*keys)
+                )
             raise
 
     def __setitem__(self, key, value):
@@ -432,14 +446,14 @@
 
     def swap_with(self, other):
         # type: (ConfigurationView) -> None
-        changes = other.__dict__['changes']
-        defaults = other.__dict__['defaults']
+        changes = other.__dict__["changes"]
+        defaults = other.__dict__["defaults"]
         self.__dict__.update(
             changes=changes,
             defaults=defaults,
-            key_t=other.__dict__['key_t'],
-            prefix=other.__dict__['prefix'],
-            maps=[changes] + defaults
+            key_t=other.__dict__["key_t"],
+            prefix=other.__dict__["prefix"],
+            maps=[changes] + defaults,
         )
 
 
@@ -493,7 +507,7 @@
         >>> s.purge(now=time.monotonic() + 7200)  # clock + 2 hours
         >>> len(s)  # now only minlen items are cached
         4000
-        >>>> 57000 in s  # even this item is gone now
+        >>> 57000 in s  # even this item is gone now
         False
     """
 
@@ -513,9 +527,10 @@
 
         if not self.maxlen >= self.minlen >= 0:
             raise ValueError(
-                'minlen must be a positive number, less or equal to maxlen.')
+                "minlen must be a positive number, less or equal to maxlen."
+            )
         if self.expires < 0:
-            raise ValueError('expires cannot be negative!')
+            raise ValueError("expires cannot be negative!")
 
     def _refresh_heap(self):
         # type: () -> None
@@ -563,8 +578,9 @@
                     inserted = inserted[0]
                 if not isinstance(inserted, float):
                     raise ValueError(
-                        'Expecting float timestamp, got type '
-                        f'{type(inserted)!r} with value: {inserted}')
+                        "Expecting float timestamp, got type "
+                        f"{type(inserted)!r} with value: {inserted}"
+                    )
                 self.add(key, inserted)
         else:
             # XXX AVOID THIS, it could keep old data if more parties
@@ -577,6 +593,7 @@
         # mark an existing item as removed.  If KeyError is not found, pass.
         self._data.pop(item, None)
         self._maybe_refresh_heap()
+
     pop_value = discard
 
     def purge(self, now=None):
@@ -640,7 +657,9 @@
     def __repr__(self):
         # type: () -> str
         return REPR_LIMITED_SET.format(
-            self, name=type(self).__name__, size=len(self),
+            self,
+            name=type(self).__name__,
+            size=len(self),
         )
 
     def __iter__(self):
@@ -657,12 +676,12 @@
 
     def __reduce__(self):
         # type: () -> Any
-        return self.__class__, (
-            self.maxlen, self.expires, self.as_dict(), self.minlen)
+        return self.__class__, (self.maxlen, self.expires, self.as_dict(), self.minlen)
 
     def __bool__(self):
         # type: () -> bool
         return bool(self._data)
+
     __nonzero__ = __bool__  # Py2
 
     @property
@@ -741,7 +760,7 @@
 
     def __repr__(self):
         # type: () -> str
-        return f'<{type(self).__name__}: {len(self)}/{self.maxsize}>'
+        return f"<{type(self).__name__}: {len(self)}/{self.maxsize}>"
 
     def __iter__(self):
         # type: () -> Iterable
@@ -799,7 +818,7 @@
         # type: (Any, Any) -> None
         self._get_or_create_buffer(key).put(item)
         self.total += 1
-        self.move_to_end(key)   # least recently used.
+        self.move_to_end(key)  # least recently used.
         self.maxsize and self._evict()
 
     def extend(self, key, it):
@@ -869,7 +888,7 @@
 
     def __repr__(self):
         # type: () -> str
-        return f'<{type(self).__name__}: {self.total}/{self.maxsize}>'
+        return f"<{type(self).__name__}: {self.total}/{self.maxsize}>"
 
     @property
     def _evictcount(self):
