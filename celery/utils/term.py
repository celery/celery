--- conflicted
+++ resolved
@@ -59,13 +59,8 @@
             'white': self.white,
         }
 
-<<<<<<< HEAD
     def _add(self, a: object, b: object) -> str:
-        return str(a) + str(b)
-=======
-    def _add(self, a, b):
         return f"{a}{b}"
->>>>>>> e1d3df4c
 
     def _fold_no_color(self, a: Any, b: Any) -> str:
         try:
@@ -165,24 +160,15 @@
     def reset(self, *s: object) -> colored:
         return self.node(s or ('',), RESET_SEQ)
 
-<<<<<<< HEAD
     def __add__(self, other: object) -> str:
-        return str(self) + str(other)
-=======
-    def __add__(self, other):
         return f"{self}{other}"
->>>>>>> e1d3df4c
 
 
 def supports_images() -> bool:
     return sys.stdin.isatty() and ITERM_PROFILE is not None
 
 
-<<<<<<< HEAD
 def _read_as_base64(path: str) -> str:
-=======
-def _read_as_base64(path):
->>>>>>> e1d3df4c
     with open(path, mode='rb') as fh:
         encoded = base64.b64encode(fh.read())
         return encoded.decode('ascii')
