--- conflicted
+++ resolved
@@ -217,12 +217,9 @@
     Returns:
         ~datetime.timedelta: Remaining time.
     """
-<<<<<<< HEAD
-    now = now or datetime.utcnow()
+    now = now or datetime.now(datetime_timezone.utc)
     transition_offset = timedelta(hours=0)
-=======
-    now = now or datetime.now(datetime_timezone.utc)
->>>>>>> 7a27725c
+
     if str(
             start.tzinfo) == str(
             now.tzinfo) and now.utcoffset() != start.utcoffset():
