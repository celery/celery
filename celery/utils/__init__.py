--- conflicted
+++ resolved
@@ -3,16 +3,12 @@
 Don't import from here directly anymore, as these are only
 here for backwards compatibility.
 """
-<<<<<<< HEAD
 from kombu.utils.objects import cached_property
 from kombu.utils.uuid import uuid
-
-=======
 
 from kombu.utils.objects import cached_property
 from kombu.utils.uuid import uuid
 
->>>>>>> 38936c60
 from .functional import chunks, memoize, noop
 from .imports import gen_task_name, import_from_cwd, instantiate
 from .imports import qualname as get_full_cls_name
