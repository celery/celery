--- conflicted
+++ resolved
@@ -1,10 +1,4 @@
-# -*- coding: utf-8 -*-
-<<<<<<< HEAD
-=======
 """Observer pattern."""
-from __future__ import absolute_import, unicode_literals
-
->>>>>>> 9c83c3f9
 from .signal import Signal
 
 __all__ = ['Signal']