--- conflicted
+++ resolved
@@ -40,21 +40,14 @@
 class Mailer(object):
 
     def __init__(self, host="localhost", port=0, user=None, password=None,
-<<<<<<< HEAD
-            timeout=2, use_tls=False):
-=======
-            timeout=2, use_ssl=False):
->>>>>>> 9385a3cb
+            timeout=2, use_tls=False, use_ssl=False):
         self.host = host
         self.port = port
         self.user = user
         self.password = password
         self.timeout = timeout
-<<<<<<< HEAD
         self.use_tls = use_tls
-=======
         self.use_ssl = use_ssl
->>>>>>> 9385a3cb
 
     def send(self, message):
         if supports_timeout:
