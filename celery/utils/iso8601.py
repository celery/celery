"""Parse ISO8601 dates.

Originally taken from :pypi:`pyiso8601`
(http://code.google.com/p/pyiso8601/)

Modified to match the behavior of ``dateutil.parser``:

    - raise :exc:`ValueError` instead of ``ParseError``
    - return naive :class:`~datetime.datetime` by default
    - uses :class:`pytz.FixedOffset`

This is the original License:

Copyright (c) 2007 Michael Twomey

Permission is hereby granted, free of charge, to any person obtaining a
copy of this software and associated documentation files (the
"Software"), to deal in the Software without restriction, including
without limitation the rights to use, copy, modify, merge, publish,
distribute, sub-license, and/or sell copies of the Software, and to
permit persons to whom the Software is furnished to do so, subject to
the following conditions:

The above copyright notice and this permission notice shall be included
in all copies or substantial portions of the Software.

THE SOFTWARE IS PROVIDED "AS IS", WITHOUT WARRANTY OF ANY KIND, EXPRESS
OR IMPLIED, INCLUDING BUT NOT LIMITED TO THE WARRANTIES OF
MERCHANTABILITY, FITNESS FOR A PARTICULAR PURPOSE AND NONINFRINGEMENT.
IN NO EVENT SHALL THE AUTHORS OR COPYRIGHT HOLDERS BE LIABLE FOR ANY
CLAIM, DAMAGES OR OTHER LIABILITY, WHETHER IN AN ACTION OF CONTRACT,
TORT OR OTHERWISE, ARISING FROM, OUT OF OR IN CONNECTION WITH THE
SOFTWARE OR THE USE OR OTHER DEALINGS IN THE SOFTWARE.
"""
<<<<<<< HEAD
=======
from __future__ import absolute_import, unicode_literals
>>>>>>> 28eb9095
import re
from datetime import datetime
from pytz import FixedOffset

__all__ = ['parse_iso8601']

# Adapted from http://delete.me.uk/2005/03/iso8601.html
ISO8601_REGEX = re.compile(
    r'(?P<year>[0-9]{4})(-(?P<month>[0-9]{1,2})(-(?P<day>[0-9]{1,2})'
    r'((?P<separator>.)(?P<hour>[0-9]{2}):(?P<minute>[0-9]{2})'
    r'(:(?P<second>[0-9]{2})(\.(?P<fraction>[0-9]+))?)?'
    r'(?P<timezone>Z|(([-+])([0-9]{2}):([0-9]{2})))?)?)?)?'
)
TIMEZONE_REGEX = re.compile(
    r'(?P<prefix>[+-])(?P<hours>[0-9]{2}).(?P<minutes>[0-9]{2})'
)


def parse_iso8601(datestring: str) -> datetime:
    """Parse and convert ISO-8601 string to datetime."""
    tz = None
    m = ISO8601_REGEX.match(datestring)
    if not m:
        raise ValueError('unable to parse date string %r' % datestring)
    groups = m.groupdict()
    tz_str = groups['timezone']
    if tz_str == 'Z':
        tz = FixedOffset(0)
    elif tz_str:
        m = TIMEZONE_REGEX.match(tz_str)
        prefix, hours_str, minutes_str = m.groups()
        hours, minutes = int(hours_str), int(minutes_str)
        if prefix == '-':
            hours = -hours
            minutes = -minutes
        tz = FixedOffset(minutes + hours * 60)
    return datetime(
        int(groups['year']), int(groups['month']),
        int(groups['day']), int(groups['hour'] or 0),
        int(groups['minute'] or 0), int(groups['second'] or 0),
        int(groups['fraction'] or 0), tz
    )<|MERGE_RESOLUTION|>--- conflicted
+++ resolved
@@ -32,10 +32,6 @@
 TORT OR OTHERWISE, ARISING FROM, OUT OF OR IN CONNECTION WITH THE
 SOFTWARE OR THE USE OR OTHER DEALINGS IN THE SOFTWARE.
 """
-<<<<<<< HEAD
-=======
-from __future__ import absolute_import, unicode_literals
->>>>>>> 28eb9095
 import re
 from datetime import datetime
 from pytz import FixedOffset
