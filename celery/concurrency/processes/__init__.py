--- conflicted
+++ resolved
@@ -49,33 +49,6 @@
         if self._pool is not None:
             self._pool.terminate()
             self._pool = None
-
-<<<<<<< HEAD
-    def diagnose(self, timeout=None):
-        pids = set(worker.pid for worker in self._pool._pool)
-        seen = set()
-        results = {}
-        time_start = time()
-
-        def callback(i):
-            for pid in results[i].worker_pids():
-                seen.add(pid)
-
-        i = 0
-        while pids ^ seen:
-            print("%r > %r" % (time() - time_start, timeout))
-            if timeout and time() - time_start > timeout:
-                print("TIMED OUT i==%r" % (i, ))
-                break
-            results[i] = self._pool.apply_async(pingback,
-                                                args=(i, ),
-                                                callback=callback)
-            sleep(0.1)
-            i += 1
-
-        return {"active": list(seen),
-                "waiting": list(pids ^ seen),
-                "iterations": i}
 
     def apply_async(self, target, args=None, kwargs=None, callbacks=None,
             errbacks=None, accept_callback=None, timeout_callback=None,
@@ -131,9 +104,6 @@
             self.logger.error("Pool callback raised exception: %s" % (
                 traceback.format_exc(), ))
 
-    @property
-    def info(self):
-=======
     def terminate_job(self, pid, signal=None):
         os.kill(pid, signal or _signal.SIGTERM)
 
@@ -144,7 +114,6 @@
         return self._pool.shrink(n)
 
     def _get_info(self):
->>>>>>> 899be219
         return {"max-concurrency": self.limit,
                 "processes": [p.pid for p in self._pool._pool],
                 "max-tasks-per-child": self._pool._maxtasksperchild,
