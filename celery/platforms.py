"""Platforms.

Utilities dealing with platform specifics: signals, daemonization,
users, groups, and so on.
"""

import atexit
import errno
import math
import numbers
import os
import platform as _platform
import signal as _signal
import sys
import warnings
from collections import namedtuple
from contextlib import contextmanager

from billiard.compat import close_open_fds, get_fdmax
from billiard.util import set_pdeathsig as _set_pdeathsig
# fileno used to be in this module
from kombu.utils.compat import maybe_fileno
from kombu.utils.encoding import safe_str

from .exceptions import SecurityError, SecurityWarning, reraise
from .local import try_import

try:
    from billiard.process import current_process
except ImportError:  # pragma: no cover
    current_process = None

_setproctitle = try_import('setproctitle')
resource = try_import('resource')
pwd = try_import('pwd')
grp = try_import('grp')
mputil = try_import('multiprocessing.util')

__all__ = (
    'EX_OK', 'EX_FAILURE', 'EX_UNAVAILABLE', 'EX_USAGE', 'SYSTEM',
    'IS_macOS', 'IS_WINDOWS', 'SIGMAP', 'pyimplementation', 'LockFailed',
    'get_fdmax', 'Pidfile', 'create_pidlock', 'close_open_fds',
    'DaemonContext', 'detached', 'parse_uid', 'parse_gid', 'setgroups',
    'initgroups', 'setgid', 'setuid', 'maybe_drop_privileges', 'signals',
    'signal_name', 'set_process_title', 'set_mp_process_title',
    'get_errno_name', 'ignore_errno', 'fd_by_path', 'isatty',
)

# exitcodes
EX_OK = getattr(os, 'EX_OK', 0)
EX_FAILURE = 1
EX_UNAVAILABLE = getattr(os, 'EX_UNAVAILABLE', 69)
EX_USAGE = getattr(os, 'EX_USAGE', 64)
EX_CANTCREAT = getattr(os, 'EX_CANTCREAT', 73)

SYSTEM = _platform.system()
IS_macOS = SYSTEM == 'Darwin'
IS_WINDOWS = SYSTEM == 'Windows'

DAEMON_WORKDIR = '/'

PIDFILE_FLAGS = os.O_CREAT | os.O_EXCL | os.O_WRONLY
PIDFILE_MODE = ((os.R_OK | os.W_OK) << 6) | ((os.R_OK) << 3) | (os.R_OK)

PIDLOCKED = """ERROR: Pidfile ({0}) already exists.
Seems we're already running? (pid: {1})"""

_range = namedtuple('_range', ('start', 'stop'))

ROOT_DISALLOWED = """\
Running a worker with superuser privileges when the
worker accepts messages serialized with pickle is a very bad idea!

If you really want to continue then you have to set the C_FORCE_ROOT
environment variable (but please think about this before you do).

User information: uid={uid} euid={euid} gid={gid} egid={egid}
"""

ROOT_DISCOURAGED = """\
You're running the worker with superuser privileges: this is
absolutely not recommended!

Please specify a different user using the --uid option.

User information: uid={uid} euid={euid} gid={gid} egid={egid}
"""

ASSUMING_ROOT = """\
An entry for the specified gid or egid was not found.
We're assuming this is a potential security issue.
"""

SIGNAMES = {
    sig for sig in dir(_signal)
    if sig.startswith('SIG') and '_' not in sig
}
SIGMAP = {getattr(_signal, name): name for name in SIGNAMES}


def isatty(fh):
    """Return true if the process has a controlling terminal."""
    try:
        return fh.isatty()
    except AttributeError:
        pass


def pyimplementation():
    """Return string identifying the current Python implementation."""
    if hasattr(_platform, 'python_implementation'):
        return _platform.python_implementation()
    elif sys.platform.startswith('java'):
        return 'Jython ' + sys.platform
    elif hasattr(sys, 'pypy_version_info'):
        v = '.'.join(str(p) for p in sys.pypy_version_info[:3])
        if sys.pypy_version_info[3:]:
            v += '-' + ''.join(str(p) for p in sys.pypy_version_info[3:])
        return 'PyPy ' + v
    else:
        return 'CPython'


class LockFailed(Exception):
    """Raised if a PID lock can't be acquired."""


class Pidfile:
    """Pidfile.

    This is the type returned by :func:`create_pidlock`.

    See Also:
        Best practice is to not use this directly but rather use
        the :func:`create_pidlock` function instead:
        more convenient and also removes stale pidfiles (when
        the process holding the lock is no longer running).
    """

    #: Path to the pid lock file.
    path = None

    def __init__(self, path):
        self.path = os.path.abspath(path)

    def acquire(self):
        """Acquire lock."""
        try:
            self.write_pid()
        except OSError as exc:
            reraise(LockFailed, LockFailed(str(exc)), sys.exc_info()[2])
        return self

    __enter__ = acquire

    def is_locked(self):
        """Return true if the pid lock exists."""
        return os.path.exists(self.path)

    def release(self, *args):
        """Release lock."""
        self.remove()

    __exit__ = release

    def read_pid(self):
        """Read and return the current pid."""
        with ignore_errno('ENOENT'):
            with open(self.path) as fh:
                line = fh.readline()
                if line.strip() == line:  # must contain '\n'
                    raise ValueError(
                        f'Partial or invalid pidfile {self.path}')

                try:
                    return int(line.strip())
                except ValueError:
                    raise ValueError(
                        f'pidfile {self.path} contents invalid.')

    def remove(self):
        """Remove the lock."""
        with ignore_errno(errno.ENOENT, errno.EACCES):
            os.unlink(self.path)

    def remove_if_stale(self):
        """Remove the lock if the process isn't running.

        I.e. process does not respons to signal.
        """
        try:
            pid = self.read_pid()
        except ValueError:
            print('Broken pidfile found - Removing it.', file=sys.stderr)
            self.remove()
            return True
        if not pid:
            self.remove()
            return True

        try:
            os.kill(pid, 0)
        except os.error as exc:
            if exc.errno == errno.ESRCH or exc.errno == errno.EPERM:
                print('Stale pidfile exists - Removing it.', file=sys.stderr)
                self.remove()
                return True
        except SystemError:
            print('Stale pidfile exists - Removing it.', file=sys.stderr)
            self.remove()
            return True
        return False

    def write_pid(self):
        pid = os.getpid()
        content = f'{pid}\n'

        pidfile_fd = os.open(self.path, PIDFILE_FLAGS, PIDFILE_MODE)
        pidfile = os.fdopen(pidfile_fd, 'w')
        try:
            pidfile.write(content)
            # flush and sync so that the re-read below works.
            pidfile.flush()
            try:
                os.fsync(pidfile_fd)
            except AttributeError:  # pragma: no cover
                pass
        finally:
            pidfile.close()

        rfh = open(self.path)
        try:
            if rfh.read() != content:
                raise LockFailed(
                    "Inconsistency: Pidfile content doesn't match at re-read")
        finally:
            rfh.close()


PIDFile = Pidfile  # XXX compat alias


def create_pidlock(pidfile):
    """Create and verify pidfile.

    If the pidfile already exists the program exits with an error message,
    however if the process it refers to isn't running anymore, the pidfile
    is deleted and the program continues.

    This function will automatically install an :mod:`atexit` handler
    to release the lock at exit, you can skip this by calling
    :func:`_create_pidlock` instead.

    Returns:
       Pidfile: used to manage the lock.

    Example:
        >>> pidlock = create_pidlock('/var/run/app.pid')
    """
    pidlock = _create_pidlock(pidfile)
    atexit.register(pidlock.release)
    return pidlock


def _create_pidlock(pidfile):
    pidlock = Pidfile(pidfile)
    if pidlock.is_locked() and not pidlock.remove_if_stale():
        print(PIDLOCKED.format(pidfile, pidlock.read_pid()), file=sys.stderr)
        raise SystemExit(EX_CANTCREAT)
    pidlock.acquire()
    return pidlock


def fd_by_path(paths):
    """Return a list of file descriptors.

    This method returns list of file descriptors corresponding to
    file paths passed in paths variable.

    Arguments:
        paths: List[str]: List of file paths.

    Returns:
        List[int]: List of file descriptors.

    Example:
        >>> keep = fd_by_path(['/dev/urandom', '/my/precious/'])
    """
    stats = set()
    for path in paths:
        try:
            fd = os.open(path, os.O_RDONLY)
        except OSError:
            continue
        try:
            stats.add(os.fstat(fd)[1:3])
        finally:
            os.close(fd)

    def fd_in_stats(fd):
        try:
            return os.fstat(fd)[1:3] in stats
        except OSError:
            return False

    return [_fd for _fd in range(get_fdmax(2048)) if fd_in_stats(_fd)]


class DaemonContext:
    """Context manager daemonizing the process."""

    _is_open = False

    def __init__(self, pidfile=None, workdir=None, umask=None,
                 fake=False, after_chdir=None, after_forkers=True,
                 **kwargs):
        if isinstance(umask, str):
            # octal or decimal, depending on initial zero.
            umask = int(umask, 8 if umask.startswith('0') else 10)
        self.workdir = workdir or DAEMON_WORKDIR
        self.umask = umask
        self.fake = fake
        self.after_chdir = after_chdir
        self.after_forkers = after_forkers
        self.stdfds = (sys.stdin, sys.stdout, sys.stderr)

    def redirect_to_null(self, fd):
        if fd is not None:
            dest = os.open(os.devnull, os.O_RDWR)
            os.dup2(dest, fd)

    def open(self):
        if not self._is_open:
            if not self.fake:
                self._detach()

            os.chdir(self.workdir)
            if self.umask is not None:
                os.umask(self.umask)

            if self.after_chdir:
                self.after_chdir()

            if not self.fake:
                # We need to keep /dev/urandom from closing because
                # shelve needs it, and Beat needs shelve to start.
                keep = list(self.stdfds) + fd_by_path(['/dev/urandom'])
                close_open_fds(keep)
                for fd in self.stdfds:
                    self.redirect_to_null(maybe_fileno(fd))
                if self.after_forkers and mputil is not None:
                    mputil._run_after_forkers()

            self._is_open = True

    __enter__ = open

    def close(self, *args):
        if self._is_open:
            self._is_open = False

    __exit__ = close

    def _detach(self):
        if os.fork() == 0:  # first child
            os.setsid()  # create new session
            if os.fork() > 0:  # pragma: no cover
                # second child
                os._exit(0)
        else:
            os._exit(0)
        return self


def detached(logfile=None, pidfile=None, uid=None, gid=None, umask=0,
             workdir=None, fake=False, **opts):
    """Detach the current process in the background (daemonize).

    Arguments:
        logfile (str): Optional log file.
            The ability to write to this file
            will be verified before the process is detached.
        pidfile (str): Optional pid file.
            The pidfile won't be created,
            as this is the responsibility of the child.  But the process will
            exit if the pid lock exists and the pid written is still running.
        uid (int, str): Optional user id or user name to change
            effective privileges to.
        gid (int, str): Optional group id or group name to change
            effective privileges to.
        umask (str, int): Optional umask that'll be effective in
            the child process.
        workdir (str): Optional new working directory.
        fake (bool): Don't actually detach, intended for debugging purposes.
        **opts (Any): Ignored.

    Example:
        >>> from celery.platforms import detached, create_pidlock
        >>> with detached(
        ...           logfile='/var/log/app.log',
        ...           pidfile='/var/run/app.pid',
        ...           uid='nobody'):
        ... # Now in detached child process with effective user set to nobody,
        ... # and we know that our logfile can be written to, and that
        ... # the pidfile isn't locked.
        ... pidlock = create_pidlock('/var/run/app.pid')
        ...
        ... # Run the program
        ... program.run(logfile='/var/log/app.log')
    """
    if not resource:
        raise RuntimeError('This platform does not support detach.')
    workdir = os.getcwd() if workdir is None else workdir

    signals.reset('SIGCLD')  # Make sure SIGCLD is using the default handler.
    maybe_drop_privileges(uid=uid, gid=gid)

    def after_chdir_do():
        # Since without stderr any errors will be silently suppressed,
        # we need to know that we have access to the logfile.
        logfile and open(logfile, 'a').close()
        # Doesn't actually create the pidfile, but makes sure it's not stale.
        if pidfile:
            _create_pidlock(pidfile).release()

    return DaemonContext(
        umask=umask, workdir=workdir, fake=fake, after_chdir=after_chdir_do,
    )


def parse_uid(uid):
    """Parse user id.

    Arguments:
        uid (str, int): Actual uid, or the username of a user.
    Returns:
        int: The actual uid.
    """
    try:
        return int(uid)
    except ValueError:
        try:
            return pwd.getpwnam(uid).pw_uid
        except (AttributeError, KeyError):
            raise KeyError(f'User does not exist: {uid}')


def parse_gid(gid):
    """Parse group id.

    Arguments:
        gid (str, int): Actual gid, or the name of a group.
    Returns:
        int: The actual gid of the group.
    """
    try:
        return int(gid)
    except ValueError:
        try:
            return grp.getgrnam(gid).gr_gid
        except (AttributeError, KeyError):
            raise KeyError(f'Group does not exist: {gid}')


def _setgroups_hack(groups):
    # :fun:`setgroups` may have a platform-dependent limit,
    # and it's not always possible to know in advance what this limit
    # is, so we use this ugly hack stolen from glibc.
    groups = groups[:]

    while 1:
        try:
            return os.setgroups(groups)
        except ValueError:  # error from Python's check.
            if len(groups) <= 1:
                raise
            groups[:] = groups[:-1]
        except OSError as exc:  # error from the OS.
            if exc.errno != errno.EINVAL or len(groups) <= 1:
                raise
            groups[:] = groups[:-1]


def setgroups(groups):
    """Set active groups from a list of group ids."""
    max_groups = None
    try:
        max_groups = os.sysconf('SC_NGROUPS_MAX')
    except Exception:  # pylint: disable=broad-except
        pass
    try:
        return _setgroups_hack(groups[:max_groups])
    except OSError as exc:
        if exc.errno != errno.EPERM:
            raise
        if any(group not in groups for group in os.getgroups()):
            # we shouldn't be allowed to change to this group.
            raise


def initgroups(uid, gid):
    """Init process group permissions.

    Compat version of :func:`os.initgroups` that was first
    added to Python 2.7.
    """
    if not pwd:  # pragma: no cover
        return
    username = pwd.getpwuid(uid)[0]
    if hasattr(os, 'initgroups'):  # Python 2.7+
        return os.initgroups(username, gid)
    groups = [gr.gr_gid for gr in grp.getgrall()
              if username in gr.gr_mem]
    setgroups(groups)


def setgid(gid):
    """Version of :func:`os.setgid` supporting group names."""
    os.setgid(parse_gid(gid))


def setuid(uid):
    """Version of :func:`os.setuid` supporting usernames."""
    os.setuid(parse_uid(uid))


def maybe_drop_privileges(uid=None, gid=None):
    """Change process privileges to new user/group.

    If UID and GID is specified, the real user/group is changed.

    If only UID is specified, the real user is changed, and the group is
    changed to the users primary group.

    If only GID is specified, only the group is changed.
    """
    if sys.platform == 'win32':
        return
    if os.geteuid():
        # no point trying to setuid unless we're root.
        if not os.getuid():
            raise SecurityError('contact support')
    uid = uid and parse_uid(uid)
    gid = gid and parse_gid(gid)

    if uid:
        _setuid(uid, gid)
    else:
        gid and setgid(gid)

    if uid and not os.getuid() and not os.geteuid():
        raise SecurityError('Still root uid after drop privileges!')
    if gid and not os.getgid() and not os.getegid():
        raise SecurityError('Still root gid after drop privileges!')


def _setuid(uid, gid):
    # If GID isn't defined, get the primary GID of the user.
    if not gid and pwd:
        gid = pwd.getpwuid(uid).pw_gid
    # Must set the GID before initgroups(), as setgid()
    # is known to zap the group list on some platforms.

    # setgid must happen before setuid (otherwise the setgid operation
    # may fail because of insufficient privileges and possibly stay
    # in a privileged group).
    setgid(gid)
    initgroups(uid, gid)

    # at last:
    setuid(uid)
    # ... and make sure privileges cannot be restored:
    try:
        setuid(0)
    except OSError as exc:
        if exc.errno != errno.EPERM:
            raise
        # we should get here: cannot restore privileges,
        # everything was fine.
    else:
        raise SecurityError(
            'non-root user able to restore privileges after setuid.')


if hasattr(_signal, 'setitimer'):
    def _arm_alarm(seconds):
        _signal.setitimer(_signal.ITIMER_REAL, seconds)
else:
    def _arm_alarm(seconds):
        _signal.alarm(math.ceil(seconds))


class Signals:
    """Convenience interface to :mod:`signals`.

    If the requested signal isn't supported on the current platform,
    the operation will be ignored.

    Example:
        >>> from celery.platforms import signals

        >>> from proj.handlers import my_handler
        >>> signals['INT'] = my_handler

        >>> signals['INT']
        my_handler

        >>> signals.supported('INT')
        True

        >>> signals.signum('INT')
        2

        >>> signals.ignore('USR1')
        >>> signals['USR1'] == signals.ignored
        True

        >>> signals.reset('USR1')
        >>> signals['USR1'] == signals.default
        True

        >>> from proj.handlers import exit_handler, hup_handler
        >>> signals.update(INT=exit_handler,
        ...                TERM=exit_handler,
        ...                HUP=hup_handler)
    """

    ignored = _signal.SIG_IGN
    default = _signal.SIG_DFL

    def arm_alarm(self, seconds):
        return _arm_alarm(seconds)

    def reset_alarm(self):
        return _signal.alarm(0)

    def supported(self, name):
        """Return true value if signal by ``name`` exists on this platform."""
        try:
            self.signum(name)
        except AttributeError:
            return False
        else:
            return True

    def signum(self, name):
        """Get signal number by name."""
        if isinstance(name, numbers.Integral):
            return name
        if not isinstance(name, str) \
                or not name.isupper():
            raise TypeError('signal name must be uppercase string.')
        if not name.startswith('SIG'):
            name = 'SIG' + name
        return getattr(_signal, name)

    def reset(self, *signal_names):
        """Reset signals to the default signal handler.

        Does nothing if the platform has no support for signals,
        or the specified signal in particular.
        """
        self.update((sig, self.default) for sig in signal_names)

    def ignore(self, *names):
        """Ignore signal using :const:`SIG_IGN`.

        Does nothing if the platform has no support for signals,
        or the specified signal in particular.
        """
        self.update((sig, self.ignored) for sig in names)

    def __getitem__(self, name):
        return _signal.getsignal(self.signum(name))

    def __setitem__(self, name, handler):
        """Install signal handler.

        Does nothing if the current platform has no support for signals,
        or the specified signal in particular.
        """
        try:
            _signal.signal(self.signum(name), handler)
        except (AttributeError, ValueError):
            pass

    def update(self, _d_=None, **sigmap):
        """Set signal handlers from a mapping."""
        for name, handler in dict(_d_ or {}, **sigmap).items():
            self[name] = handler


signals = Signals()
get_signal = signals.signum  # compat
install_signal_handler = signals.__setitem__  # compat
reset_signal = signals.reset  # compat
ignore_signal = signals.ignore  # compat


def signal_name(signum):
    """Return name of signal from signal number."""
    return SIGMAP[signum][3:]


def strargv(argv):
    arg_start = 2 if 'manage' in argv[0] else 1
    if len(argv) > arg_start:
        return ' '.join(argv[arg_start:])
    return ''


def set_pdeathsig(name):
    """Sends signal ``name`` to process when parent process terminates."""
    if signals.supported('SIGKILL'):
        try:
            _set_pdeathsig(signals.signum('SIGKILL'))
        except OSError:
            # We ignore when OS does not support set_pdeathsig
            pass


def set_process_title(progname, info=None):
    """Set the :command:`ps` name for the currently running process.

    Only works if :pypi:`setproctitle` is installed.
    """
    proctitle = f'[{progname}]'
    proctitle = f'{proctitle} {info}' if info else proctitle
    if _setproctitle:
        _setproctitle.setproctitle(safe_str(proctitle))
    return proctitle


if os.environ.get('NOSETPS'):  # pragma: no cover

    def set_mp_process_title(*a, **k):
        """Disabled feature."""
else:

    def set_mp_process_title(progname, info=None, hostname=None):
        """Set the :command:`ps` name from the current process name.

        Only works if :pypi:`setproctitle` is installed.
        """
        if hostname:
            progname = f'{progname}: {hostname}'
        name = current_process().name if current_process else 'MainProcess'
        return set_process_title(f'{progname}:{name}', info=info)


def get_errno_name(n):
    """Get errno for string (e.g., ``ENOENT``)."""
    if isinstance(n, str):
        return getattr(errno, n)
    return n


@contextmanager
def ignore_errno(*errnos, **kwargs):
    """Context manager to ignore specific POSIX error codes.

    Takes a list of error codes to ignore: this can be either
    the name of the code, or the code integer itself::

        >>> with ignore_errno('ENOENT'):
        ...     with open('foo', 'r') as fh:
        ...         return fh.read()

        >>> with ignore_errno(errno.ENOENT, errno.EPERM):
        ...    pass

    Arguments:
        types (Tuple[Exception]): A tuple of exceptions to ignore
            (when the errno matches).  Defaults to :exc:`Exception`.
    """
    types = kwargs.get('types') or (Exception,)
    errnos = [get_errno_name(errno) for errno in errnos]
    try:
        yield
    except types as exc:
        if not hasattr(exc, 'errno'):
            raise
        if exc.errno not in errnos:
            raise


def check_privileges(accept_content):
    if grp is None or pwd is None:
        return
    pickle_or_serialize = ('pickle' in accept_content
                           or 'application/group-python-serialize' in accept_content)

    uid = os.getuid() if hasattr(os, 'getuid') else 65535
    gid = os.getgid() if hasattr(os, 'getgid') else 65535
    euid = os.geteuid() if hasattr(os, 'geteuid') else 65535
    egid = os.getegid() if hasattr(os, 'getegid') else 65535

    if hasattr(os, 'fchown'):
        if not all(hasattr(os, attr)
                   for attr in ('getuid', 'getgid', 'geteuid', 'getegid')):
            raise SecurityError('suspicious platform, contact support')

<<<<<<< HEAD
    if not uid or not gid or not euid or not egid:
        if ('pickle' in accept_content or
                'application/x-python-serialize' in accept_content):
            if not C_FORCE_ROOT:
                try:
                    print(ROOT_DISALLOWED.format(
                        uid=uid, euid=euid, gid=gid, egid=egid,
                    ), file=sys.stderr)
                finally:
                    sys.stderr.flush()
                    os._exit(1)
        warnings.warn(RuntimeWarning(ROOT_DISCOURAGED.format(
            uid=uid, euid=euid, gid=gid, egid=egid,
        )))
=======
    # Get the group database entry for the current user's group and effective
    # group id using grp.getgrgid() method
    # We must handle the case where either the gid or the egid are not found.
    try:
        gid_entry = grp.getgrgid(gid)
        egid_entry = grp.getgrgid(egid)
    except KeyError:
        warnings.warn(SecurityWarning(ASSUMING_ROOT))
        _warn_or_raise_security_error(egid, euid, gid, uid,
                                      pickle_or_serialize)
        return

    # Get the group and effective group name based on gid
    gid_grp_name = gid_entry[0]
    egid_grp_name = egid_entry[0]

    # Create lists to use in validation step later.
    gids_in_use = (gid_grp_name, egid_grp_name)
    groups_with_security_risk = ('sudo', 'wheel')

    is_root = uid == 0 or euid == 0
    # Confirm that the gid and egid are not one that
    # can be used to escalate privileges.
    if is_root or any(group in gids_in_use
                      for group in groups_with_security_risk):
        _warn_or_raise_security_error(egid, euid, gid, uid,
                                      pickle_or_serialize)


def _warn_or_raise_security_error(egid, euid, gid, uid, pickle_or_serialize):
    c_force_root = os.environ.get('C_FORCE_ROOT', False)

    if pickle_or_serialize and not c_force_root:
        raise SecurityError(ROOT_DISALLOWED.format(
            uid=uid, euid=euid, gid=gid, egid=egid,
        ))

    warnings.warn(SecurityWarning(ROOT_DISCOURAGED.format(
        uid=uid, euid=euid, gid=gid, egid=egid,
    )))
>>>>>>> 56275f5c
<|MERGE_RESOLUTION|>--- conflicted
+++ resolved
@@ -18,6 +18,7 @@
 
 from billiard.compat import close_open_fds, get_fdmax
 from billiard.util import set_pdeathsig as _set_pdeathsig
+
 # fileno used to be in this module
 from kombu.utils.compat import maybe_fileno
 from kombu.utils.encoding import safe_str
@@ -30,34 +31,58 @@
 except ImportError:  # pragma: no cover
     current_process = None
 
-_setproctitle = try_import('setproctitle')
-resource = try_import('resource')
-pwd = try_import('pwd')
-grp = try_import('grp')
-mputil = try_import('multiprocessing.util')
+_setproctitle = try_import("setproctitle")
+resource = try_import("resource")
+pwd = try_import("pwd")
+grp = try_import("grp")
+mputil = try_import("multiprocessing.util")
 
 __all__ = (
-    'EX_OK', 'EX_FAILURE', 'EX_UNAVAILABLE', 'EX_USAGE', 'SYSTEM',
-    'IS_macOS', 'IS_WINDOWS', 'SIGMAP', 'pyimplementation', 'LockFailed',
-    'get_fdmax', 'Pidfile', 'create_pidlock', 'close_open_fds',
-    'DaemonContext', 'detached', 'parse_uid', 'parse_gid', 'setgroups',
-    'initgroups', 'setgid', 'setuid', 'maybe_drop_privileges', 'signals',
-    'signal_name', 'set_process_title', 'set_mp_process_title',
-    'get_errno_name', 'ignore_errno', 'fd_by_path', 'isatty',
+    "EX_OK",
+    "EX_FAILURE",
+    "EX_UNAVAILABLE",
+    "EX_USAGE",
+    "SYSTEM",
+    "IS_macOS",
+    "IS_WINDOWS",
+    "SIGMAP",
+    "pyimplementation",
+    "LockFailed",
+    "get_fdmax",
+    "Pidfile",
+    "create_pidlock",
+    "close_open_fds",
+    "DaemonContext",
+    "detached",
+    "parse_uid",
+    "parse_gid",
+    "setgroups",
+    "initgroups",
+    "setgid",
+    "setuid",
+    "maybe_drop_privileges",
+    "signals",
+    "signal_name",
+    "set_process_title",
+    "set_mp_process_title",
+    "get_errno_name",
+    "ignore_errno",
+    "fd_by_path",
+    "isatty",
 )
 
 # exitcodes
-EX_OK = getattr(os, 'EX_OK', 0)
+EX_OK = getattr(os, "EX_OK", 0)
 EX_FAILURE = 1
-EX_UNAVAILABLE = getattr(os, 'EX_UNAVAILABLE', 69)
-EX_USAGE = getattr(os, 'EX_USAGE', 64)
-EX_CANTCREAT = getattr(os, 'EX_CANTCREAT', 73)
+EX_UNAVAILABLE = getattr(os, "EX_UNAVAILABLE", 69)
+EX_USAGE = getattr(os, "EX_USAGE", 64)
+EX_CANTCREAT = getattr(os, "EX_CANTCREAT", 73)
 
 SYSTEM = _platform.system()
-IS_macOS = SYSTEM == 'Darwin'
-IS_WINDOWS = SYSTEM == 'Windows'
-
-DAEMON_WORKDIR = '/'
+IS_macOS = SYSTEM == "Darwin"
+IS_WINDOWS = SYSTEM == "Windows"
+
+DAEMON_WORKDIR = "/"
 
 PIDFILE_FLAGS = os.O_CREAT | os.O_EXCL | os.O_WRONLY
 PIDFILE_MODE = ((os.R_OK | os.W_OK) << 6) | ((os.R_OK) << 3) | (os.R_OK)
@@ -65,7 +90,7 @@
 PIDLOCKED = """ERROR: Pidfile ({0}) already exists.
 Seems we're already running? (pid: {1})"""
 
-_range = namedtuple('_range', ('start', 'stop'))
+_range = namedtuple("_range", ("start", "stop"))
 
 ROOT_DISALLOWED = """\
 Running a worker with superuser privileges when the
@@ -91,10 +116,7 @@
 We're assuming this is a potential security issue.
 """
 
-SIGNAMES = {
-    sig for sig in dir(_signal)
-    if sig.startswith('SIG') and '_' not in sig
-}
+SIGNAMES = {sig for sig in dir(_signal) if sig.startswith("SIG") and "_" not in sig}
 SIGMAP = {getattr(_signal, name): name for name in SIGNAMES}
 
 
@@ -108,17 +130,17 @@
 
 def pyimplementation():
     """Return string identifying the current Python implementation."""
-    if hasattr(_platform, 'python_implementation'):
+    if hasattr(_platform, "python_implementation"):
         return _platform.python_implementation()
-    elif sys.platform.startswith('java'):
-        return 'Jython ' + sys.platform
-    elif hasattr(sys, 'pypy_version_info'):
-        v = '.'.join(str(p) for p in sys.pypy_version_info[:3])
+    elif sys.platform.startswith("java"):
+        return "Jython " + sys.platform
+    elif hasattr(sys, "pypy_version_info"):
+        v = ".".join(str(p) for p in sys.pypy_version_info[:3])
         if sys.pypy_version_info[3:]:
-            v += '-' + ''.join(str(p) for p in sys.pypy_version_info[3:])
-        return 'PyPy ' + v
+            v += "-" + "".join(str(p) for p in sys.pypy_version_info[3:])
+        return "PyPy " + v
     else:
-        return 'CPython'
+        return "CPython"
 
 
 class LockFailed(Exception):
@@ -165,18 +187,16 @@
 
     def read_pid(self):
         """Read and return the current pid."""
-        with ignore_errno('ENOENT'):
+        with ignore_errno("ENOENT"):
             with open(self.path) as fh:
                 line = fh.readline()
                 if line.strip() == line:  # must contain '\n'
-                    raise ValueError(
-                        f'Partial or invalid pidfile {self.path}')
+                    raise ValueError(f"Partial or invalid pidfile {self.path}")
 
                 try:
                     return int(line.strip())
                 except ValueError:
-                    raise ValueError(
-                        f'pidfile {self.path} contents invalid.')
+                    raise ValueError(f"pidfile {self.path} contents invalid.")
 
     def remove(self):
         """Remove the lock."""
@@ -191,7 +211,7 @@
         try:
             pid = self.read_pid()
         except ValueError:
-            print('Broken pidfile found - Removing it.', file=sys.stderr)
+            print("Broken pidfile found - Removing it.", file=sys.stderr)
             self.remove()
             return True
         if not pid:
@@ -202,21 +222,21 @@
             os.kill(pid, 0)
         except os.error as exc:
             if exc.errno == errno.ESRCH or exc.errno == errno.EPERM:
-                print('Stale pidfile exists - Removing it.', file=sys.stderr)
+                print("Stale pidfile exists - Removing it.", file=sys.stderr)
                 self.remove()
                 return True
         except SystemError:
-            print('Stale pidfile exists - Removing it.', file=sys.stderr)
+            print("Stale pidfile exists - Removing it.", file=sys.stderr)
             self.remove()
             return True
         return False
 
     def write_pid(self):
         pid = os.getpid()
-        content = f'{pid}\n'
+        content = f"{pid}\n"
 
         pidfile_fd = os.open(self.path, PIDFILE_FLAGS, PIDFILE_MODE)
-        pidfile = os.fdopen(pidfile_fd, 'w')
+        pidfile = os.fdopen(pidfile_fd, "w")
         try:
             pidfile.write(content)
             # flush and sync so that the re-read below works.
@@ -232,7 +252,8 @@
         try:
             if rfh.read() != content:
                 raise LockFailed(
-                    "Inconsistency: Pidfile content doesn't match at re-read")
+                    "Inconsistency: Pidfile content doesn't match at re-read"
+                )
         finally:
             rfh.close()
 
@@ -311,12 +332,19 @@
 
     _is_open = False
 
-    def __init__(self, pidfile=None, workdir=None, umask=None,
-                 fake=False, after_chdir=None, after_forkers=True,
-                 **kwargs):
+    def __init__(
+        self,
+        pidfile=None,
+        workdir=None,
+        umask=None,
+        fake=False,
+        after_chdir=None,
+        after_forkers=True,
+        **kwargs,
+    ):
         if isinstance(umask, str):
             # octal or decimal, depending on initial zero.
-            umask = int(umask, 8 if umask.startswith('0') else 10)
+            umask = int(umask, 8 if umask.startswith("0") else 10)
         self.workdir = workdir or DAEMON_WORKDIR
         self.umask = umask
         self.fake = fake
@@ -344,7 +372,7 @@
             if not self.fake:
                 # We need to keep /dev/urandom from closing because
                 # shelve needs it, and Beat needs shelve to start.
-                keep = list(self.stdfds) + fd_by_path(['/dev/urandom'])
+                keep = list(self.stdfds) + fd_by_path(["/dev/urandom"])
                 close_open_fds(keep)
                 for fd in self.stdfds:
                     self.redirect_to_null(maybe_fileno(fd))
@@ -372,8 +400,16 @@
         return self
 
 
-def detached(logfile=None, pidfile=None, uid=None, gid=None, umask=0,
-             workdir=None, fake=False, **opts):
+def detached(
+    logfile=None,
+    pidfile=None,
+    uid=None,
+    gid=None,
+    umask=0,
+    workdir=None,
+    fake=False,
+    **opts,
+):
     """Detach the current process in the background (daemonize).
 
     Arguments:
@@ -409,22 +445,25 @@
         ... program.run(logfile='/var/log/app.log')
     """
     if not resource:
-        raise RuntimeError('This platform does not support detach.')
+        raise RuntimeError("This platform does not support detach.")
     workdir = os.getcwd() if workdir is None else workdir
 
-    signals.reset('SIGCLD')  # Make sure SIGCLD is using the default handler.
+    signals.reset("SIGCLD")  # Make sure SIGCLD is using the default handler.
     maybe_drop_privileges(uid=uid, gid=gid)
 
     def after_chdir_do():
         # Since without stderr any errors will be silently suppressed,
         # we need to know that we have access to the logfile.
-        logfile and open(logfile, 'a').close()
+        logfile and open(logfile, "a").close()
         # Doesn't actually create the pidfile, but makes sure it's not stale.
         if pidfile:
             _create_pidlock(pidfile).release()
 
     return DaemonContext(
-        umask=umask, workdir=workdir, fake=fake, after_chdir=after_chdir_do,
+        umask=umask,
+        workdir=workdir,
+        fake=fake,
+        after_chdir=after_chdir_do,
     )
 
 
@@ -442,7 +481,7 @@
         try:
             return pwd.getpwnam(uid).pw_uid
         except (AttributeError, KeyError):
-            raise KeyError(f'User does not exist: {uid}')
+            raise KeyError(f"User does not exist: {uid}")
 
 
 def parse_gid(gid):
@@ -459,7 +498,7 @@
         try:
             return grp.getgrnam(gid).gr_gid
         except (AttributeError, KeyError):
-            raise KeyError(f'Group does not exist: {gid}')
+            raise KeyError(f"Group does not exist: {gid}")
 
 
 def _setgroups_hack(groups):
@@ -485,7 +524,7 @@
     """Set active groups from a list of group ids."""
     max_groups = None
     try:
-        max_groups = os.sysconf('SC_NGROUPS_MAX')
+        max_groups = os.sysconf("SC_NGROUPS_MAX")
     except Exception:  # pylint: disable=broad-except
         pass
     try:
@@ -507,10 +546,9 @@
     if not pwd:  # pragma: no cover
         return
     username = pwd.getpwuid(uid)[0]
-    if hasattr(os, 'initgroups'):  # Python 2.7+
+    if hasattr(os, "initgroups"):  # Python 2.7+
         return os.initgroups(username, gid)
-    groups = [gr.gr_gid for gr in grp.getgrall()
-              if username in gr.gr_mem]
+    groups = [gr.gr_gid for gr in grp.getgrall() if username in gr.gr_mem]
     setgroups(groups)
 
 
@@ -534,12 +572,12 @@
 
     If only GID is specified, only the group is changed.
     """
-    if sys.platform == 'win32':
+    if sys.platform == "win32":
         return
     if os.geteuid():
         # no point trying to setuid unless we're root.
         if not os.getuid():
-            raise SecurityError('contact support')
+            raise SecurityError("contact support")
     uid = uid and parse_uid(uid)
     gid = gid and parse_gid(gid)
 
@@ -549,9 +587,9 @@
         gid and setgid(gid)
 
     if uid and not os.getuid() and not os.geteuid():
-        raise SecurityError('Still root uid after drop privileges!')
+        raise SecurityError("Still root uid after drop privileges!")
     if gid and not os.getgid() and not os.getegid():
-        raise SecurityError('Still root gid after drop privileges!')
+        raise SecurityError("Still root gid after drop privileges!")
 
 
 def _setuid(uid, gid):
@@ -578,14 +616,17 @@
         # we should get here: cannot restore privileges,
         # everything was fine.
     else:
-        raise SecurityError(
-            'non-root user able to restore privileges after setuid.')
-
-
-if hasattr(_signal, 'setitimer'):
+        raise SecurityError("non-root user able to restore privileges after setuid.")
+
+
+if hasattr(_signal, "setitimer"):
+
     def _arm_alarm(seconds):
         _signal.setitimer(_signal.ITIMER_REAL, seconds)
+
+
 else:
+
     def _arm_alarm(seconds):
         _signal.alarm(math.ceil(seconds))
 
@@ -647,11 +688,10 @@
         """Get signal number by name."""
         if isinstance(name, numbers.Integral):
             return name
-        if not isinstance(name, str) \
-                or not name.isupper():
-            raise TypeError('signal name must be uppercase string.')
-        if not name.startswith('SIG'):
-            name = 'SIG' + name
+        if not isinstance(name, str) or not name.isupper():
+            raise TypeError("signal name must be uppercase string.")
+        if not name.startswith("SIG"):
+            name = "SIG" + name
         return getattr(_signal, name)
 
     def reset(self, *signal_names):
@@ -703,17 +743,17 @@
 
 
 def strargv(argv):
-    arg_start = 2 if 'manage' in argv[0] else 1
+    arg_start = 2 if "manage" in argv[0] else 1
     if len(argv) > arg_start:
-        return ' '.join(argv[arg_start:])
-    return ''
+        return " ".join(argv[arg_start:])
+    return ""
 
 
 def set_pdeathsig(name):
     """Sends signal ``name`` to process when parent process terminates."""
-    if signals.supported('SIGKILL'):
-        try:
-            _set_pdeathsig(signals.signum('SIGKILL'))
+    if signals.supported("SIGKILL"):
+        try:
+            _set_pdeathsig(signals.signum("SIGKILL"))
         except OSError:
             # We ignore when OS does not support set_pdeathsig
             pass
@@ -724,17 +764,19 @@
 
     Only works if :pypi:`setproctitle` is installed.
     """
-    proctitle = f'[{progname}]'
-    proctitle = f'{proctitle} {info}' if info else proctitle
+    proctitle = f"[{progname}]"
+    proctitle = f"{proctitle} {info}" if info else proctitle
     if _setproctitle:
         _setproctitle.setproctitle(safe_str(proctitle))
     return proctitle
 
 
-if os.environ.get('NOSETPS'):  # pragma: no cover
+if os.environ.get("NOSETPS"):  # pragma: no cover
 
     def set_mp_process_title(*a, **k):
         """Disabled feature."""
+
+
 else:
 
     def set_mp_process_title(progname, info=None, hostname=None):
@@ -743,9 +785,9 @@
         Only works if :pypi:`setproctitle` is installed.
         """
         if hostname:
-            progname = f'{progname}: {hostname}'
-        name = current_process().name if current_process else 'MainProcess'
-        return set_process_title(f'{progname}:{name}', info=info)
+            progname = f"{progname}: {hostname}"
+        name = current_process().name if current_process else "MainProcess"
+        return set_process_title(f"{progname}:{name}", info=info)
 
 
 def get_errno_name(n):
@@ -773,12 +815,12 @@
         types (Tuple[Exception]): A tuple of exceptions to ignore
             (when the errno matches).  Defaults to :exc:`Exception`.
     """
-    types = kwargs.get('types') or (Exception,)
+    types = kwargs.get("types") or (Exception,)
     errnos = [get_errno_name(errno) for errno in errnos]
     try:
         yield
     except types as exc:
-        if not hasattr(exc, 'errno'):
+        if not hasattr(exc, "errno"):
             raise
         if exc.errno not in errnos:
             raise
@@ -787,35 +829,22 @@
 def check_privileges(accept_content):
     if grp is None or pwd is None:
         return
-    pickle_or_serialize = ('pickle' in accept_content
-                           or 'application/group-python-serialize' in accept_content)
-
-    uid = os.getuid() if hasattr(os, 'getuid') else 65535
-    gid = os.getgid() if hasattr(os, 'getgid') else 65535
-    euid = os.geteuid() if hasattr(os, 'geteuid') else 65535
-    egid = os.getegid() if hasattr(os, 'getegid') else 65535
-
-    if hasattr(os, 'fchown'):
-        if not all(hasattr(os, attr)
-                   for attr in ('getuid', 'getgid', 'geteuid', 'getegid')):
-            raise SecurityError('suspicious platform, contact support')
-
-<<<<<<< HEAD
-    if not uid or not gid or not euid or not egid:
-        if ('pickle' in accept_content or
-                'application/x-python-serialize' in accept_content):
-            if not C_FORCE_ROOT:
-                try:
-                    print(ROOT_DISALLOWED.format(
-                        uid=uid, euid=euid, gid=gid, egid=egid,
-                    ), file=sys.stderr)
-                finally:
-                    sys.stderr.flush()
-                    os._exit(1)
-        warnings.warn(RuntimeWarning(ROOT_DISCOURAGED.format(
-            uid=uid, euid=euid, gid=gid, egid=egid,
-        )))
-=======
+    pickle_or_serialize = (
+        "pickle" in accept_content
+        or "application/group-python-serialize" in accept_content
+    )
+
+    uid = os.getuid() if hasattr(os, "getuid") else 65535
+    gid = os.getgid() if hasattr(os, "getgid") else 65535
+    euid = os.geteuid() if hasattr(os, "geteuid") else 65535
+    egid = os.getegid() if hasattr(os, "getegid") else 65535
+
+    if hasattr(os, "fchown"):
+        if not all(
+            hasattr(os, attr) for attr in ("getuid", "getgid", "geteuid", "getegid")
+        ):
+            raise SecurityError("suspicious platform, contact support")
+
     # Get the group database entry for the current user's group and effective
     # group id using grp.getgrgid() method
     # We must handle the case where either the gid or the egid are not found.
@@ -824,8 +853,7 @@
         egid_entry = grp.getgrgid(egid)
     except KeyError:
         warnings.warn(SecurityWarning(ASSUMING_ROOT))
-        _warn_or_raise_security_error(egid, euid, gid, uid,
-                                      pickle_or_serialize)
+        _warn_or_raise_security_error(egid, euid, gid, uid, pickle_or_serialize)
         return
 
     # Get the group and effective group name based on gid
@@ -834,26 +862,35 @@
 
     # Create lists to use in validation step later.
     gids_in_use = (gid_grp_name, egid_grp_name)
-    groups_with_security_risk = ('sudo', 'wheel')
+    groups_with_security_risk = ("sudo", "wheel")
 
     is_root = uid == 0 or euid == 0
     # Confirm that the gid and egid are not one that
     # can be used to escalate privileges.
-    if is_root or any(group in gids_in_use
-                      for group in groups_with_security_risk):
-        _warn_or_raise_security_error(egid, euid, gid, uid,
-                                      pickle_or_serialize)
+    if is_root or any(group in gids_in_use for group in groups_with_security_risk):
+        _warn_or_raise_security_error(egid, euid, gid, uid, pickle_or_serialize)
 
 
 def _warn_or_raise_security_error(egid, euid, gid, uid, pickle_or_serialize):
-    c_force_root = os.environ.get('C_FORCE_ROOT', False)
+    c_force_root = os.environ.get("C_FORCE_ROOT", False)
 
     if pickle_or_serialize and not c_force_root:
-        raise SecurityError(ROOT_DISALLOWED.format(
-            uid=uid, euid=euid, gid=gid, egid=egid,
-        ))
-
-    warnings.warn(SecurityWarning(ROOT_DISCOURAGED.format(
-        uid=uid, euid=euid, gid=gid, egid=egid,
-    )))
->>>>>>> 56275f5c
+        raise SecurityError(
+            ROOT_DISALLOWED.format(
+                uid=uid,
+                euid=euid,
+                gid=gid,
+                egid=egid,
+            )
+        )
+
+    warnings.warn(
+        SecurityWarning(
+            ROOT_DISCOURAGED.format(
+                uid=uid,
+                euid=euid,
+                gid=gid,
+                egid=egid,
+            )
+        )
+    )