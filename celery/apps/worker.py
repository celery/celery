"""Worker command-line program.

This module is the 'program-version' of :mod:`celery.worker`.

It does everything necessary to run that module
as an actual application, like installing signal handlers,
platform tweaks, and so on.
"""
import logging
import os
import platform as _platform
import sys
from datetime import datetime
from functools import partial

from billiard.common import REMAP_SIGTERM
from billiard.process import current_process
from kombu.utils.encoding import safe_str

from celery import VERSION_BANNER, platforms, signals
from celery.app import trace
from celery.loaders.app import AppLoader
from celery.platforms import EX_FAILURE, EX_OK, check_privileges
from celery.utils import static, term
from celery.utils.debug import cry
from celery.utils.imports import qualname
from celery.utils.log import get_logger, in_sighandler, set_in_sighandler
from celery.utils.text import pluralize
from celery.worker import WorkController

__all__ = ('Worker',)

logger = get_logger(__name__)
is_jython = sys.platform.startswith('java')
is_pypy = hasattr(sys, 'pypy_version_info')

ARTLINES = [
    ' --------------',
    '--- ***** -----',
    '-- ******* ----',
    '- *** --- * ---',
    '- ** ----------',
    '- ** ----------',
    '- ** ----------',
    '- ** ----------',
    '- *** --- * ---',
    '-- ******* ----',
    '--- ***** -----',
    ' --------------',
]

BANNER = """\
{hostname} v{version}

{platform} {timestamp}

[config]
.> app:         {app}
.> transport:   {conninfo}
.> results:     {results}
.> concurrency: {concurrency}
.> task events: {events}

[queues]
{queues}
"""

EXTRA_INFO_FMT = """
[tasks]
{tasks}
"""


def active_thread_count():
    from threading import enumerate
    return sum(1 for t in enumerate()
               if not t.name.startswith('Dummy-'))


def safe_say(msg, fd=None):
    if fd is None:
        fd = sys.stderr
    os.write(fd.fileno(), f'\n{msg}\n'.encode())


class Worker(WorkController):
    """Worker as a program."""

    def on_before_init(self, quiet=False, **kwargs):
        self.quiet = quiet
        trace.setup_worker_optimizations(self.app, self.hostname)

        # this signal can be used to set up configuration for
        # workers by name.
        signals.celeryd_init.send(
            sender=self.hostname, instance=self,
            conf=self.app.conf, options=kwargs,
        )
        check_privileges(self.app.conf.accept_content)

    def on_after_init(self, purge=False, no_color=None,
                      redirect_stdouts=None, redirect_stdouts_level=None,
                      **kwargs):
        self.redirect_stdouts = self.app.either(
            'worker_redirect_stdouts', redirect_stdouts)
        self.redirect_stdouts_level = self.app.either(
            'worker_redirect_stdouts_level', redirect_stdouts_level)
        super().setup_defaults(**kwargs)
        self.purge = purge
        self.no_color = no_color
        self._isatty = sys.stdout.isatty()
        self.colored = self.app.log.colored(
            self.logfile,
            enabled=not no_color if no_color is not None else no_color
        )

    def on_init_blueprint(self):
        self._custom_logging = self.setup_logging()
        # apply task execution optimizations
        # -- This will finalize the app!
        trace.setup_worker_optimizations(self.app, self.hostname)

    def on_start(self):
        app = self.app
        super().on_start()

        # this signal can be used to, for example, change queues after
        # the -Q option has been applied.
        signals.celeryd_after_setup.send(
            sender=self.hostname, instance=self, conf=app.conf,
        )

        if self.purge:
            self.purge_messages()

        if not self.quiet:
            self.emit_banner()

        self.set_process_status('-active-')
        self.install_platform_tweaks(self)
        if not self._custom_logging and self.redirect_stdouts:
            app.log.redirect_stdouts(self.redirect_stdouts_level)

        # TODO: Remove the following code in Celery 6.0
        # This qualifies as a hack for issue #6366.
        warn_deprecated = True
        config_source = app._config_source
        if isinstance(config_source, str):
            # Don't raise the warning when the settings originate from
            # django.conf:settings
            warn_deprecated = config_source.lower() not in [
                'django.conf:settings',
            ]

        if warn_deprecated:
            if app.conf.maybe_warn_deprecated_settings():
                logger.warning(
                    "Please run `celery upgrade settings path/to/settings.py` "
                    "to avoid these warnings and to allow a smoother upgrade "
                    "to Celery 6.0."
                )

    def emit_banner(self):
        # Dump configuration to screen so we have some basic information
        # for when users sends bug reports.
        use_image = term.supports_images()
        if use_image:
            print(term.imgcat(static.logo()))
        print(safe_str(''.join([
            str(self.colored.cyan(
                ' \n', self.startup_info(artlines=not use_image))),
            str(self.colored.reset(self.extra_info() or '')),
        ])), file=sys.__stdout__, flush=True)

    def on_consumer_ready(self, consumer):
        signals.worker_ready.send(sender=consumer)
        logger.info('%s ready.', safe_str(self.hostname))

    def setup_logging(self, colorize=None):
        if colorize is None and self.no_color is not None:
            colorize = not self.no_color
        return self.app.log.setup(
            self.loglevel, self.logfile,
            redirect_stdouts=False, colorize=colorize, hostname=self.hostname,
        )

    def purge_messages(self):
        with self.app.connection_for_write() as connection:
            count = self.app.control.purge(connection=connection)
            if count:  # pragma: no cover
                print(f"purge: Erased {count} {pluralize(count, 'message')} from the queue.\n", flush=True)

    def tasklist(self, include_builtins=True, sep='\n', int_='celery.'):
        return sep.join(
            f'  . {task}' for task in sorted(self.app.tasks)
            if (not task.startswith(int_) if not include_builtins else task)
        )

    def extra_info(self):
        if self.loglevel is None:
            return
        if self.loglevel <= logging.INFO:
            include_builtins = self.loglevel <= logging.DEBUG
            tasklist = self.tasklist(include_builtins=include_builtins)
            return EXTRA_INFO_FMT.format(tasks=tasklist)

    def startup_info(self, artlines=True):
        app = self.app
        concurrency = str(self.concurrency)
        appr = '{}:{:#x}'.format(app.main or '__main__', id(app))
        if not isinstance(app.loader, AppLoader):
            loader = qualname(app.loader)
            if loader.startswith('celery.loaders'):  # pragma: no cover
                loader = loader[14:]
            appr += f' ({loader})'
        if self.autoscale:
            max, min = self.autoscale
            concurrency = f'{{min={min}, max={max}}}'
        pool = self.pool_cls
        if not isinstance(pool, str):
            pool = pool.__module__
        concurrency += f" ({pool.split('.')[-1]})"
        events = 'ON'
        if not self.task_events:
            events = 'OFF (enable -E to monitor tasks in this worker)'

        banner = BANNER.format(
            app=appr,
            hostname=safe_str(self.hostname),
            timestamp=datetime.now().replace(microsecond=0),
            version=VERSION_BANNER,
            conninfo=self.app.connection().as_uri(),
            results=self.app.backend.as_uri(),
            concurrency=concurrency,
            platform=safe_str(_platform.platform()),
            events=events,
            queues=app.amqp.queues.format(indent=0, indent_first=False),
        ).splitlines()

        # integrate the ASCII art.
        if artlines:
            for i, _ in enumerate(banner):
                try:
                    banner[i] = ' '.join([ARTLINES[i], banner[i]])
                except IndexError:
                    banner[i] = ' ' * 16 + banner[i]
        return '\n'.join(banner) + '\n'

    def install_platform_tweaks(self, worker):
        """Install platform specific tweaks and workarounds."""
        if self.app.IS_macOS:
            self.macOS_proxy_detection_workaround()

        # Install signal handler so SIGHUP restarts the worker.
        if not self._isatty:
            # only install HUP handler if detached from terminal,
            # so closing the terminal window doesn't restart the worker
            # into the background.
            if self.app.IS_macOS:
                # macOS can't exec from a process using threads.
                # See https://github.com/celery/celery/issues#issue/152
                install_HUP_not_supported_handler(worker)
            else:
                install_worker_restart_handler(worker)
        install_worker_term_handler(worker)
        install_worker_term_hard_handler(worker)
        install_worker_int_handler(worker)
        install_cry_handler()
        install_rdb_handler()

    def macOS_proxy_detection_workaround(self):
        """See https://github.com/celery/celery/issues#issue/161."""
        os.environ.setdefault('celery_dummy_proxy', 'set_by_celeryd')

    def set_process_status(self, info):
        return platforms.set_mp_process_title(
            'celeryd',
            info=f'{info} ({platforms.strargv(sys.argv)})',
            hostname=self.hostname,
        )


def _shutdown_handler(worker: Worker, sig='TERM', how='Warm', callback=None, exitcode=EX_OK, verbose=True):
    """Install signal handler for warm/cold shutdown.

    The handler will run from the MainProcess.

    Args:
        worker (Worker): The worker that received the signal.
        sig (str, optional): The signal that was received. Defaults to 'TERM'.
        how (str, optional): The type of shutdown to perform. Defaults to 'Warm'.
        callback (Callable, optional): Signal handler. Defaults to None.
        exitcode (int, optional): The exit code to use. Defaults to EX_OK.
        verbose (bool, optional): Whether to print the type of shutdown. Defaults to True.
    """
    def _handle_request(*args):
        with in_sighandler():
            from celery.worker import state
            if current_process()._name == 'MainProcess':
                if callback:
                    callback(worker)
<<<<<<< HEAD
                safe_say(f'worker: {how} shutdown (MainProcess)', sys.stdout)
=======
                if verbose:
                    safe_say(f'worker: {how} shutdown (MainProcess)', sys.__stdout__)
>>>>>>> a8ecf180
                signals.worker_shutting_down.send(
                    sender=worker.hostname, sig=sig, how=how,
                    exitcode=exitcode,
                )
            setattr(state, {'Warm': 'should_stop',
                            'Cold': 'should_terminate'}[how], exitcode)
    _handle_request.__name__ = str(f'worker_{how}')
    platforms.signals[sig] = _handle_request


def on_hard_shutdown(worker: Worker):
    """Signal handler for hard shutdown.

    The handler will terminate the worker immediately by force using the exit code ``EX_FAILURE``.

    In practice, you should never get here, as the standard shutdown process should be enough.
    This handler is only for the worst-case scenario, where the worker is stuck and cannot be
    terminated gracefully (e.g., spamming the Ctrl+C in the terminal to force the worker to terminate).

    Args:
        worker (Worker): The worker that received the signal.

    Raises:
        WorkerTerminate: This exception will be raised in the MainProcess to terminate the worker immediately.
    """
    from celery.exceptions import WorkerTerminate
    raise WorkerTerminate(EX_FAILURE)


def during_soft_shutdown(worker: Worker):
    """This signal handler is called when the worker is in the middle of the soft shutdown process.

    When the worker is in the soft shutdown process, it is waiting for tasks to finish. If the worker
    receives a SIGINT (Ctrl+C) or SIGQUIT signal (or possibly SIGTERM if REMAP_SIGTERM is set to "SIGQUIT"),
    the handler will cancels all unacked requests to allow the worker to terminate gracefully and replace the
    signal handler for SIGINT and SIGQUIT with the hard shutdown handler ``on_hard_shutdown`` to terminate
    the worker immediately by force next time the signal is received.

    It will give the worker once last chance to gracefully terminate (the cold shutdown), after canceling all
    unacked requests, before using the hard shutdown handler to terminate the worker forcefully.

    Args:
        worker (Worker): The worker that received the signal.
    """
    # Replace the signal handler for SIGINT (Ctrl+C) and SIGQUIT (and possibly SIGTERM)
    # with the hard shutdown handler to terminate the worker immediately by force
    install_worker_term_hard_handler(worker, sig='SIGINT', callback=on_hard_shutdown, verbose=False)
    install_worker_term_hard_handler(worker, sig='SIGQUIT', callback=on_hard_shutdown)

    # Cancel all unacked requests and allow the worker to terminate naturally
    worker.consumer.cancel_all_unacked_requests()

    # We get here if the worker was in the middle of the soft (cold) shutdown process,
    # and the matching signal was received. This can typically happen when the worker is
    # waiting for tasks to finish, and the user decides to still cancel the running tasks.
    # We give the worker the last chance to gracefully terminate by letting the soft shutdown
    # waiting time to finish, which is running in the MainProcess from the previous signal handler call.
    safe_say('Waiting gracefully for cold shutdown to complete...', sys.__stdout__)


def on_cold_shutdown(worker: Worker):
    """Signal handler for cold shutdown.

    Registered for SIGQUIT and SIGINT (Ctrl+C) signals. If REMAP_SIGTERM is set to "SIGQUIT", this handler will also
    be registered for SIGTERM.

    This handler will initiate the cold (and soft if enabled) shutdown procesdure for the worker.

    Worker running with N tasks:
        - SIGTERM:
            -The worker will initiate the warm shutdown process until all tasks are finished. Additional.
            SIGTERM signals will be ignored. SIGQUIT will transition to the cold shutdown process described below.
        - SIGQUIT:
            - The worker will initiate the cold shutdown process.
            - If the soft shutdown is enabled, the worker will wait for the tasks to finish up to the soft
            shutdown timeout (practically having a limited warm shutdown just before the cold shutdown).
            - Cancel all tasks (from the MainProcess) and allow the worker to complete the cold shutdown
            process gracefully.

    Caveats:
        - SIGINT (Ctrl+C) signal is defined to replace itself with the cold shutdown (SIGQUIT) after first use,
        and to emit a message to the user to hit Ctrl+C again to initiate the cold shutdown process. But, most
        important, it will also be caught in WorkController.start() to initiate the warm shutdown process.
        - SIGTERM will also be handled in WorkController.start() to initiate the warm shutdown process (the same).
        - If REMAP_SIGTERM is set to "SIGQUIT", the SIGTERM signal will be remapped to SIGQUIT, and the cold
        shutdown process will be initiated instead of the warm shutdown process using SIGTERM.
        - If SIGQUIT is received (also via SIGINT) during the cold/soft shutdown process, the handler will cancel all
        unacked requests but still wait for the soft shutdown process to finish before terminating the worker
        gracefully. The next time the signal is received though, the worker will terminate immediately by force.

    So, the purpose of this handler is to allow waiting for the soft shutdown timeout, then cancel all tasks from
    the MainProcess and let the WorkController.terminate() to terminate the worker naturally. If the soft shutdown
    is disabled, it will immediately cancel all tasks let the cold shutdown finish normally.

    Args:
        worker (Worker): The worker that received the signal.
    """
    safe_say('worker: Hitting Ctrl+C again will terminate all running tasks!', sys.__stdout__)

    # Replace the signal handler for SIGINT (Ctrl+C) and SIGQUIT (and possibly SIGTERM)
    install_worker_term_hard_handler(worker, sig='SIGINT', callback=during_soft_shutdown)
    install_worker_term_hard_handler(worker, sig='SIGQUIT', callback=during_soft_shutdown)
    if REMAP_SIGTERM == "SIGQUIT":
        install_worker_term_hard_handler(worker, sig='SIGTERM', callback=during_soft_shutdown)
    # else, SIGTERM will print the _shutdown_handler's message and do nothing, every time it is received..

    # Initiate soft shutdown process (if enabled and tasks are running)
    worker.wait_for_soft_shutdown()

    # Cancel all unacked requests and allow the worker to terminate naturally
    worker.consumer.cancel_all_unacked_requests()

    # Stop the pool to allow successful tasks call on_success()
    worker.consumer.pool.stop()


# Allow SIGTERM to be remapped to SIGQUIT to initiate cold shutdown instead of warm shutdown using SIGTERM
if REMAP_SIGTERM == "SIGQUIT":
    install_worker_term_handler = partial(
        _shutdown_handler, sig='SIGTERM', how='Cold', callback=on_cold_shutdown, exitcode=EX_FAILURE,
    )
else:
    install_worker_term_handler = partial(
        _shutdown_handler, sig='SIGTERM', how='Warm',
    )


if not is_jython:  # pragma: no cover
    install_worker_term_hard_handler = partial(
        _shutdown_handler, sig='SIGQUIT', how='Cold', callback=on_cold_shutdown, exitcode=EX_FAILURE,
    )
else:  # pragma: no cover
    install_worker_term_handler = \
        install_worker_term_hard_handler = lambda *a, **kw: None


def on_SIGINT(worker):
<<<<<<< HEAD
    safe_say('worker: Hitting Ctrl+C again will terminate all running tasks!', sys.stdout)
    install_worker_term_hard_handler(worker, sig='SIGINT')
=======
    safe_say('worker: Hitting Ctrl+C again will initiate cold shutdown, terminating all running tasks!',
             sys.__stdout__)
    install_worker_term_hard_handler(worker, sig='SIGINT', verbose=False)
>>>>>>> a8ecf180


if not is_jython:  # pragma: no cover
    install_worker_int_handler = partial(
        _shutdown_handler, sig='SIGINT', callback=on_SIGINT,
        exitcode=EX_FAILURE,
    )
else:  # pragma: no cover
    def install_worker_int_handler(*args, **kwargs):
        pass


def _reload_current_worker():
    platforms.close_open_fds([
        sys.__stdin__, sys.__stdout__, sys.__stderr__,
    ])
    os.execv(sys.executable, [sys.executable] + sys.argv)


def install_worker_restart_handler(worker, sig='SIGHUP'):

    def restart_worker_sig_handler(*args):
        """Signal handler restarting the current python program."""
        set_in_sighandler(True)
        safe_say(f"Restarting celery worker ({' '.join(sys.argv)})", sys.stdout)
        import atexit
        atexit.register(_reload_current_worker)
        from celery.worker import state
        state.should_stop = EX_OK
    platforms.signals[sig] = restart_worker_sig_handler


def install_cry_handler(sig='SIGUSR1'):
    # PyPy does not have sys._current_frames
    if is_pypy:  # pragma: no cover
        return

    def cry_handler(*args):
        """Signal handler logging the stack-trace of all active threads."""
        with in_sighandler():
            safe_say(cry())
    platforms.signals[sig] = cry_handler


def install_rdb_handler(envvar='CELERY_RDBSIG',
                        sig='SIGUSR2'):  # pragma: no cover

    def rdb_handler(*args):
        """Signal handler setting a rdb breakpoint at the current frame."""
        with in_sighandler():
            from celery.contrib.rdb import _frame, set_trace

            # gevent does not pass standard signal handler args
            frame = args[1] if args else _frame().f_back
            set_trace(frame)
    if os.environ.get(envvar):
        platforms.signals[sig] = rdb_handler


def install_HUP_not_supported_handler(worker, sig='SIGHUP'):

    def warn_on_HUP_handler(signum, frame):
        with in_sighandler():
            safe_say('{sig} not supported: Restarting with {sig} is '
                     'unstable on this platform!'.format(sig=sig))
    platforms.signals[sig] = warn_on_HUP_handler<|MERGE_RESOLUTION|>--- conflicted
+++ resolved
@@ -299,12 +299,8 @@
             if current_process()._name == 'MainProcess':
                 if callback:
                     callback(worker)
-<<<<<<< HEAD
-                safe_say(f'worker: {how} shutdown (MainProcess)', sys.stdout)
-=======
                 if verbose:
-                    safe_say(f'worker: {how} shutdown (MainProcess)', sys.__stdout__)
->>>>>>> a8ecf180
+                    safe_say(f'worker: {how} shutdown (MainProcess)', sys.stdout)
                 signals.worker_shutting_down.send(
                     sender=worker.hostname, sig=sig, how=how,
                     exitcode=exitcode,
@@ -362,7 +358,7 @@
     # waiting for tasks to finish, and the user decides to still cancel the running tasks.
     # We give the worker the last chance to gracefully terminate by letting the soft shutdown
     # waiting time to finish, which is running in the MainProcess from the previous signal handler call.
-    safe_say('Waiting gracefully for cold shutdown to complete...', sys.__stdout__)
+    safe_say('Waiting gracefully for cold shutdown to complete...', sys.stdout)
 
 
 def on_cold_shutdown(worker: Worker):
@@ -402,7 +398,7 @@
     Args:
         worker (Worker): The worker that received the signal.
     """
-    safe_say('worker: Hitting Ctrl+C again will terminate all running tasks!', sys.__stdout__)
+    safe_say('worker: Hitting Ctrl+C again will terminate all running tasks!', sys.stdout)
 
     # Replace the signal handler for SIGINT (Ctrl+C) and SIGQUIT (and possibly SIGTERM)
     install_worker_term_hard_handler(worker, sig='SIGINT', callback=during_soft_shutdown)
@@ -442,14 +438,9 @@
 
 
 def on_SIGINT(worker):
-<<<<<<< HEAD
-    safe_say('worker: Hitting Ctrl+C again will terminate all running tasks!', sys.stdout)
-    install_worker_term_hard_handler(worker, sig='SIGINT')
-=======
     safe_say('worker: Hitting Ctrl+C again will initiate cold shutdown, terminating all running tasks!',
-             sys.__stdout__)
+             sys.stdout)
     install_worker_term_hard_handler(worker, sig='SIGINT', verbose=False)
->>>>>>> a8ecf180
 
 
 if not is_jython:  # pragma: no cover
