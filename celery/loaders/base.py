from __future__ import absolute_import

import importlib
import os
import re
import warnings

from anyjson import deserialize
from kombu.utils import cached_property

from celery.datastructures import DictAttribute
from celery.exceptions import ImproperlyConfigured
from celery.utils import import_from_cwd as _import_from_cwd

BUILTIN_MODULES = frozenset(["celery.task"])

ERROR_ENVVAR_NOT_SET = (
"""The environment variable %r is not set,
and as such the configuration could not be loaded.
Please set this variable and make it point to
a configuration module.""")


class BaseLoader(object):
    """The base class for loaders.

    Loaders handles,

        * Reading celery client/worker configurations.

        * What happens when a task starts?
            See :meth:`on_task_init`.

        * What happens when the worker starts?
            See :meth:`on_worker_init`.

        * What modules are imported to find tasks?

    """
    builtin_modules = BUILTIN_MODULES
    configured = False
    error_envvar_not_set = ERROR_ENVVAR_NOT_SET
    override_backends = {}
    worker_initialized = False

    _conf = None

    def __init__(self, app=None, **kwargs):
        from celery.app import app_or_default
        self.app = app_or_default(app)

    def on_task_init(self, task_id, task):
        """This method is called before a task is executed."""
        pass

    def on_process_cleanup(self):
        """This method is called after a task is executed."""
        pass

    def on_worker_init(self):
        """This method is called when the worker (:program:`celeryd`)
        starts."""
        pass

    def import_task_module(self, module):
        return self.import_from_cwd(module)

    def import_module(self, module):
        return importlib.import_module(module)

    def import_from_cwd(self, module, imp=None):
        return _import_from_cwd(module,
                self.import_module if imp is None else imp)

    def import_default_modules(self):
        imports = set(list(self.conf.get("CELERY_IMPORTS") or ()))
        return [self.import_task_module(module)
                    for module in imports | self.builtin_modules]

    def init_worker(self):
        if not self.worker_initialized:
            self.worker_initialized = True
            self.on_worker_init()

    def config_from_envvar(self, variable_name, silent=False):
        module_name = os.environ.get(variable_name)
        if not module_name:
            if silent:
                return False
            raise ImproperlyConfigured(self.error_envvar_not_set % module_name)
        return self.config_from_object(module_name, silent=silent)

    def config_from_object(self, obj, silent=False):
        if isinstance(obj, basestring):
            try:
                if "." in obj:
                    obj = get_cls_by_name(obj, imp=self.import_from_cwd)
                else:
                    obj = self.import_from_cwd(obj)
            except (ImportError, AttributeError):
                if silent:
                    return False
                raise
        if not hasattr(obj, "__getitem__"):
            obj = DictAttribute(obj)
        self._conf = obj
        return True

    def cmdline_config_parser(self, args, namespace="celery",
                re_type=re.compile(r"\((\w+)\)"),
                extra_types={"json": deserialize},
                override_types={"tuple": "json",
                                "list": "json",
                                "dict": "json"}):
        from celery.app.defaults import Option, NAMESPACES
        namespace = namespace.upper()
        typemap = dict(Option.typemap, **extra_types)

        def getarg(arg):
            """Parse a single configuration definition from
            the command line."""

            ## find key/value
            # ns.key=value|ns_key=value (case insensitive)
            key, value = arg.split('=', 1)
            key = key.upper().replace(".", "_")

            ## find namespace.
            # .key=value|_key=value expands to default namespace.
            if key[0] == '_':
                ns, key = namespace, key[1:]
            else:
                # find namespace part of key
                ns, key = key.split('_', 1)

            ns_key = (ns and ns + "_" or "") + key

            # (type)value makes cast to custom type.
            cast = re_type.match(value)
            if cast:
                type_ = cast.groups()[0]
                type_ = override_types.get(type_, type_)
                value = value[len(cast.group()):]
                value = typemap[type_](value)
            else:
                try:
                    value = NAMESPACES[ns][key].to_python(value)
                except ValueError, exc:
                    # display key name in error message.
                    raise ValueError("%r: %s" % (ns_key, exc))
            return ns_key, value

        return dict(map(getarg, args))

    def mail_admins(self, subject, body, fail_silently=False,
            sender=None, to=None, host=None, port=None,
<<<<<<< HEAD
            user=None, password=None, timeout=None, use_tls=False):
=======
            user=None, password=None, timeout=None, use_ssl=False):
>>>>>>> 9385a3cb
        try:
            message = self.mail.Message(sender=sender, to=to,
                                        subject=subject, body=body)
            mailer = self.mail.Mailer(host=host, port=port,
                                      user=user, password=password,
<<<<<<< HEAD
                                      timeout=timeout, use_tls=use_tls)
=======
                                      timeout=timeout, use_ssl=use_ssl)
>>>>>>> 9385a3cb
            mailer.send(message)
        except Exception, exc:
            if not fail_silently:
                raise
            warnings.warn(self.mail.SendmailWarning(
                "Mail could not be sent: %r %r" % (
                    exc, {"To": to, "Subject": subject})))

    @property
    def conf(self):
        """Loader configuration."""
        if self._conf is None:
            self._conf = self.read_configuration()
        return self._conf

    @cached_property
    def mail(self):
        return self.import_module("celery.utils.mail")<|MERGE_RESOLUTION|>--- conflicted
+++ resolved
@@ -154,21 +154,15 @@
 
     def mail_admins(self, subject, body, fail_silently=False,
             sender=None, to=None, host=None, port=None,
-<<<<<<< HEAD
-            user=None, password=None, timeout=None, use_tls=False):
-=======
-            user=None, password=None, timeout=None, use_ssl=False):
->>>>>>> 9385a3cb
+            user=None, password=None, timeout=None,
+            use_tls=False, use_ssl=False):
         try:
             message = self.mail.Message(sender=sender, to=to,
                                         subject=subject, body=body)
             mailer = self.mail.Mailer(host=host, port=port,
                                       user=user, password=password,
-<<<<<<< HEAD
-                                      timeout=timeout, use_tls=use_tls)
-=======
-                                      timeout=timeout, use_ssl=use_ssl)
->>>>>>> 9385a3cb
+                                      timeout=timeout, use_tls=use_tls,
+                                      use_ssl=use_ssl)
             mailer.send(message)
         except Exception, exc:
             if not fail_silently:
