"""The ``celery list bindings`` command, used to inspect queue bindings."""
import click

from celery.bin.base import CeleryCommand, handle_preload_options


@click.group(name="list")
<<<<<<< HEAD
@handle_preload_options
def list_():
=======
@click.pass_context
@handle_preload_options
def list_(ctx):
>>>>>>> 56275f5c
    """Get info from broker.

    Note:

        For RabbitMQ the management plugin is required.
    """


@list_.command(cls=CeleryCommand)
@click.pass_context
def bindings(ctx):
    """Inspect queue bindings."""
    # TODO: Consider using a table formatter for this command.
    app = ctx.obj.app
    with app.connection() as conn:
        app.amqp.TaskConsumer(conn).declare()

        try:
            bindings = conn.manager.get_bindings()
        except NotImplementedError:
            raise click.UsageError('Your transport cannot list bindings.')

        def fmt(q, e, r):
            ctx.obj.echo(f'{q:<28} {e:<28} {r}')
        fmt('Queue', 'Exchange', 'Routing Key')
        fmt('-' * 16, '-' * 16, '-' * 16)
        for b in bindings:
            fmt(b['destination'], b['source'], b['routing_key'])<|MERGE_RESOLUTION|>--- conflicted
+++ resolved
@@ -5,14 +5,9 @@
 
 
 @click.group(name="list")
-<<<<<<< HEAD
-@handle_preload_options
-def list_():
-=======
 @click.pass_context
 @handle_preload_options
 def list_(ctx):
->>>>>>> 56275f5c
     """Get info from broker.
 
     Note:
@@ -33,11 +28,12 @@
         try:
             bindings = conn.manager.get_bindings()
         except NotImplementedError:
-            raise click.UsageError('Your transport cannot list bindings.')
+            raise click.UsageError("Your transport cannot list bindings.")
 
         def fmt(q, e, r):
-            ctx.obj.echo(f'{q:<28} {e:<28} {r}')
-        fmt('Queue', 'Exchange', 'Routing Key')
-        fmt('-' * 16, '-' * 16, '-' * 16)
+            ctx.obj.echo(f"{q:<28} {e:<28} {r}")
+
+        fmt("Queue", "Exchange", "Routing Key")
+        fmt("-" * 16, "-" * 16, "-" * 16)
         for b in bindings:
-            fmt(b['destination'], b['source'], b['routing_key'])+            fmt(b["destination"], b["source"], b["routing_key"])