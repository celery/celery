# -*- coding: utf-8 -*-
"""The :program:`celery` umbrella command.

.. program:: celery

.. _preload-options:

Preload Options
---------------

These options are supported by all commands,
and usually parsed before command-specific arguments.

.. cmdoption:: -A, --app

    app instance to use (e.g., ``module.attr_name``)

.. cmdoption:: -b, --broker

    URL to broker.  default is ``amqp://guest@localhost//``

.. cmdoption:: --loader

    name of custom loader class to use.

.. cmdoption:: --config

    Name of the configuration module

.. cmdoption:: -C, --no-color

    Disable colors in output.

.. cmdoption:: -q, --quiet

    Give less verbose output (behavior depends on the sub command).

.. cmdoption:: --help

    Show help and exit.

.. _daemon-options:

Daemon Options
--------------

These options are supported by commands that can detach
into the background (daemon).  They will be present
in any command that also has a `--detach` option.

.. cmdoption:: -f, --logfile

    Path to log file.  If no logfile is specified, `stderr` is used.

.. cmdoption:: --pidfile

    Optional file used to store the process pid.

    The program won't start if this file already exists
    and the pid is still alive.

.. cmdoption:: --uid

    User id, or user name of the user to run as after detaching.

.. cmdoption:: --gid

    Group id, or group name of the main group to change to after
    detaching.

.. cmdoption:: --umask

    Effective umask (in octal) of the process after detaching.  Inherits
    the umask of the parent process by default.

.. cmdoption:: --workdir

    Optional directory to change to after detaching.

.. cmdoption:: --executable

    Executable to use for the detached process.

``celery inspect``
------------------

.. program:: celery inspect

.. cmdoption:: -t, --timeout

    Timeout in seconds (float) waiting for reply

.. cmdoption:: -d, --destination

    Comma separated list of destination node names.

.. cmdoption:: -j, --json

    Use json as output format.

``celery control``
------------------

.. program:: celery control

.. cmdoption:: -t, --timeout

    Timeout in seconds (float) waiting for reply

.. cmdoption:: -d, --destination

    Comma separated list of destination node names.

.. cmdoption:: -j, --json

    Use json as output format.

``celery migrate``
------------------

.. program:: celery migrate

.. cmdoption:: -n, --limit

    Number of tasks to consume (int).

.. cmdoption:: -t, -timeout

    Timeout in seconds (float) waiting for tasks.

.. cmdoption:: -a, --ack-messages

    Ack messages from source broker.

.. cmdoption:: -T, --tasks

    List of task names to filter on.

.. cmdoption:: -Q, --queues

    List of queues to migrate.

.. cmdoption:: -F, --forever

    Continually migrate tasks until killed.

``celery upgrade``
------------------

.. program:: celery upgrade

.. cmdoption:: --django

    Upgrade a Django project.

.. cmdoption:: --compat

    Maintain backwards compatibility.

.. cmdoption:: --no-backup

    Don't backup original files.

``celery shell``
----------------

.. program:: celery shell

.. cmdoption:: -I, --ipython

    Force :pypi:`iPython` implementation.

.. cmdoption:: -B, --bpython

    Force :pypi:`bpython` implementation.

.. cmdoption:: -P, --python

    Force default Python shell.

.. cmdoption:: -T, --without-tasks

    Don't add tasks to locals.

.. cmdoption:: --eventlet

    Use :pypi:`eventlet` monkey patches.

.. cmdoption:: --gevent

    Use :pypi:`gevent` monkey patches.

``celery result``
-----------------

.. program:: celery result

.. cmdoption:: -t, --task

    Name of task (if custom backend).

.. cmdoption:: --traceback

    Show traceback if any.

``celery purge``
----------------

.. program:: celery purge

.. cmdoption:: -f, --force

    Don't prompt for verification before deleting messages (DANGEROUS)

``celery call``
---------------

.. program:: celery call

.. cmdoption:: -a, --args

    Positional arguments (json format).

.. cmdoption:: -k, --kwargs

    Keyword arguments (json format).

.. cmdoption:: --eta

    Scheduled time in ISO-8601 format.

.. cmdoption:: --countdown

    ETA in seconds from now (float/int).

.. cmdoption:: --expires

    Expiry time in float/int seconds, or a ISO-8601 date.

.. cmdoption:: --serializer

    Specify serializer to use (default is json).

.. cmdoption:: --queue

    Destination queue.

.. cmdoption:: --exchange

    Destination exchange (defaults to the queue exchange).

.. cmdoption:: --routing-key

    Destination routing key (defaults to the queue routing key).
"""
<<<<<<< HEAD
import codecs
=======
from __future__ import absolute_import, unicode_literals, print_function

>>>>>>> 28eb9095
import numbers
import sys

from functools import partial

<<<<<<< HEAD
from celery.app import defaults
from celery.platforms import EX_OK, EX_FAILURE, EX_UNAVAILABLE, EX_USAGE
=======
from celery.platforms import EX_OK, EX_FAILURE, EX_USAGE
>>>>>>> 28eb9095
from celery.utils import term
from celery.utils import text

# Cannot use relative imports here due to a Windows issue (#1111).
from celery.bin.base import Command, Extensions

# Import commands from other modules
from celery.bin.amqp import amqp
from celery.bin.beat import beat
from celery.bin.call import call
from celery.bin.control import _RemoteControl  # noqa
from celery.bin.control import control, inspect, status
from celery.bin.events import events
from celery.bin.graph import graph
from celery.bin.list import list_
from celery.bin.logtool import logtool
from celery.bin.migrate import migrate
from celery.bin.purge import purge
from celery.bin.result import result
from celery.bin.shell import shell
from celery.bin.worker import worker
from celery.bin.upgrade import upgrade

__all__ = ['CeleryCommand', 'main']

HELP = """
---- -- - - ---- Commands- -------------- --- ------------

{commands}
---- -- - - --------- -- - -------------- --- ------------

Type '{prog_name} <command> --help' for help using a specific command.
"""

command_classes = [
    ('Main', ['worker', 'events', 'beat', 'shell', 'multi', 'amqp'], 'green'),
    ('Remote Control', ['status', 'inspect', 'control'], 'blue'),
    ('Utils',
     ['purge', 'list', 'call', 'result', 'migrate', 'graph', 'upgrade'],
     None),
    ('Debugging', ['report', 'logtool'], 'red'),
]


def determine_exit_status(ret):
    if isinstance(ret, numbers.Integral):
        return ret
    return EX_OK if ret else EX_FAILURE


def main(argv=None):
    """Start celery umbrella command."""
    # Fix for setuptools generated scripts, so that it will
    # work with multiprocessing fork emulation.
    # (see multiprocessing.forking.get_preparation_data())
    try:
        if __name__ != '__main__':  # pragma: no cover
            sys.modules['__main__'] = sys.modules[__name__]
        cmd = CeleryCommand()
        cmd.maybe_patch_concurrency()
        from billiard import freeze_support
        freeze_support()
        cmd.execute_from_commandline(argv)
    except KeyboardInterrupt:
        pass


class multi(Command):
    """Start multiple worker instances."""
    fake_app = True
    requires_app = False

    def run_from_argv(self, prog_name, argv, command=None):
        from celery.bin.multi import MultiTool
        cmd = MultiTool(quiet=self.quiet, no_color=self.no_color)
        return cmd.execute_from_commandline([command] + argv)


<<<<<<< HEAD
class list_(Command):
    """Get info from broker.

    Note:
       For RabbitMQ the management plugin is required.

    Example:
        .. code-block:: console

            $ celery list bindings
    """

    args = '[bindings]'

    def list_bindings(self, management):
        try:
            bindings = management.get_bindings()
        except NotImplementedError:
            raise self.Error('Your transport cannot list bindings.')

        def fmt(q, e, r):
            return self.out('{0:<28} {1:<28} {2}'.format(q, e, r))
        fmt('Queue', 'Exchange', 'Routing Key')
        fmt('-' * 16, '-' * 16, '-' * 16)
        for b in bindings:
            fmt(b['destination'], b['source'], b['routing_key'])

    def run(self, what=None, *_, **kw):
        topics = {'bindings': self.list_bindings}
        available = ', '.join(topics)
        if not what:
            raise self.UsageError(
                'Missing argument, specify one of: {0}'.format(available))
        if what not in topics:
            raise self.UsageError(
                'unknown topic {0!r} (choose one of: {1})'.format(
                    what, available))
        with self.app.connection() as conn:
            self.app.amqp.TaskConsumer(conn).declare()
            topics[what](conn.manager)


class call(Command):
    """Call a task by name.

    Examples:
        .. code-block:: console

            $ celery call tasks.add --args='[2, 2]'
            $ celery call tasks.add --args='[2, 2]' --countdown=10
    """

    args = '<task_name>'

    def add_arguments(self, parser):
        group = parser.add_argument_group('Calling Options')
        group.add_argument('--args', '-a',
                           help='positional arguments (json).')
        group.add_argument('--kwargs', '-k',
                           help='keyword arguments (json).')
        group.add_argument('--eta',
                           help='scheduled time (ISO-8601).')
        group.add_argument(
            '--countdown', type=float,
            help='eta in seconds from now (float/int).',
        )
        group.add_argument(
            '--expires',
            help='expiry time (ISO-8601/float/int).',
        ),
        group.add_argument(
            '--serializer', default='json',
            help='defaults to json.'),

        ropts = parser.add_argument_group('Routing Options')
        ropts.add_argument('--queue', help='custom queue name.')
        ropts.add_argument('--exchange', help='custom exchange name.')
        ropts.add_argument('--routing-key', help='custom routing key.')

    def run(self, name, *_, **kwargs):
        self._send_task(name, **kwargs)

    def _send_task(self, name, args=None, kwargs=None,
                   countdown=None, serializer=None,
                   queue=None, exchange=None, routing_key=None,
                   eta=None, expires=None, **_):
        # arguments
        args = loads(args) if isinstance(args, str) else args
        kwargs = loads(kwargs) if isinstance(kwargs, str) else kwargs

        # expires can be int/float.
        try:
            expires = float(expires)
        except (TypeError, ValueError):
            # or a string describing an ISO 8601 datetime.
            try:
                expires = maybe_iso8601(expires)
            except (TypeError, ValueError):
                raise

        # send the task and print the id.
        self.out(self.app.send_task(
            name,
            args=args or (), kwargs=kwargs or {},
            countdown=countdown,
            serializer=serializer,
            queue=queue,
            exchange=exchange,
            routing_key=routing_key,
            eta=maybe_iso8601(eta),
            expires=expires,
        ).id)


class purge(Command):
    """Erase all messages from all known task queues.

    Warning:
        There's no undo operation for this command.
    """

    warn_prelude = (
        '{warning}: This will remove all tasks from {queues}: {names}.\n'
        '         There is no undo for this operation!\n\n'
        '(to skip this prompt use the -f option)\n'
    )
    warn_prompt = 'Are you sure you want to delete all tasks'

    fmt_purged = 'Purged {mnum} {messages} from {qnum} known task {queues}.'
    fmt_empty = 'No messages purged from {qnum} {queues}'

    def add_arguments(self, parser):
        group = parser.add_argument_group('Purging Options')
        group.add_argument(
            '--force', '-f', action='store_true', default=False,
            help="Don't prompt for verification",
        )
        group.add_argument(
            '--queues', '-Q', default=[],
            help='Comma separated list of queue names to purge.',
        )
        group.add_argument(
            '--exclude-queues', '-X', default=[],
            help='Comma separated list of queues names not to purge.',
        )

    def run(self, force=False, queues=None, exclude_queues=None, **kwargs):
        queues = set(str_to_list(queues or []))
        exclude = set(str_to_list(exclude_queues or []))
        names = (queues or set(self.app.amqp.queues.keys())) - exclude
        qnum = len(names)

        messages = None
        if names:
            if not force:
                self.out(self.warn_prelude.format(
                    warning=self.colored.red('WARNING'),
                    queues=text.pluralize(qnum, 'queue'),
                    names=', '.join(sorted(names)),
                ))
                if self.ask(self.warn_prompt, ('yes', 'no'), 'no') != 'yes':
                    return
            with self.app.connection_for_write() as conn:
                messages = sum(self._purge(conn, queue) for queue in names)
        fmt = self.fmt_purged if messages else self.fmt_empty
        self.out(fmt.format(
            mnum=messages, qnum=qnum,
            messages=text.pluralize(messages, 'message'),
            queues=text.pluralize(qnum, 'queue')))

    def _purge(self, conn, queue):
        try:
            return conn.default_channel.queue_purge(queue) or 0
        except conn.channel_errors:
            return 0


class result(Command):
    """Gives the return value for a given task id.

    Examples:
        .. code-block:: console

            $ celery result 8f511516-e2f5-4da4-9d2f-0fb83a86e500
            $ celery result 8f511516-e2f5-4da4-9d2f-0fb83a86e500 -t tasks.add
            $ celery result 8f511516-e2f5-4da4-9d2f-0fb83a86e500 --traceback
    """

    args = '<task_id>'

    def add_arguments(self, parser):
        group = parser.add_argument_group('Result Options')
        group.add_argument(
            '--task', '-t', help='name of task (if custom backend)',
        )
        group.add_argument(
            '--traceback', action='store_true', default=False,
            help='show traceback instead',
        )

    def run(self, task_id, *args, **kwargs):
        result_cls = self.app.AsyncResult
        task = kwargs.get('task')
        traceback = kwargs.get('traceback', False)

        if task:
            result_cls = self.app.tasks[task].AsyncResult
        task_result = result_cls(task_id)
        if traceback:
            value = task_result.traceback
        else:
            value = task_result.get()
        self.out(self.pretty(value)[1])


class _RemoteControl(Command):

    name = None
    leaf = False
    control_group = None

    def __init__(self, *args, **kwargs):
        self.show_body = kwargs.pop('show_body', True)
        self.show_reply = kwargs.pop('show_reply', True)
        super().__init__(*args, **kwargs)

    def add_arguments(self, parser):
        group = parser.add_argument_group('Remote Control Options')
        group.add_argument(
            '--timeout', '-t', type=float,
            help='Timeout in seconds (float) waiting for reply',
        )
        group.add_argument(
            '--destination', '-d',
            help='Comma separated list of destination node names.')
        group.add_argument(
            '--json', '-j', action='store_true', default=False,
            help='Use json as output format.',
        )

    @classmethod
    def get_command_info(cls, command,
                         indent=0, prefix='', color=None,
                         help=False, app=None, choices=None):
        if choices is None:
            choices = cls._choices_by_group(app)
        meta = choices[command]
        if help:
            help = '|' + text.indent(meta.help, indent + 4)
        else:
            help = None
        return text.join([
            '|' + text.indent('{0}{1} {2}'.format(
                prefix, color(command), meta.signature or ''), indent),
            help,
        ])

    @classmethod
    def list_commands(cls, indent=0, prefix='',
                      color=None, help=False, app=None):
        choices = cls._choices_by_group(app)
        color = color if color else lambda x: x
        prefix = prefix + ' ' if prefix else ''
        return '\n'.join(
            cls.get_command_info(c, indent, prefix, color, help,
                                 app=app, choices=choices)
            for c in sorted(choices))

    def usage(self, command):
        return '%(prog)s {0} [options] {1} <command> [arg1 .. argN]'.format(
            command, self.args)

    def call(self, *args, **kwargs):
        raise NotImplementedError('call')

    def run(self, *args, **kwargs):
        if not args:
            raise self.UsageError(
                'Missing {0.name} method.  See --help'.format(self))
        return self.do_call_method(args, **kwargs)

    def _ensure_fanout_supported(self):
        with self.app.connection_for_write() as conn:
            if not conn.supports_exchange_type('fanout'):
                raise self.Error(
                    'Broadcast not supported by transport {0!r}'.format(
                        conn.info()['transport']))

    def do_call_method(self, args,
                       timeout=None, destination=None, json=False, **kwargs):
        method = args[0]
        if method == 'help':
            raise self.Error("Did you mean '{0.name} --help'?".format(self))
        try:
            meta = self.choices[method]
        except KeyError:
            raise self.UsageError(
                'Unknown {0.name} method {1}'.format(self, method))

        self._ensure_fanout_supported()

        timeout = timeout or meta.default_timeout
        if destination and isinstance(destination, str):
            destination = [dest.strip() for dest in destination.split(',')]

        replies = self.call(
            method,
            arguments=self.compile_arguments(meta, method, args[1:]),
            timeout=timeout,
            destination=destination,
            callback=None if json else self.say_remote_command_reply,
        )
        if not replies:
            raise self.Error('No nodes replied within time constraint.',
                             status=EX_UNAVAILABLE)
        if json:
            self.out(dumps(replies))
        return replies

    def compile_arguments(self, meta, method, args):
        args = list(args)
        kw = {}
        if meta.args:
            kw.update({
                k: v for k, v in self._consume_args(meta, method, args)
            })
        if meta.variadic:
            kw.update({meta.variadic: args})
        if not kw and args:
            raise self.Error(
                'Command {0!r} takes no arguments.'.format(method),
                status=EX_USAGE)
        return kw or {}

    def _consume_args(self, meta, method, args):
        i = 0
        try:
            for i, arg in enumerate(args):
                try:
                    name, typ = meta.args[i]
                except IndexError:
                    if meta.variadic:
                        break
                    raise self.Error(
                        'Command {0!r} takes arguments: {1}'.format(
                            method, meta.signature),
                        status=EX_USAGE)
                else:
                    yield name, typ(arg) if typ is not None else arg
        finally:
            args[:] = args[i:]

    @classmethod
    def _choices_by_group(cls, app):
        from celery.worker.control import Panel
        # need to import task modules for custom user-remote control commands.
        app.loader.import_default_modules()

        return {
            name: info for name, info in Panel.meta.items()
            if info.type == cls.control_group and info.visible
        }

    @cached_property
    def choices(self):
        return self._choices_by_group(self.app)

    @property
    def epilog(self):
        return '\n'.join([
            '[Commands]',
            self.list_commands(indent=4, help=True, app=self.app)
        ])


class inspect(_RemoteControl):
    """Inspect the worker at runtime.

    Availability: RabbitMQ (AMQP) and Redis transports.

    Examples:
        .. code-block:: console

            $ celery inspect active --timeout=5
            $ celery inspect scheduled -d worker1@example.com
            $ celery inspect revoked -d w1@e.com,w2@e.com
    """

    name = 'inspect'
    control_group = 'inspect'

    def call(self, method, arguments, **options):
        return self.app.control.inspect(**options)._request(
            method, **arguments)


class control(_RemoteControl):
    """Workers remote control.

    Availability: RabbitMQ (AMQP), Redis, and MongoDB transports.

    Examples:
        .. code-block:: console

            $ celery control enable_events --timeout=5
            $ celery control -d worker1@example.com enable_events
            $ celery control -d w1.e.com,w2.e.com enable_events

            $ celery control -d w1.e.com add_consumer queue_name
            $ celery control -d w1.e.com cancel_consumer queue_name

            $ celery control add_consumer queue exchange direct rkey
    """

    name = 'control'
    control_group = 'control'

    def call(self, method, arguments, **options):
        return self.app.control.broadcast(
            method, arguments=arguments, reply=True, **options)


class status(Command):
    """Show list of workers that are online."""

    option_list = inspect.option_list

    def run(self, *args, **kwargs):
        I = inspect(
            app=self.app,
            no_color=kwargs.get('no_color', False),
            stdout=self.stdout, stderr=self.stderr,
            show_reply=False, show_body=False, quiet=True,
        )
        replies = I.run('ping', **kwargs)
        if not replies:
            raise self.Error('No nodes replied within time constraint',
                             status=EX_UNAVAILABLE)
        nodecount = len(replies)
        if not kwargs.get('quiet', False):
            self.out('\n{0} {1} online.'.format(
                nodecount, text.pluralize(nodecount, 'node')))


class migrate(Command):
    """Migrate tasks from one broker to another.

    Warning:
        This command is experimental, make sure you have a backup of
        the tasks before you continue.

    Example:
        .. code-block:: console

            $ celery migrate amqp://A.example.com amqp://guest@B.example.com//
            $ celery migrate redis://localhost amqp://guest@localhost//
    """

    args = '<source_url> <dest_url>'
    progress_fmt = MIGRATE_PROGRESS_FMT

    def add_arguments(self, parser):
        group = parser.add_argument_group('Migration Options')
        group.add_argument(
            '--limit', '-n', type=int,
            help='Number of tasks to consume (int)',
        )
        group.add_argument(
            '--timeout', '-t', type=float, default=1.0,
            help='Timeout in seconds (float) waiting for tasks',
        )
        group.add_argument(
            '--ack-messages', '-a', action='store_true', default=False,
            help='Ack messages from source broker.',
        )
        group.add_argument(
            '--tasks', '-T',
            help='List of task names to filter on.',
        )
        group.add_argument(
            '--queues', '-Q',
            help='List of queues to migrate.',
        )
        group.add_argument(
            '--forever', '-F', action='store_true', default=False,
            help='Continually migrate tasks until killed.',
        )

    def on_migrate_task(self, state, body, message):
        self.out(self.progress_fmt.format(state=state, body=body))

    def run(self, source, destination, **kwargs):
        from kombu import Connection
        from celery.contrib.migrate import migrate_tasks

        migrate_tasks(Connection(source),
                      Connection(destination),
                      callback=self.on_migrate_task,
                      **kwargs)


class shell(Command):  # pragma: no cover
    """Start shell session with convenient access to celery symbols.

    The following symbols will be added to the main globals:

        - ``celery``:  the current application.
        - ``chord``, ``group``, ``chain``, ``chunks``,
          ``xmap``, ``xstarmap`` ``subtask``, ``Task``
        - all registered tasks.
    """

    def add_arguments(self, parser):
        group = parser.add_argument_group('Shell Options')
        group.add_argument(
            '--ipython', '-I',
            action='store_true', help='force iPython.', default=False,
        )
        group.add_argument(
            '--bpython', '-B',
            action='store_true', help='force bpython.', default=False,
        )
        group.add_argument(
            '--python',
            action='store_true', default=False,
            help='force default Python shell.',
        )
        group.add_argument(
            '--without-tasks', '-T',
            action='store_true', default=False,
            help="don't add tasks to locals.",
        )
        group.add_argument(
            '--eventlet',
            action='store_true', default=False,
            help='use eventlet.',
        )
        group.add_argument(
            '--gevent', action='store_true', default=False,
            help='use gevent.',
        )

    def run(self, *args, **kwargs):
        if args:
            raise self.UsageError(
                'shell command does not take arguments: {0}'.format(args))
        return self._run(**kwargs)

    def _run(self, ipython=False, bpython=False,
             python=False, without_tasks=False, eventlet=False,
             gevent=False, **kwargs):
        sys.path.insert(0, os.getcwd())
        if eventlet:
            import_module('celery.concurrency.eventlet')
        if gevent:
            import_module('celery.concurrency.gevent')
        import celery
        import celery.task.base
        self.app.loader.import_default_modules()

        # pylint: disable=attribute-defined-outside-init
        self.locals = {
            'app': self.app,
            'celery': self.app,
            'Task': celery.Task,
            'chord': celery.chord,
            'group': celery.group,
            'chain': celery.chain,
            'chunks': celery.chunks,
            'xmap': celery.xmap,
            'xstarmap': celery.xstarmap,
            'subtask': celery.subtask,
            'signature': celery.signature,
        }

        if not without_tasks:
            self.locals.update({
                task.__name__: task for task in self.app.tasks.values()
                if not task.name.startswith('celery.')
            })

        if python:
            return self.invoke_fallback_shell()
        elif bpython:
            return self.invoke_bpython_shell()
        elif ipython:
            return self.invoke_ipython_shell()
        return self.invoke_default_shell()

    def invoke_default_shell(self):
        try:
            import IPython  # noqa
        except ImportError:
            try:
                import bpython  # noqa
            except ImportError:
                return self.invoke_fallback_shell()
            else:
                return self.invoke_bpython_shell()
        else:
            return self.invoke_ipython_shell()

    def invoke_fallback_shell(self):
        import code
        try:
            import readline
        except ImportError:
            pass
        else:
            import rlcompleter
            readline.set_completer(
                rlcompleter.Completer(self.locals).complete)
            readline.parse_and_bind('tab:complete')
        code.interact(local=self.locals)

    def invoke_ipython_shell(self):
        for ip in (self._ipython, self._ipython_pre_10,
                   self._ipython_terminal, self._ipython_010,
                   self._no_ipython):
            try:
                return ip()
            except ImportError:
                pass

    def _ipython(self):
        from IPython import start_ipython
        start_ipython(argv=[], user_ns=self.locals)

    def _ipython_pre_10(self):  # pragma: no cover
        from IPython.frontend.terminal.ipapp import TerminalIPythonApp
        app = TerminalIPythonApp.instance()
        app.initialize(argv=[])
        app.shell.user_ns.update(self.locals)
        app.start()

    def _ipython_terminal(self):  # pragma: no cover
        from IPython.terminal import embed
        embed.TerminalInteractiveShell(user_ns=self.locals).mainloop()

    def _ipython_010(self):  # pragma: no cover
        from IPython.Shell import IPShell
        IPShell(argv=[], user_ns=self.locals).mainloop()

    def _no_ipython(self):  # pragma: no cover
        raise ImportError('no suitable ipython found')

    def invoke_bpython_shell(self):
        import bpython
        bpython.embed(self.locals)


class upgrade(Command):
    """Perform upgrade between versions."""

    choices = {'settings'}

    def add_arguments(self, parser):
        group = parser.add_argument_group('Upgrading Options')
        group.add_argument(
            '--django', action='store_true', default=False,
            help='Upgrade Django project',
        )
        group.add_argument(
            '--compat', action='store_true', default=False,
            help='Maintain backwards compatibility',
        )
        group.add_argument(
            '--no-backup', action='store_true', default=False,
            help='Dont backup original files',
        )

    def usage(self, command):
        return '%(prog)s <command> settings [filename] [options]'

    def run(self, *args, **kwargs):
        try:
            command = args[0]
        except IndexError:
            raise self.UsageError('missing upgrade type')
        if command not in self.choices:
            raise self.UsageError('unknown upgrade type: {0}'.format(command))
        return getattr(self, command)(*args, **kwargs)

    def settings(self, command, filename,
                 no_backup=False, django=False, compat=False, **kwargs):
        lines = self._slurp(filename) if no_backup else self._backup(filename)
        keyfilter = self._compat_key if django or compat else pass1
        print('processing {0}...'.format(filename), file=self.stderr)
        with codecs.open(filename, 'w', 'utf-8') as write_fh:
            for line in lines:
                write_fh.write(self._to_new_key(line, keyfilter))

    def _slurp(self, filename):
        with codecs.open(filename, 'r', 'utf-8') as read_fh:
            return [line for line in read_fh]

    def _backup(self, filename, suffix='.orig'):
        lines = []
        backup_filename = ''.join([filename, suffix])
        print('writing backup to {0}...'.format(backup_filename),
              file=self.stderr)
        with codecs.open(filename, 'r', 'utf-8') as read_fh:
            with codecs.open(backup_filename, 'w', 'utf-8') as backup_fh:
                for line in read_fh:
                    backup_fh.write(line)
                    lines.append(line)
        return lines

    def _to_new_key(self, line, keyfilter=pass1, source=defaults._TO_NEW_KEY):
        # sort by length to avoid, for example, broker_transport overriding
        # broker_transport_options.
        for old_key in reversed(sorted(source, key=lambda x: len(x))):
            new_line = line.replace(old_key, keyfilter(source[old_key]))
            if line != new_line:
                return new_line  # only one match per line.
        return line

    def _compat_key(self, key, namespace='CELERY'):
        key = key.upper()
        if not key.startswith(namespace):
            key = '_'.join([namespace, key])
        return key


=======
>>>>>>> 28eb9095
class help(Command):
    """Show help screen and exit."""

    def usage(self, command):
        return '%(prog)s <command> [options] {0.args}'.format(self)

    def run(self, *args, **kwargs):
        self.parser.print_help()
        self.out(HELP.format(
            prog_name=self.prog_name,
            commands=CeleryCommand.list_commands(
                colored=self.colored, app=self.app),
        ))

        return EX_USAGE


class report(Command):
    """Shows information useful to include in bug-reports."""

    def run(self, *args, **kwargs):
        self.out(self.app.bugreport())
        return EX_OK


class CeleryCommand(Command):
    """Base class for commands."""

    commands = {
        'amqp': amqp,
        'beat': beat,
        'call': call,
        'control': control,
        'events': events,
        'graph': graph,
        'help': help,
        'inspect': inspect,
        'list': list_,
        'logtool': logtool,
        'migrate': migrate,
        'multi': multi,
        'purge': purge,
        'report': report,
        'result': result,
        'shell': shell,
        'status': status,
        'upgrade': upgrade,
        'worker': worker,
    }
    ext_fmt = '{self.namespace}.commands'
    enable_config_from_cmdline = True
    prog_name = 'celery'
    namespace = 'celery'

    @classmethod
    def register_command(cls, fun, name=None):
        cls.commands[name or fun.__name__] = fun
        return fun

    def execute(self, command, argv=None):
        try:
            cls = self.commands[command]
        except KeyError:
            cls, argv = self.commands['help'], ['help']
        cls = self.commands.get(command) or self.commands['help']
        try:
            return cls(
                app=self.app, on_error=self.on_error,
                no_color=self.no_color, quiet=self.quiet,
                on_usage_error=partial(self.on_usage_error, command=command),
            ).run_from_argv(self.prog_name, argv[1:], command=argv[0])
        except self.UsageError as exc:
            self.on_usage_error(exc)
            return exc.status
        except self.Error as exc:
            self.on_error(exc)
            return exc.status

    def on_usage_error(self, exc, command=None):
        if command:
            helps = '{self.prog_name} {command} --help'
        else:
            helps = '{self.prog_name} --help'
        self.error(self.colored.magenta('Error: {0}'.format(exc)))
        self.error("""Please try '{0}'""".format(helps.format(
            self=self, command=command,
        )))

    def _relocate_args_from_start(self, argv, index=0):
        if argv:
            rest = []
            while index < len(argv):
                value = argv[index]
                if value.startswith('--'):
                    rest.append(value)
                elif value.startswith('-'):
                    # we eat the next argument even though we don't know
                    # if this option takes an argument or not.
                    # instead we'll assume what's the command name in the
                    # return statements below.
                    try:
                        nxt = argv[index + 1]
                        if nxt.startswith('-'):
                            # is another option
                            rest.append(value)
                        else:
                            # is (maybe) a value for this option
                            rest.extend([value, nxt])
                            index += 1
                    except IndexError:  # pragma: no cover
                        rest.append(value)
                        break
                else:
                    break
                index += 1
            if argv[index:]:  # pragma: no cover
                # if there are more arguments left then divide and swap
                # we assume the first argument in argv[i:] is the command
                # name.
                return argv[index:] + rest
            # if there are no more arguments then the last arg in rest'
            # must be the command.
            [rest.pop()] + rest
        return []

    def prepare_prog_name(self, name):
        if name == '__main__.py':
            return sys.modules['__main__'].__file__
        return name

    def handle_argv(self, prog_name, argv, **kwargs):
        self.prog_name = self.prepare_prog_name(prog_name)
        argv = self._relocate_args_from_start(argv)
        _, argv = self.prepare_args(None, argv)
        try:
            command = argv[0]
        except IndexError:
            command, argv = 'help', ['help']
        return self.execute(command, argv)

    def execute_from_commandline(self, argv=None):
        argv = sys.argv if argv is None else argv
        if 'multi' in argv[1:3]:  # Issue 1008
            self.requires_app = False
            self.fake_app = True
        try:
            sys.exit(determine_exit_status(
                super().execute_from_commandline(argv)))
        except KeyboardInterrupt:
            sys.exit(EX_FAILURE)

    @classmethod
    def get_command_info(cls, command, indent=0,
                         color=None, colored=None, app=None):
        colored = term.colored() if colored is None else colored
        colored = colored.names[color] if color else lambda x: x
        obj = cls.commands[command]
        cmd = 'celery {0}'.format(colored(command))
        if obj.leaf:
            return '|' + text.indent(cmd, indent)
        return text.join([
            ' ',
            '|' + text.indent('{0} --help'.format(cmd), indent),
            obj.list_commands(indent, 'celery {0}'.format(command), colored,
                              app=app),
        ])

    @classmethod
    def list_commands(cls, indent=0, colored=None, app=None):
        colored = term.colored() if colored is None else colored
        white = colored.white
        ret = []
        for command_cls, commands, color in command_classes:
            ret.extend([
                text.indent('+ {0}: '.format(white(command_cls)), indent),
                '\n'.join(
                    cls.get_command_info(
                        command, indent + 4, color, colored, app=app)
                    for command in commands),
                ''
            ])
        return '\n'.join(ret).strip()

    def with_pool_option(self, argv):
        if len(argv) > 1 and 'worker' in argv[0:3]:
            # this command supports custom pools
            # that may have to be loaded as early as possible.
            return (['-P'], ['--pool'])

    def on_concurrency_setup(self):
        self.load_extension_commands()

    def load_extension_commands(self):
        names = Extensions(self.ext_fmt.format(self=self),
                           self.register_command).load()
        if names:
            command_classes.append(('Extensions', names, 'magenta'))


if __name__ == '__main__':          # pragma: no cover
    main()<|MERGE_RESOLUTION|>--- conflicted
+++ resolved
@@ -253,23 +253,12 @@
 
     Destination routing key (defaults to the queue routing key).
 """
-<<<<<<< HEAD
-import codecs
-=======
-from __future__ import absolute_import, unicode_literals, print_function
-
->>>>>>> 28eb9095
 import numbers
 import sys
 
 from functools import partial
 
-<<<<<<< HEAD
-from celery.app import defaults
-from celery.platforms import EX_OK, EX_FAILURE, EX_UNAVAILABLE, EX_USAGE
-=======
 from celery.platforms import EX_OK, EX_FAILURE, EX_USAGE
->>>>>>> 28eb9095
 from celery.utils import term
 from celery.utils import text
 
@@ -348,733 +337,6 @@
         return cmd.execute_from_commandline([command] + argv)
 
 
-<<<<<<< HEAD
-class list_(Command):
-    """Get info from broker.
-
-    Note:
-       For RabbitMQ the management plugin is required.
-
-    Example:
-        .. code-block:: console
-
-            $ celery list bindings
-    """
-
-    args = '[bindings]'
-
-    def list_bindings(self, management):
-        try:
-            bindings = management.get_bindings()
-        except NotImplementedError:
-            raise self.Error('Your transport cannot list bindings.')
-
-        def fmt(q, e, r):
-            return self.out('{0:<28} {1:<28} {2}'.format(q, e, r))
-        fmt('Queue', 'Exchange', 'Routing Key')
-        fmt('-' * 16, '-' * 16, '-' * 16)
-        for b in bindings:
-            fmt(b['destination'], b['source'], b['routing_key'])
-
-    def run(self, what=None, *_, **kw):
-        topics = {'bindings': self.list_bindings}
-        available = ', '.join(topics)
-        if not what:
-            raise self.UsageError(
-                'Missing argument, specify one of: {0}'.format(available))
-        if what not in topics:
-            raise self.UsageError(
-                'unknown topic {0!r} (choose one of: {1})'.format(
-                    what, available))
-        with self.app.connection() as conn:
-            self.app.amqp.TaskConsumer(conn).declare()
-            topics[what](conn.manager)
-
-
-class call(Command):
-    """Call a task by name.
-
-    Examples:
-        .. code-block:: console
-
-            $ celery call tasks.add --args='[2, 2]'
-            $ celery call tasks.add --args='[2, 2]' --countdown=10
-    """
-
-    args = '<task_name>'
-
-    def add_arguments(self, parser):
-        group = parser.add_argument_group('Calling Options')
-        group.add_argument('--args', '-a',
-                           help='positional arguments (json).')
-        group.add_argument('--kwargs', '-k',
-                           help='keyword arguments (json).')
-        group.add_argument('--eta',
-                           help='scheduled time (ISO-8601).')
-        group.add_argument(
-            '--countdown', type=float,
-            help='eta in seconds from now (float/int).',
-        )
-        group.add_argument(
-            '--expires',
-            help='expiry time (ISO-8601/float/int).',
-        ),
-        group.add_argument(
-            '--serializer', default='json',
-            help='defaults to json.'),
-
-        ropts = parser.add_argument_group('Routing Options')
-        ropts.add_argument('--queue', help='custom queue name.')
-        ropts.add_argument('--exchange', help='custom exchange name.')
-        ropts.add_argument('--routing-key', help='custom routing key.')
-
-    def run(self, name, *_, **kwargs):
-        self._send_task(name, **kwargs)
-
-    def _send_task(self, name, args=None, kwargs=None,
-                   countdown=None, serializer=None,
-                   queue=None, exchange=None, routing_key=None,
-                   eta=None, expires=None, **_):
-        # arguments
-        args = loads(args) if isinstance(args, str) else args
-        kwargs = loads(kwargs) if isinstance(kwargs, str) else kwargs
-
-        # expires can be int/float.
-        try:
-            expires = float(expires)
-        except (TypeError, ValueError):
-            # or a string describing an ISO 8601 datetime.
-            try:
-                expires = maybe_iso8601(expires)
-            except (TypeError, ValueError):
-                raise
-
-        # send the task and print the id.
-        self.out(self.app.send_task(
-            name,
-            args=args or (), kwargs=kwargs or {},
-            countdown=countdown,
-            serializer=serializer,
-            queue=queue,
-            exchange=exchange,
-            routing_key=routing_key,
-            eta=maybe_iso8601(eta),
-            expires=expires,
-        ).id)
-
-
-class purge(Command):
-    """Erase all messages from all known task queues.
-
-    Warning:
-        There's no undo operation for this command.
-    """
-
-    warn_prelude = (
-        '{warning}: This will remove all tasks from {queues}: {names}.\n'
-        '         There is no undo for this operation!\n\n'
-        '(to skip this prompt use the -f option)\n'
-    )
-    warn_prompt = 'Are you sure you want to delete all tasks'
-
-    fmt_purged = 'Purged {mnum} {messages} from {qnum} known task {queues}.'
-    fmt_empty = 'No messages purged from {qnum} {queues}'
-
-    def add_arguments(self, parser):
-        group = parser.add_argument_group('Purging Options')
-        group.add_argument(
-            '--force', '-f', action='store_true', default=False,
-            help="Don't prompt for verification",
-        )
-        group.add_argument(
-            '--queues', '-Q', default=[],
-            help='Comma separated list of queue names to purge.',
-        )
-        group.add_argument(
-            '--exclude-queues', '-X', default=[],
-            help='Comma separated list of queues names not to purge.',
-        )
-
-    def run(self, force=False, queues=None, exclude_queues=None, **kwargs):
-        queues = set(str_to_list(queues or []))
-        exclude = set(str_to_list(exclude_queues or []))
-        names = (queues or set(self.app.amqp.queues.keys())) - exclude
-        qnum = len(names)
-
-        messages = None
-        if names:
-            if not force:
-                self.out(self.warn_prelude.format(
-                    warning=self.colored.red('WARNING'),
-                    queues=text.pluralize(qnum, 'queue'),
-                    names=', '.join(sorted(names)),
-                ))
-                if self.ask(self.warn_prompt, ('yes', 'no'), 'no') != 'yes':
-                    return
-            with self.app.connection_for_write() as conn:
-                messages = sum(self._purge(conn, queue) for queue in names)
-        fmt = self.fmt_purged if messages else self.fmt_empty
-        self.out(fmt.format(
-            mnum=messages, qnum=qnum,
-            messages=text.pluralize(messages, 'message'),
-            queues=text.pluralize(qnum, 'queue')))
-
-    def _purge(self, conn, queue):
-        try:
-            return conn.default_channel.queue_purge(queue) or 0
-        except conn.channel_errors:
-            return 0
-
-
-class result(Command):
-    """Gives the return value for a given task id.
-
-    Examples:
-        .. code-block:: console
-
-            $ celery result 8f511516-e2f5-4da4-9d2f-0fb83a86e500
-            $ celery result 8f511516-e2f5-4da4-9d2f-0fb83a86e500 -t tasks.add
-            $ celery result 8f511516-e2f5-4da4-9d2f-0fb83a86e500 --traceback
-    """
-
-    args = '<task_id>'
-
-    def add_arguments(self, parser):
-        group = parser.add_argument_group('Result Options')
-        group.add_argument(
-            '--task', '-t', help='name of task (if custom backend)',
-        )
-        group.add_argument(
-            '--traceback', action='store_true', default=False,
-            help='show traceback instead',
-        )
-
-    def run(self, task_id, *args, **kwargs):
-        result_cls = self.app.AsyncResult
-        task = kwargs.get('task')
-        traceback = kwargs.get('traceback', False)
-
-        if task:
-            result_cls = self.app.tasks[task].AsyncResult
-        task_result = result_cls(task_id)
-        if traceback:
-            value = task_result.traceback
-        else:
-            value = task_result.get()
-        self.out(self.pretty(value)[1])
-
-
-class _RemoteControl(Command):
-
-    name = None
-    leaf = False
-    control_group = None
-
-    def __init__(self, *args, **kwargs):
-        self.show_body = kwargs.pop('show_body', True)
-        self.show_reply = kwargs.pop('show_reply', True)
-        super().__init__(*args, **kwargs)
-
-    def add_arguments(self, parser):
-        group = parser.add_argument_group('Remote Control Options')
-        group.add_argument(
-            '--timeout', '-t', type=float,
-            help='Timeout in seconds (float) waiting for reply',
-        )
-        group.add_argument(
-            '--destination', '-d',
-            help='Comma separated list of destination node names.')
-        group.add_argument(
-            '--json', '-j', action='store_true', default=False,
-            help='Use json as output format.',
-        )
-
-    @classmethod
-    def get_command_info(cls, command,
-                         indent=0, prefix='', color=None,
-                         help=False, app=None, choices=None):
-        if choices is None:
-            choices = cls._choices_by_group(app)
-        meta = choices[command]
-        if help:
-            help = '|' + text.indent(meta.help, indent + 4)
-        else:
-            help = None
-        return text.join([
-            '|' + text.indent('{0}{1} {2}'.format(
-                prefix, color(command), meta.signature or ''), indent),
-            help,
-        ])
-
-    @classmethod
-    def list_commands(cls, indent=0, prefix='',
-                      color=None, help=False, app=None):
-        choices = cls._choices_by_group(app)
-        color = color if color else lambda x: x
-        prefix = prefix + ' ' if prefix else ''
-        return '\n'.join(
-            cls.get_command_info(c, indent, prefix, color, help,
-                                 app=app, choices=choices)
-            for c in sorted(choices))
-
-    def usage(self, command):
-        return '%(prog)s {0} [options] {1} <command> [arg1 .. argN]'.format(
-            command, self.args)
-
-    def call(self, *args, **kwargs):
-        raise NotImplementedError('call')
-
-    def run(self, *args, **kwargs):
-        if not args:
-            raise self.UsageError(
-                'Missing {0.name} method.  See --help'.format(self))
-        return self.do_call_method(args, **kwargs)
-
-    def _ensure_fanout_supported(self):
-        with self.app.connection_for_write() as conn:
-            if not conn.supports_exchange_type('fanout'):
-                raise self.Error(
-                    'Broadcast not supported by transport {0!r}'.format(
-                        conn.info()['transport']))
-
-    def do_call_method(self, args,
-                       timeout=None, destination=None, json=False, **kwargs):
-        method = args[0]
-        if method == 'help':
-            raise self.Error("Did you mean '{0.name} --help'?".format(self))
-        try:
-            meta = self.choices[method]
-        except KeyError:
-            raise self.UsageError(
-                'Unknown {0.name} method {1}'.format(self, method))
-
-        self._ensure_fanout_supported()
-
-        timeout = timeout or meta.default_timeout
-        if destination and isinstance(destination, str):
-            destination = [dest.strip() for dest in destination.split(',')]
-
-        replies = self.call(
-            method,
-            arguments=self.compile_arguments(meta, method, args[1:]),
-            timeout=timeout,
-            destination=destination,
-            callback=None if json else self.say_remote_command_reply,
-        )
-        if not replies:
-            raise self.Error('No nodes replied within time constraint.',
-                             status=EX_UNAVAILABLE)
-        if json:
-            self.out(dumps(replies))
-        return replies
-
-    def compile_arguments(self, meta, method, args):
-        args = list(args)
-        kw = {}
-        if meta.args:
-            kw.update({
-                k: v for k, v in self._consume_args(meta, method, args)
-            })
-        if meta.variadic:
-            kw.update({meta.variadic: args})
-        if not kw and args:
-            raise self.Error(
-                'Command {0!r} takes no arguments.'.format(method),
-                status=EX_USAGE)
-        return kw or {}
-
-    def _consume_args(self, meta, method, args):
-        i = 0
-        try:
-            for i, arg in enumerate(args):
-                try:
-                    name, typ = meta.args[i]
-                except IndexError:
-                    if meta.variadic:
-                        break
-                    raise self.Error(
-                        'Command {0!r} takes arguments: {1}'.format(
-                            method, meta.signature),
-                        status=EX_USAGE)
-                else:
-                    yield name, typ(arg) if typ is not None else arg
-        finally:
-            args[:] = args[i:]
-
-    @classmethod
-    def _choices_by_group(cls, app):
-        from celery.worker.control import Panel
-        # need to import task modules for custom user-remote control commands.
-        app.loader.import_default_modules()
-
-        return {
-            name: info for name, info in Panel.meta.items()
-            if info.type == cls.control_group and info.visible
-        }
-
-    @cached_property
-    def choices(self):
-        return self._choices_by_group(self.app)
-
-    @property
-    def epilog(self):
-        return '\n'.join([
-            '[Commands]',
-            self.list_commands(indent=4, help=True, app=self.app)
-        ])
-
-
-class inspect(_RemoteControl):
-    """Inspect the worker at runtime.
-
-    Availability: RabbitMQ (AMQP) and Redis transports.
-
-    Examples:
-        .. code-block:: console
-
-            $ celery inspect active --timeout=5
-            $ celery inspect scheduled -d worker1@example.com
-            $ celery inspect revoked -d w1@e.com,w2@e.com
-    """
-
-    name = 'inspect'
-    control_group = 'inspect'
-
-    def call(self, method, arguments, **options):
-        return self.app.control.inspect(**options)._request(
-            method, **arguments)
-
-
-class control(_RemoteControl):
-    """Workers remote control.
-
-    Availability: RabbitMQ (AMQP), Redis, and MongoDB transports.
-
-    Examples:
-        .. code-block:: console
-
-            $ celery control enable_events --timeout=5
-            $ celery control -d worker1@example.com enable_events
-            $ celery control -d w1.e.com,w2.e.com enable_events
-
-            $ celery control -d w1.e.com add_consumer queue_name
-            $ celery control -d w1.e.com cancel_consumer queue_name
-
-            $ celery control add_consumer queue exchange direct rkey
-    """
-
-    name = 'control'
-    control_group = 'control'
-
-    def call(self, method, arguments, **options):
-        return self.app.control.broadcast(
-            method, arguments=arguments, reply=True, **options)
-
-
-class status(Command):
-    """Show list of workers that are online."""
-
-    option_list = inspect.option_list
-
-    def run(self, *args, **kwargs):
-        I = inspect(
-            app=self.app,
-            no_color=kwargs.get('no_color', False),
-            stdout=self.stdout, stderr=self.stderr,
-            show_reply=False, show_body=False, quiet=True,
-        )
-        replies = I.run('ping', **kwargs)
-        if not replies:
-            raise self.Error('No nodes replied within time constraint',
-                             status=EX_UNAVAILABLE)
-        nodecount = len(replies)
-        if not kwargs.get('quiet', False):
-            self.out('\n{0} {1} online.'.format(
-                nodecount, text.pluralize(nodecount, 'node')))
-
-
-class migrate(Command):
-    """Migrate tasks from one broker to another.
-
-    Warning:
-        This command is experimental, make sure you have a backup of
-        the tasks before you continue.
-
-    Example:
-        .. code-block:: console
-
-            $ celery migrate amqp://A.example.com amqp://guest@B.example.com//
-            $ celery migrate redis://localhost amqp://guest@localhost//
-    """
-
-    args = '<source_url> <dest_url>'
-    progress_fmt = MIGRATE_PROGRESS_FMT
-
-    def add_arguments(self, parser):
-        group = parser.add_argument_group('Migration Options')
-        group.add_argument(
-            '--limit', '-n', type=int,
-            help='Number of tasks to consume (int)',
-        )
-        group.add_argument(
-            '--timeout', '-t', type=float, default=1.0,
-            help='Timeout in seconds (float) waiting for tasks',
-        )
-        group.add_argument(
-            '--ack-messages', '-a', action='store_true', default=False,
-            help='Ack messages from source broker.',
-        )
-        group.add_argument(
-            '--tasks', '-T',
-            help='List of task names to filter on.',
-        )
-        group.add_argument(
-            '--queues', '-Q',
-            help='List of queues to migrate.',
-        )
-        group.add_argument(
-            '--forever', '-F', action='store_true', default=False,
-            help='Continually migrate tasks until killed.',
-        )
-
-    def on_migrate_task(self, state, body, message):
-        self.out(self.progress_fmt.format(state=state, body=body))
-
-    def run(self, source, destination, **kwargs):
-        from kombu import Connection
-        from celery.contrib.migrate import migrate_tasks
-
-        migrate_tasks(Connection(source),
-                      Connection(destination),
-                      callback=self.on_migrate_task,
-                      **kwargs)
-
-
-class shell(Command):  # pragma: no cover
-    """Start shell session with convenient access to celery symbols.
-
-    The following symbols will be added to the main globals:
-
-        - ``celery``:  the current application.
-        - ``chord``, ``group``, ``chain``, ``chunks``,
-          ``xmap``, ``xstarmap`` ``subtask``, ``Task``
-        - all registered tasks.
-    """
-
-    def add_arguments(self, parser):
-        group = parser.add_argument_group('Shell Options')
-        group.add_argument(
-            '--ipython', '-I',
-            action='store_true', help='force iPython.', default=False,
-        )
-        group.add_argument(
-            '--bpython', '-B',
-            action='store_true', help='force bpython.', default=False,
-        )
-        group.add_argument(
-            '--python',
-            action='store_true', default=False,
-            help='force default Python shell.',
-        )
-        group.add_argument(
-            '--without-tasks', '-T',
-            action='store_true', default=False,
-            help="don't add tasks to locals.",
-        )
-        group.add_argument(
-            '--eventlet',
-            action='store_true', default=False,
-            help='use eventlet.',
-        )
-        group.add_argument(
-            '--gevent', action='store_true', default=False,
-            help='use gevent.',
-        )
-
-    def run(self, *args, **kwargs):
-        if args:
-            raise self.UsageError(
-                'shell command does not take arguments: {0}'.format(args))
-        return self._run(**kwargs)
-
-    def _run(self, ipython=False, bpython=False,
-             python=False, without_tasks=False, eventlet=False,
-             gevent=False, **kwargs):
-        sys.path.insert(0, os.getcwd())
-        if eventlet:
-            import_module('celery.concurrency.eventlet')
-        if gevent:
-            import_module('celery.concurrency.gevent')
-        import celery
-        import celery.task.base
-        self.app.loader.import_default_modules()
-
-        # pylint: disable=attribute-defined-outside-init
-        self.locals = {
-            'app': self.app,
-            'celery': self.app,
-            'Task': celery.Task,
-            'chord': celery.chord,
-            'group': celery.group,
-            'chain': celery.chain,
-            'chunks': celery.chunks,
-            'xmap': celery.xmap,
-            'xstarmap': celery.xstarmap,
-            'subtask': celery.subtask,
-            'signature': celery.signature,
-        }
-
-        if not without_tasks:
-            self.locals.update({
-                task.__name__: task for task in self.app.tasks.values()
-                if not task.name.startswith('celery.')
-            })
-
-        if python:
-            return self.invoke_fallback_shell()
-        elif bpython:
-            return self.invoke_bpython_shell()
-        elif ipython:
-            return self.invoke_ipython_shell()
-        return self.invoke_default_shell()
-
-    def invoke_default_shell(self):
-        try:
-            import IPython  # noqa
-        except ImportError:
-            try:
-                import bpython  # noqa
-            except ImportError:
-                return self.invoke_fallback_shell()
-            else:
-                return self.invoke_bpython_shell()
-        else:
-            return self.invoke_ipython_shell()
-
-    def invoke_fallback_shell(self):
-        import code
-        try:
-            import readline
-        except ImportError:
-            pass
-        else:
-            import rlcompleter
-            readline.set_completer(
-                rlcompleter.Completer(self.locals).complete)
-            readline.parse_and_bind('tab:complete')
-        code.interact(local=self.locals)
-
-    def invoke_ipython_shell(self):
-        for ip in (self._ipython, self._ipython_pre_10,
-                   self._ipython_terminal, self._ipython_010,
-                   self._no_ipython):
-            try:
-                return ip()
-            except ImportError:
-                pass
-
-    def _ipython(self):
-        from IPython import start_ipython
-        start_ipython(argv=[], user_ns=self.locals)
-
-    def _ipython_pre_10(self):  # pragma: no cover
-        from IPython.frontend.terminal.ipapp import TerminalIPythonApp
-        app = TerminalIPythonApp.instance()
-        app.initialize(argv=[])
-        app.shell.user_ns.update(self.locals)
-        app.start()
-
-    def _ipython_terminal(self):  # pragma: no cover
-        from IPython.terminal import embed
-        embed.TerminalInteractiveShell(user_ns=self.locals).mainloop()
-
-    def _ipython_010(self):  # pragma: no cover
-        from IPython.Shell import IPShell
-        IPShell(argv=[], user_ns=self.locals).mainloop()
-
-    def _no_ipython(self):  # pragma: no cover
-        raise ImportError('no suitable ipython found')
-
-    def invoke_bpython_shell(self):
-        import bpython
-        bpython.embed(self.locals)
-
-
-class upgrade(Command):
-    """Perform upgrade between versions."""
-
-    choices = {'settings'}
-
-    def add_arguments(self, parser):
-        group = parser.add_argument_group('Upgrading Options')
-        group.add_argument(
-            '--django', action='store_true', default=False,
-            help='Upgrade Django project',
-        )
-        group.add_argument(
-            '--compat', action='store_true', default=False,
-            help='Maintain backwards compatibility',
-        )
-        group.add_argument(
-            '--no-backup', action='store_true', default=False,
-            help='Dont backup original files',
-        )
-
-    def usage(self, command):
-        return '%(prog)s <command> settings [filename] [options]'
-
-    def run(self, *args, **kwargs):
-        try:
-            command = args[0]
-        except IndexError:
-            raise self.UsageError('missing upgrade type')
-        if command not in self.choices:
-            raise self.UsageError('unknown upgrade type: {0}'.format(command))
-        return getattr(self, command)(*args, **kwargs)
-
-    def settings(self, command, filename,
-                 no_backup=False, django=False, compat=False, **kwargs):
-        lines = self._slurp(filename) if no_backup else self._backup(filename)
-        keyfilter = self._compat_key if django or compat else pass1
-        print('processing {0}...'.format(filename), file=self.stderr)
-        with codecs.open(filename, 'w', 'utf-8') as write_fh:
-            for line in lines:
-                write_fh.write(self._to_new_key(line, keyfilter))
-
-    def _slurp(self, filename):
-        with codecs.open(filename, 'r', 'utf-8') as read_fh:
-            return [line for line in read_fh]
-
-    def _backup(self, filename, suffix='.orig'):
-        lines = []
-        backup_filename = ''.join([filename, suffix])
-        print('writing backup to {0}...'.format(backup_filename),
-              file=self.stderr)
-        with codecs.open(filename, 'r', 'utf-8') as read_fh:
-            with codecs.open(backup_filename, 'w', 'utf-8') as backup_fh:
-                for line in read_fh:
-                    backup_fh.write(line)
-                    lines.append(line)
-        return lines
-
-    def _to_new_key(self, line, keyfilter=pass1, source=defaults._TO_NEW_KEY):
-        # sort by length to avoid, for example, broker_transport overriding
-        # broker_transport_options.
-        for old_key in reversed(sorted(source, key=lambda x: len(x))):
-            new_line = line.replace(old_key, keyfilter(source[old_key]))
-            if line != new_line:
-                return new_line  # only one match per line.
-        return line
-
-    def _compat_key(self, key, namespace='CELERY'):
-        key = key.upper()
-        if not key.startswith(namespace):
-            key = '_'.join([namespace, key])
-        return key
-
-
-=======
->>>>>>> 28eb9095
 class help(Command):
     """Show help screen and exit."""
 
