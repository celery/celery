"""Base command-line interface."""
import argparse
import json
import os
import random
import re
import sys
import warnings
from collections import defaultdict
from heapq import heappush
from pprint import pformat

from celery import VERSION_BANNER, Celery, maybe_patch_concurrency, signals
from celery.exceptions import CDeprecationWarning, CPendingDeprecationWarning
<<<<<<< HEAD
from celery.five import (PY2, getfullargspec, items, long_t,
                         python_2_unicode_compatible, string, string_t,
=======
from celery.five import (getfullargspec, items, long_t, string, string_t,
>>>>>>> 38936c60
                         text_t)
from celery.platforms import EX_FAILURE, EX_OK, EX_USAGE, isatty
from celery.utils import imports, term, text
from celery.utils.functional import dictfilter
from celery.utils.nodenames import host_format, node_format
from celery.utils.objects import Bunch

# Option is here for backwards compatibility, as third-party commands
# may import it from here.
try:
    from optparse import Option  # pylint: disable=deprecated-module
except ImportError:  # pragma: no cover
    Option = None  # noqa

try:
    input = raw_input
except NameError:  # pragma: no cover
    pass

__all__ = (
    'Error', 'UsageError', 'Extensions', 'Command', 'Option', 'daemon_options',
)

# always enable DeprecationWarnings, so our users can see them.
for warning in (CDeprecationWarning, CPendingDeprecationWarning):
    warnings.simplefilter('once', warning, 0)

# TODO: Remove this once we drop support for Python < 3.6
if sys.version_info < (3, 6):
    ModuleNotFoundError = ImportError

ARGV_DISABLED = """
Unrecognized command-line arguments: {0}

Try --help?
"""

UNABLE_TO_LOAD_APP_MODULE_NOT_FOUND = """
Unable to load celery application.
The module {0} was not found.
"""

UNABLE_TO_LOAD_APP_APP_MISSING = """
Unable to load celery application.
{0}
"""

find_long_opt = re.compile(r'.+?(--.+?)(?:\s|,|$)')
find_rst_ref = re.compile(r':\w+:`(.+?)`')
find_rst_decl = re.compile(r'^\s*\.\. .+?::.+$')


def _optparse_callback_to_type(option, callback):
    parser = Bunch(values=Bunch())

    def _on_arg(value):
        callback(option, None, value, parser)
        return getattr(parser.values, option.dest)
    return _on_arg


def _add_optparse_argument(parser, opt, typemap=None):
    typemap = {
        'string': text_t,
        'int': int,
        'long': long_t,
        'float': float,
        'complex': complex,
        'choice': None} if not typemap else typemap
    if opt.callback:
        opt.type = _optparse_callback_to_type(opt, opt.type)
    # argparse checks for existence of this kwarg
    if opt.action == 'callback':
        opt.action = None
    # store_true sets value to "('NO', 'DEFAULT')" for some
    # crazy reason, so not to set a sane default here.
    if opt.action == 'store_true' and opt.default is None:
        opt.default = False
    parser.add_argument(
        *opt._long_opts + opt._short_opts,
        **dictfilter({
            'action': opt.action,
            'type': typemap.get(opt.type, opt.type),
            'dest': opt.dest,
            'nargs': opt.nargs,
            'choices': opt.choices,
            'help': opt.help,
            'metavar': opt.metavar,
            'default': opt.default}))


def _add_compat_options(parser, options):
    for option in options or ():
        if callable(option):
            option(parser)
        else:
            _add_optparse_argument(parser, option)


class Error(Exception):
    """Exception raised by commands."""

    status = EX_FAILURE

    def __init__(self, reason, status=None):
        self.reason = reason
        self.status = status if status is not None else self.status
        super().__init__(reason, status)

    def __str__(self):
        return self.reason


class UsageError(Error):
    """Exception raised for malformed arguments."""

    status = EX_USAGE


class Extensions:
    """Loads extensions from setuptools entrypoints."""

    def __init__(self, namespace, register):
        self.names = []
        self.namespace = namespace
        self.register = register

    def add(self, cls, name):
        heappush(self.names, name)
        self.register(cls, name=name)

    def load(self):
        for name, cls in imports.load_extension_classes(self.namespace):
            self.add(cls, name)
        return self.names


class Command:
    """Base class for command-line applications.

    Arguments:
        app (Celery): The app to use.
        get_app (Callable): Fucntion returning the current app
            when no app provided.
    """

    Error = Error
    UsageError = UsageError
    Parser = argparse.ArgumentParser

    #: Arg list used in help.
    args = ''

    #: Application version.
    version = VERSION_BANNER

    #: If false the parser will raise an exception if positional
    #: args are provided.
    supports_args = True

    #: List of options (without preload options).
    option_list = None

    # module Rst documentation to parse help from (if any)
    doc = None

    # Some programs (multi) does not want to load the app specified
    # (Issue #1008).
    respects_app_option = True

    #: Enable if the application should support config from the cmdline.
    enable_config_from_cmdline = False

    #: Default configuration name-space.
    namespace = None

    #: Text to print at end of --help
    epilog = None

    #: Text to print in --help before option list.
    description = ''

    #: Set to true if this command doesn't have sub-commands
    leaf = True

    # used by :meth:`say_remote_command_reply`.
    show_body = True
    # used by :meth:`say_chat`.
    show_reply = True

    prog_name = 'celery'

    #: Name of argparse option used for parsing positional args.
    args_name = 'args'

    def __init__(self, app=None, get_app=None, no_color=False,
                 stdout=None, stderr=None, quiet=False, on_error=None,
                 on_usage_error=None):
        self.app = app
        self.get_app = get_app or self._get_default_app
        self.stdout = stdout or sys.stdout
        self.stderr = stderr or sys.stderr
        self._colored = None
        self._no_color = no_color
        self.quiet = quiet
        if not self.description:
            self.description = self._strip_restructeredtext(self.__doc__)
        if on_error:
            self.on_error = on_error
        if on_usage_error:
            self.on_usage_error = on_usage_error

    def run(self, *args, **options):
        raise NotImplementedError('subclass responsibility')

    def on_error(self, exc):
        # pylint: disable=method-hidden
        #   on_error argument to __init__ may override this method.
        self.error(self.colored.red(f'Error: {exc}'))

    def on_usage_error(self, exc):
        # pylint: disable=method-hidden
        #   on_usage_error argument to __init__ may override this method.
        self.handle_error(exc)

    def on_concurrency_setup(self):
        pass

    def __call__(self, *args, **kwargs):
        random.seed()  # maybe we were forked.
        self.verify_args(args)
        try:
            ret = self.run(*args, **kwargs)
            return ret if ret is not None else EX_OK
        except self.UsageError as exc:
            self.on_usage_error(exc)
            return exc.status
        except self.Error as exc:
            self.on_error(exc)
            return exc.status

    def verify_args(self, given, _index=0):
        S = getfullargspec(self.run)
        _index = 1 if S.args and S.args[0] == 'self' else _index
        required = S.args[_index:-len(S.defaults) if S.defaults else None]
        missing = required[len(given):]
        if missing:
            raise self.UsageError('Missing required {}: {}'.format(
                text.pluralize(len(missing), 'argument'),
                ', '.join(missing)
            ))

    def execute_from_commandline(self, argv=None):
        """Execute application from command-line.

        Arguments:
            argv (List[str]): The list of command-line arguments.
                Defaults to ``sys.argv``.
        """
        if argv is None:
            argv = list(sys.argv)
        # Should we load any special concurrency environment?
        self.maybe_patch_concurrency(argv)
        self.on_concurrency_setup()

        # Dump version and exit if '--version' arg set.
        self.early_version(argv)
        try:
            argv = self.setup_app_from_commandline(argv)
        except ModuleNotFoundError as e:
            package_name = e.name
            self.on_error(UNABLE_TO_LOAD_APP_MODULE_NOT_FOUND.format(package_name))
            return EX_FAILURE
        except AttributeError as e:
            msg = e.args[0].capitalize()
            self.on_error(UNABLE_TO_LOAD_APP_APP_MISSING.format(msg))
            return EX_FAILURE

        self.prog_name = os.path.basename(argv[0])
        return self.handle_argv(self.prog_name, argv[1:])

    def run_from_argv(self, prog_name, argv=None, command=None):
        return self.handle_argv(prog_name,
                                sys.argv if argv is None else argv, command)

    def maybe_patch_concurrency(self, argv=None):
        argv = argv or sys.argv
        pool_option = self.with_pool_option(argv)
        if pool_option:
            maybe_patch_concurrency(argv, *pool_option)

    def usage(self, command):
        return f'%(prog)s {command} [options] {self.args}'

    def add_arguments(self, parser):
        pass

    def get_options(self):
        # This is for optparse options, please use add_arguments.
        return self.option_list

    def add_preload_arguments(self, parser):
        group = parser.add_argument_group('Global Options')
        group.add_argument('-A', '--app', default=None)
        group.add_argument('-b', '--broker', default=None)
        group.add_argument('--result-backend', default=None)
        group.add_argument('--loader', default=None)
        group.add_argument('--config', default=None)
        group.add_argument('--workdir', default=None)
        group.add_argument(
            '--no-color', '-C', action='store_true', default=None)
        group.add_argument('--quiet', '-q', action='store_true')

    def _add_version_argument(self, parser):
        parser.add_argument(
            '--version', action='version', version=self.version,
        )

    def prepare_arguments(self, parser):
        pass

    def expanduser(self, value):
        if isinstance(value, string_t):
            return os.path.expanduser(value)
        return value

    def ask(self, q, choices, default=None):
        """Prompt user to choose from a tuple of string values.

        If a default is not specified the question will be repeated
        until the user gives a valid choice.

        Matching is case insensitive.

        Arguments:
            q (str): the question to ask (don't include questionark)
            choice (Tuple[str]): tuple of possible choices, must be lowercase.
            default (Any): Default value if any.
        """
        schoices = choices
        if default is not None:
            schoices = [c.upper() if c == default else c.lower()
                        for c in choices]
        schoices = '/'.join(schoices)

        p = '{} ({})? '.format(q.capitalize(), schoices)
        while 1:
            val = input(p).lower()
            if val in choices:
                return val
            elif default is not None:
                break
        return default

    def handle_argv(self, prog_name, argv, command=None):
        """Parse arguments from argv and dispatch to :meth:`run`.

        Warning:
            Exits with an error message if :attr:`supports_args` is disabled
            and ``argv`` contains positional arguments.

        Arguments:
            prog_name (str): The program name (``argv[0]``).
            argv (List[str]): Rest of command-line arguments.
        """
        options, args = self.prepare_args(
            *self.parse_options(prog_name, argv, command))
        return self(*args, **options)

    def prepare_args(self, options, args):
        if options:
            options = {
                k: self.expanduser(v)
                for k, v in items(options) if not k.startswith('_')
            }
        args = [self.expanduser(arg) for arg in args]
        self.check_args(args)
        return options, args

    def check_args(self, args):
        if not self.supports_args and args:
            self.die(ARGV_DISABLED.format(', '.join(args)), EX_USAGE)

    def error(self, s):
        self.out(s, fh=self.stderr)

    def out(self, s, fh=None):
        print(s, file=fh or self.stdout)

    def die(self, msg, status=EX_FAILURE):
        self.error(msg)
        sys.exit(status)

    def early_version(self, argv):
        if '--version' in argv:
            print(self.version, file=self.stdout)
            sys.exit(0)

    def parse_options(self, prog_name, arguments, command=None):
        """Parse the available options."""
        # Don't want to load configuration to just print the version,
        # so we handle --version manually here.
        self.parser = self.create_parser(prog_name, command)
        options = vars(self.parser.parse_args(arguments))
        return options, options.pop(self.args_name, None) or []

    def create_parser(self, prog_name, command=None):
        # for compatibility with optparse usage.
        usage = self.usage(command).replace('%prog', '%(prog)s')
        parser = self.Parser(
            prog=prog_name,
            usage=usage,
            epilog=self._format_epilog(self.epilog),
            formatter_class=argparse.RawDescriptionHelpFormatter,
            description=self._format_description(self.description),
        )
        self._add_version_argument(parser)
        self.add_preload_arguments(parser)
        self.add_arguments(parser)
        self.add_compat_options(parser, self.get_options())
        self.add_compat_options(parser, self.app.user_options['preload'])

        if self.supports_args:
            # for backward compatibility with optparse, we automatically
            # add arbitrary positional args.
            parser.add_argument(self.args_name, nargs='*')
        return self.prepare_parser(parser)

    def _format_epilog(self, epilog):
        if epilog:
            return f'\n{epilog}\n\n'
        return ''

    def _format_description(self, description):
        width = argparse.HelpFormatter('prog')._width
        return text.ensure_newlines(
            text.fill_paragraphs(text.dedent(description), width))

    def add_compat_options(self, parser, options):
        _add_compat_options(parser, options)

    def prepare_parser(self, parser):
        docs = [self.parse_doc(doc) for doc in (self.doc, __doc__) if doc]
        for doc in docs:
            for long_opt, help in items(doc):
                option = parser._option_string_actions[long_opt]
                if option is not None:
                    option.help = ' '.join(help).format(default=option.default)
        return parser

    def setup_app_from_commandline(self, argv):
        preload_options = self.parse_preload_options(argv)
        quiet = preload_options.get('quiet')
        if quiet is not None:
            self.quiet = quiet
        try:
            self.no_color = preload_options['no_color']
        except KeyError:
            pass
        workdir = preload_options.get('workdir')
        if workdir:
            os.chdir(workdir)
        app = (preload_options.get('app') or
               os.environ.get('CELERY_APP') or
               self.app)
        preload_loader = preload_options.get('loader')
        if preload_loader:
            # Default app takes loader from this env (Issue #1066).
            os.environ['CELERY_LOADER'] = preload_loader
        loader = (preload_loader,
                  os.environ.get('CELERY_LOADER') or
                  'default')
        broker = preload_options.get('broker', None)
        if broker:
            os.environ['CELERY_BROKER_URL'] = broker
        result_backend = preload_options.get('result_backend', None)
        if result_backend:
            os.environ['CELERY_RESULT_BACKEND'] = result_backend
        config = preload_options.get('config')
        if config:
            os.environ['CELERY_CONFIG_MODULE'] = config
        if self.respects_app_option:
            if app:
                self.app = self.find_app(app)
            elif self.app is None:
                self.app = self.get_app(loader=loader)
            if self.enable_config_from_cmdline:
                argv = self.process_cmdline_config(argv)
        else:
            self.app = Celery(fixups=[])

        self._handle_user_preload_options(argv)

        return argv

    def _handle_user_preload_options(self, argv):
        user_preload = tuple(self.app.user_options['preload'] or ())
        if user_preload:
            user_options = self._parse_preload_options(argv, user_preload)
            signals.user_preload_options.send(
                sender=self, app=self.app, options=user_options,
            )

    def find_app(self, app):
        from celery.app.utils import find_app
        return find_app(app, symbol_by_name=self.symbol_by_name)

    def symbol_by_name(self, name, imp=imports.import_from_cwd):
        return imports.symbol_by_name(name, imp=imp)
    get_cls_by_name = symbol_by_name  # XXX compat

    def process_cmdline_config(self, argv):
        try:
            cargs_start = argv.index('--')
        except ValueError:
            return argv
        argv, cargs = argv[:cargs_start], argv[cargs_start + 1:]
        self.app.config_from_cmdline(cargs, namespace=self.namespace)
        return argv

    def parse_preload_options(self, args):
        return self._parse_preload_options(args, [self.add_preload_arguments])

    def _parse_preload_options(self, args, options):
        args = [arg for arg in args if arg not in ('-h', '--help')]
        parser = self.Parser()
        self.add_compat_options(parser, options)
        namespace, _ = parser.parse_known_args(args)
        return vars(namespace)

    def add_append_opt(self, acc, opt, value):
        default = opt.default or []

        if opt.dest not in acc:
            acc[opt.dest] = default

        acc[opt.dest].append(value)

    def parse_doc(self, doc):
        options, in_option = defaultdict(list), None
        for line in doc.splitlines():
            if line.startswith('.. cmdoption::'):
                m = find_long_opt.match(line)
                if m:
                    in_option = m.groups()[0].strip()
                assert in_option, 'missing long opt'
            elif in_option and line.startswith(' ' * 4):
                if not find_rst_decl.match(line):
                    options[in_option].append(
                        find_rst_ref.sub(
                            r'\1', line.strip()).replace('`', ''))
        return options

    def _strip_restructeredtext(self, s):
        return '\n'.join(
            find_rst_ref.sub(r'\1', line.replace('`', ''))
            for line in (s or '').splitlines()
            if not find_rst_decl.match(line)
        )

    def with_pool_option(self, argv):
        """Return tuple of ``(short_opts, long_opts)``.

        Returns only if the command
        supports a pool argument, and used to monkey patch eventlet/gevent
        environments as early as possible.

        Example:
              >>> has_pool_option = (['-P'], ['--pool'])
        """

    def node_format(self, s, nodename, **extra):
        return node_format(s, nodename, **extra)

    def host_format(self, s, **extra):
        return host_format(s, **extra)

    def _get_default_app(self, *args, **kwargs):
        from celery._state import get_current_app
        return get_current_app()  # omit proxy

    def pretty_list(self, n):
        c = self.colored
        if not n:
            return '- empty -'
        return '\n'.join(
            str(c.reset(c.white('*'), f' {item}')) for item in n
        )

    def pretty_dict_ok_error(self, n):
        c = self.colored
        try:
            return (c.green('OK'),
                    text.indent(self.pretty(n['ok'])[1], 4))
        except KeyError:
            pass
        return (c.red('ERROR'),
                text.indent(self.pretty(n['error'])[1], 4))

    def say_remote_command_reply(self, replies):
        c = self.colored
        node = next(iter(replies))  # <-- take first.
        reply = replies[node]
        status, preply = self.pretty(reply)
        self.say_chat('->', c.cyan(node, ': ') + status,
                      text.indent(preply, 4) if self.show_reply else '')

    def pretty(self, n):
        OK = str(self.colored.green('OK'))
        if isinstance(n, list):
            return OK, self.pretty_list(n)
        if isinstance(n, dict):
            if 'ok' in n or 'error' in n:
                return self.pretty_dict_ok_error(n)
            else:
                return OK, json.dumps(n, sort_keys=True, indent=4)
        if isinstance(n, string_t):
            return OK, string(n)
        return OK, pformat(n)

    def say_chat(self, direction, title, body=''):
        c = self.colored
        if direction == '<-' and self.quiet:
            return
        dirstr = not self.quiet and c.bold(c.white(direction), ' ') or ''
        self.out(c.reset(dirstr, title))
        if body and self.show_body:
            self.out(body)

    @property
    def colored(self):
        if self._colored is None:
            self._colored = term.colored(
                enabled=isatty(self.stdout) and not self.no_color)
        return self._colored

    @colored.setter
    def colored(self, obj):
        self._colored = obj

    @property
    def no_color(self):
        return self._no_color

    @no_color.setter
    def no_color(self, value):
        self._no_color = value
        if self._colored is not None:
            self._colored.enabled = not self._no_color


def daemon_options(parser, default_pidfile=None, default_logfile=None):
    """Add daemon options to argparse parser."""
    group = parser.add_argument_group('Daemonization Options')
    group.add_argument('-f', '--logfile', default=default_logfile),
    group.add_argument('--pidfile', default=default_pidfile),
    group.add_argument('--uid', default=None),
    group.add_argument('--gid', default=None),
    group.add_argument('--umask', default=None),
    group.add_argument('--executable', default=None),<|MERGE_RESOLUTION|>--- conflicted
+++ resolved
@@ -12,12 +12,8 @@
 
 from celery import VERSION_BANNER, Celery, maybe_patch_concurrency, signals
 from celery.exceptions import CDeprecationWarning, CPendingDeprecationWarning
-<<<<<<< HEAD
-from celery.five import (PY2, getfullargspec, items, long_t,
+from celery.five import (getfullargspec, items, long_t,
                          python_2_unicode_compatible, string, string_t,
-=======
-from celery.five import (getfullargspec, items, long_t, string, string_t,
->>>>>>> 38936c60
                          text_t)
 from celery.platforms import EX_FAILURE, EX_OK, EX_USAGE, isatty
 from celery.utils import imports, term, text
