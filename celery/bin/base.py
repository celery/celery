"""Click customizations for Celery."""
import json
import numbers
from collections import OrderedDict
from functools import update_wrapper
from pprint import pformat

import click
from click import ParamType
from kombu.utils.objects import cached_property

from celery._state import get_current_app
from celery.signals import user_preload_options
from celery.utils import text
from celery.utils.log import mlevel
from celery.utils.time import maybe_iso8601

try:
    from pygments import highlight
    from pygments.formatters import Terminal256Formatter
    from pygments.lexers import PythonLexer
except ImportError:
    def highlight(s, *args, **kwargs):
        """Place holder function in case pygments is missing."""
        return s
    LEXER = None
    FORMATTER = None
else:
    LEXER = PythonLexer()
    FORMATTER = Terminal256Formatter()


class CLIContext:
    """Context Object for the CLI."""

    def __init__(self, app, no_color, workdir, quiet=False):
        """Initialize the CLI context."""
        self.app = app or get_current_app()
        self.no_color = no_color
        self.quiet = quiet
        self.workdir = workdir

    @cached_property
    def OK(self):
        return self.style("OK", fg="green", bold=True)

    @cached_property
    def ERROR(self):
        return self.style("ERROR", fg="red", bold=True)

    def style(self, message=None, **kwargs):
        if self.no_color:
            return message
        else:
            return click.style(message, **kwargs)

    def secho(self, message=None, **kwargs):
        if self.no_color:
            kwargs['color'] = False
            click.echo(message, **kwargs)
        else:
            click.secho(message, **kwargs)

    def echo(self, message=None, **kwargs):
        if self.no_color:
            kwargs['color'] = False
            click.echo(message, **kwargs)
        else:
            click.echo(message, **kwargs)

    def error(self, message=None, **kwargs):
        kwargs['err'] = True
        if self.no_color:
            kwargs['color'] = False
            click.echo(message, **kwargs)
        else:
            click.secho(message, **kwargs)

    def pretty(self, n):
        if isinstance(n, list):
            return self.OK, self.pretty_list(n)
        if isinstance(n, dict):
            if 'ok' in n or 'error' in n:
                return self.pretty_dict_ok_error(n)
            else:
                s = json.dumps(n, sort_keys=True, indent=4)
                if not self.no_color:
                    s = highlight(s, LEXER, FORMATTER)
                return self.OK, s
        if isinstance(n, str):
            return self.OK, n
        return self.OK, pformat(n)

    def pretty_list(self, n):
        if not n:
            return '- empty -'
        return '\n'.join(
            f'{self.style("*", fg="white")} {item}' for item in n
        )

    def pretty_dict_ok_error(self, n):
        try:
            return (self.OK,
                    text.indent(self.pretty(n['ok'])[1], 4))
        except KeyError:
            pass
        return (self.ERROR,
                text.indent(self.pretty(n['error'])[1], 4))

    def say_chat(self, direction, title, body='', show_body=False):
        if direction == '<-' and self.quiet:
            return
        dirstr = not self.quiet and f'{self.style(direction, fg="white", bold=True)} ' or ''
        self.echo(f'{dirstr} {title}')
        if body and show_body:
            self.echo(body)


def handle_preload_options(f):
<<<<<<< HEAD
=======
    """Extract preload options and return a wrapped callable."""
>>>>>>> 56275f5c
    def caller(ctx, *args, **kwargs):
        app = ctx.obj.app

        preload_options = [o.name for o in app.user_options.get('preload', [])]

        if preload_options:
            user_options = {
                preload_option: kwargs[preload_option]
                for preload_option in preload_options
            }

            user_preload_options.send(sender=f, app=app, options=user_options)

        return f(ctx, *args, **kwargs)

    return update_wrapper(caller, f)


class CeleryOption(click.Option):
    """Customized option for Celery."""

    def get_default(self, ctx, *args, **kwargs):
        if self.default_value_from_context:
            self.default = ctx.obj[self.default_value_from_context]
<<<<<<< HEAD
        return super().get_default(ctx)
=======
        return super().get_default(ctx, *args, **kwargs)
>>>>>>> 56275f5c

    def __init__(self, *args, **kwargs):
        """Initialize a Celery option."""
        self.help_group = kwargs.pop('help_group', None)
        self.default_value_from_context = kwargs.pop('default_value_from_context', None)
        super().__init__(*args, **kwargs)


class CeleryCommand(click.Command):
    """Customized command for Celery."""

    def format_options(self, ctx, formatter):
        """Write all the options into the formatter if they exist."""
        opts = OrderedDict()
        for param in self.get_params(ctx):
            rv = param.get_help_record(ctx)
            if rv is not None:
                if hasattr(param, 'help_group') and param.help_group:
                    opts.setdefault(str(param.help_group), []).append(rv)
                else:
                    opts.setdefault('Options', []).append(rv)

        for name, opts_group in opts.items():
            with formatter.section(name):
                formatter.write_dl(opts_group)


class CeleryDaemonCommand(CeleryCommand):
    """Daemon commands."""

    def __init__(self, *args, **kwargs):
        """Initialize a Celery command with common daemon options."""
        super().__init__(*args, **kwargs)
        self.params.append(CeleryOption(('-f', '--logfile'), help_group="Daemonization Options"))
        self.params.append(CeleryOption(('--pidfile',), help_group="Daemonization Options"))
        self.params.append(CeleryOption(('--uid',), help_group="Daemonization Options"))
        self.params.append(CeleryOption(('--uid',), help_group="Daemonization Options"))
        self.params.append(CeleryOption(('--gid',), help_group="Daemonization Options"))
        self.params.append(CeleryOption(('--umask',), help_group="Daemonization Options"))
        self.params.append(CeleryOption(('--executable',), help_group="Daemonization Options"))


class CommaSeparatedList(ParamType):
    """Comma separated list argument."""

    name = "comma separated list"

    def convert(self, value, param, ctx):
        return text.str_to_list(value)
<<<<<<< HEAD
=======


class JsonArray(ParamType):
    """JSON formatted array argument."""

    name = "json array"

    def convert(self, value, param, ctx):
        if isinstance(value, list):
            return value

        try:
            v = json.loads(value)
        except ValueError as e:
            self.fail(str(e))

        if not isinstance(v, list):
            self.fail(f"{value} was not an array")
>>>>>>> 56275f5c

        return v


class JsonObject(ParamType):
    """JSON formatted object argument."""

    name = "json object"

    def convert(self, value, param, ctx):
        if isinstance(value, dict):
            return value

        try:
            v = json.loads(value)
        except ValueError as e:
            self.fail(str(e))

        if not isinstance(v, dict):
            self.fail(f"{value} was not an object")

        return v


class ISO8601DateTime(ParamType):
    """ISO 8601 Date Time argument."""

    name = "iso-86091"

    def convert(self, value, param, ctx):
        try:
            return maybe_iso8601(value)
        except (TypeError, ValueError) as e:
            self.fail(e)


class ISO8601DateTimeOrFloat(ParamType):
    """ISO 8601 Date Time or float argument."""

    name = "iso-86091 or float"

    def convert(self, value, param, ctx):
        try:
            return float(value)
        except (TypeError, ValueError):
            pass

        try:
            return maybe_iso8601(value)
        except (TypeError, ValueError) as e:
            self.fail(e)


class LogLevel(click.Choice):
    """Log level option."""

    def __init__(self):
        """Initialize the log level option with the relevant choices."""
        super().__init__(('DEBUG', 'INFO', 'WARNING', 'ERROR', 'CRITICAL', 'FATAL'))

    def convert(self, value, param, ctx):
<<<<<<< HEAD
=======
        if isinstance(value, numbers.Integral):
            return value

>>>>>>> 56275f5c
        value = value.upper()
        value = super().convert(value, param, ctx)
        return mlevel(value)


JSON_ARRAY = JsonArray()
JSON_OBJECT = JsonObject()
ISO8601 = ISO8601DateTime()
ISO8601_OR_FLOAT = ISO8601DateTimeOrFloat()
LOG_LEVEL = LogLevel()
COMMA_SEPARATED_LIST = CommaSeparatedList()<|MERGE_RESOLUTION|>--- conflicted
+++ resolved
@@ -20,9 +20,11 @@
     from pygments.formatters import Terminal256Formatter
     from pygments.lexers import PythonLexer
 except ImportError:
+
     def highlight(s, *args, **kwargs):
         """Place holder function in case pygments is missing."""
         return s
+
     LEXER = None
     FORMATTER = None
 else:
@@ -56,22 +58,22 @@
 
     def secho(self, message=None, **kwargs):
         if self.no_color:
-            kwargs['color'] = False
+            kwargs["color"] = False
             click.echo(message, **kwargs)
         else:
             click.secho(message, **kwargs)
 
     def echo(self, message=None, **kwargs):
         if self.no_color:
-            kwargs['color'] = False
+            kwargs["color"] = False
             click.echo(message, **kwargs)
         else:
             click.echo(message, **kwargs)
 
     def error(self, message=None, **kwargs):
-        kwargs['err'] = True
-        if self.no_color:
-            kwargs['color'] = False
+        kwargs["err"] = True
+        if self.no_color:
+            kwargs["color"] = False
             click.echo(message, **kwargs)
         else:
             click.secho(message, **kwargs)
@@ -80,7 +82,7 @@
         if isinstance(n, list):
             return self.OK, self.pretty_list(n)
         if isinstance(n, dict):
-            if 'ok' in n or 'error' in n:
+            if "ok" in n or "error" in n:
                 return self.pretty_dict_ok_error(n)
             else:
                 s = json.dumps(n, sort_keys=True, indent=4)
@@ -93,38 +95,34 @@
 
     def pretty_list(self, n):
         if not n:
-            return '- empty -'
-        return '\n'.join(
-            f'{self.style("*", fg="white")} {item}' for item in n
-        )
+            return "- empty -"
+        return "\n".join(f'{self.style("*", fg="white")} {item}' for item in n)
 
     def pretty_dict_ok_error(self, n):
         try:
-            return (self.OK,
-                    text.indent(self.pretty(n['ok'])[1], 4))
+            return (self.OK, text.indent(self.pretty(n["ok"])[1], 4))
         except KeyError:
             pass
-        return (self.ERROR,
-                text.indent(self.pretty(n['error'])[1], 4))
-
-    def say_chat(self, direction, title, body='', show_body=False):
-        if direction == '<-' and self.quiet:
+        return (self.ERROR, text.indent(self.pretty(n["error"])[1], 4))
+
+    def say_chat(self, direction, title, body="", show_body=False):
+        if direction == "<-" and self.quiet:
             return
-        dirstr = not self.quiet and f'{self.style(direction, fg="white", bold=True)} ' or ''
-        self.echo(f'{dirstr} {title}')
+        dirstr = (
+            not self.quiet and f'{self.style(direction, fg="white", bold=True)} ' or ""
+        )
+        self.echo(f"{dirstr} {title}")
         if body and show_body:
             self.echo(body)
 
 
 def handle_preload_options(f):
-<<<<<<< HEAD
-=======
     """Extract preload options and return a wrapped callable."""
->>>>>>> 56275f5c
+
     def caller(ctx, *args, **kwargs):
         app = ctx.obj.app
 
-        preload_options = [o.name for o in app.user_options.get('preload', [])]
+        preload_options = [o.name for o in app.user_options.get("preload", [])]
 
         if preload_options:
             user_options = {
@@ -145,16 +143,12 @@
     def get_default(self, ctx, *args, **kwargs):
         if self.default_value_from_context:
             self.default = ctx.obj[self.default_value_from_context]
-<<<<<<< HEAD
-        return super().get_default(ctx)
-=======
         return super().get_default(ctx, *args, **kwargs)
->>>>>>> 56275f5c
 
     def __init__(self, *args, **kwargs):
         """Initialize a Celery option."""
-        self.help_group = kwargs.pop('help_group', None)
-        self.default_value_from_context = kwargs.pop('default_value_from_context', None)
+        self.help_group = kwargs.pop("help_group", None)
+        self.default_value_from_context = kwargs.pop("default_value_from_context", None)
         super().__init__(*args, **kwargs)
 
 
@@ -167,10 +161,10 @@
         for param in self.get_params(ctx):
             rv = param.get_help_record(ctx)
             if rv is not None:
-                if hasattr(param, 'help_group') and param.help_group:
+                if hasattr(param, "help_group") and param.help_group:
                     opts.setdefault(str(param.help_group), []).append(rv)
                 else:
-                    opts.setdefault('Options', []).append(rv)
+                    opts.setdefault("Options", []).append(rv)
 
         for name, opts_group in opts.items():
             with formatter.section(name):
@@ -183,13 +177,21 @@
     def __init__(self, *args, **kwargs):
         """Initialize a Celery command with common daemon options."""
         super().__init__(*args, **kwargs)
-        self.params.append(CeleryOption(('-f', '--logfile'), help_group="Daemonization Options"))
-        self.params.append(CeleryOption(('--pidfile',), help_group="Daemonization Options"))
-        self.params.append(CeleryOption(('--uid',), help_group="Daemonization Options"))
-        self.params.append(CeleryOption(('--uid',), help_group="Daemonization Options"))
-        self.params.append(CeleryOption(('--gid',), help_group="Daemonization Options"))
-        self.params.append(CeleryOption(('--umask',), help_group="Daemonization Options"))
-        self.params.append(CeleryOption(('--executable',), help_group="Daemonization Options"))
+        self.params.append(
+            CeleryOption(("-f", "--logfile"), help_group="Daemonization Options")
+        )
+        self.params.append(
+            CeleryOption(("--pidfile",), help_group="Daemonization Options")
+        )
+        self.params.append(CeleryOption(("--uid",), help_group="Daemonization Options"))
+        self.params.append(CeleryOption(("--uid",), help_group="Daemonization Options"))
+        self.params.append(CeleryOption(("--gid",), help_group="Daemonization Options"))
+        self.params.append(
+            CeleryOption(("--umask",), help_group="Daemonization Options")
+        )
+        self.params.append(
+            CeleryOption(("--executable",), help_group="Daemonization Options")
+        )
 
 
 class CommaSeparatedList(ParamType):
@@ -199,8 +201,6 @@
 
     def convert(self, value, param, ctx):
         return text.str_to_list(value)
-<<<<<<< HEAD
-=======
 
 
 class JsonArray(ParamType):
@@ -219,7 +219,6 @@
 
         if not isinstance(v, list):
             self.fail(f"{value} was not an array")
->>>>>>> 56275f5c
 
         return v
 
@@ -278,15 +277,12 @@
 
     def __init__(self):
         """Initialize the log level option with the relevant choices."""
-        super().__init__(('DEBUG', 'INFO', 'WARNING', 'ERROR', 'CRITICAL', 'FATAL'))
-
-    def convert(self, value, param, ctx):
-<<<<<<< HEAD
-=======
+        super().__init__(("DEBUG", "INFO", "WARNING", "ERROR", "CRITICAL", "FATAL"))
+
+    def convert(self, value, param, ctx):
         if isinstance(value, numbers.Integral):
             return value
 
->>>>>>> 56275f5c
         value = value.upper()
         value = super().convert(value, param, ctx)
         return mlevel(value)
