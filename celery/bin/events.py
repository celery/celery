# -*- coding: utf-8 -*-
"""The :program:`celery events` command.

.. program:: celery events

.. seealso::

    See :ref:`preload-options` and :ref:`daemon-options`.

.. cmdoption:: -d, --dump

    Dump events to stdout.

.. cmdoption:: -c, --camera

    Take snapshots of events using this camera.

.. cmdoption:: --detach

    Camera: Detach and run in the background as a daemon.

.. cmdoption:: -F, --freq, --frequency

    Camera: Shutter frequency.  Default is every 1.0 seconds.

.. cmdoption:: -r, --maxrate

    Camera: Optional shutter rate limit (e.g., 10/m).

.. cmdoption:: -l, --loglevel

    Logging level, choose between `DEBUG`, `INFO`, `WARNING`,
    `ERROR`, `CRITICAL`, or `FATAL`.  Default is INFO.

.. cmdoption:: -f, --logfile

    Path to log file.  If no logfile is specified, `stderr` is used.

.. cmdoption:: --pidfile

    Optional file used to store the process pid.

    The program won't start if this file already exists
    and the pid is still alive.

.. cmdoption:: --uid

    User id, or user name of the user to run as after detaching.

.. cmdoption:: --gid

    Group id, or group name of the main group to change to after
    detaching.

.. cmdoption:: --umask

    Effective umask (in octal) of the process after detaching.  Inherits
    the umask of the parent process by default.

.. cmdoption:: --workdir

    Optional directory to change to after detaching.

.. cmdoption:: --executable

    Executable to use for the detached process.
"""
<<<<<<< HEAD
=======
from __future__ import absolute_import, unicode_literals
>>>>>>> 28eb9095
import sys
from functools import partial
from celery.platforms import detached, set_process_title, strargv
from celery.bin.base import Command, daemon_options

__all__ = ['events']

HELP = __doc__


class events(Command):
    """Event-stream utilities.

    Notes:
        .. code-block:: console

            # - Start graphical monitor (requires curses)
            $ celery events --app=proj
            $ celery events -d --app=proj
            # - Dump events to screen.
            $ celery events -b amqp://
            # - Run snapshot camera.
            $ celery events -c <camera> [options]

    Examples:
        .. code-block:: console

            $ celery events
            $ celery events -d
            $ celery events -c mod.attr -F 1.0 --detach --maxrate=100/m -l info
    """

    doc = HELP
    supports_args = False

    def run(self, dump=False, camera=None, frequency=1.0, maxrate=None,
            loglevel='INFO', logfile=None, prog_name='celery events',
            pidfile=None, uid=None, gid=None, umask=None,
            workdir=None, detach=False, **kwargs):
        self.prog_name = prog_name

        if dump:
            return self.run_evdump()
        if camera:
            return self.run_evcam(camera, freq=frequency, maxrate=maxrate,
                                  loglevel=loglevel, logfile=logfile,
                                  pidfile=pidfile, uid=uid, gid=gid,
                                  umask=umask,
                                  workdir=workdir,
                                  detach=detach)
        return self.run_evtop()

    def run_evdump(self):
        from celery.events.dumper import evdump
        self.set_process_status('dump')
        return evdump(app=self.app)

    def run_evtop(self):
        from celery.events.cursesmon import evtop
        self.set_process_status('top')
        return evtop(app=self.app)

    def run_evcam(self, camera, logfile=None, pidfile=None, uid=None,
                  gid=None, umask=None, workdir=None,
                  detach=False, **kwargs):
        from celery.events.snapshot import evcam
        self.set_process_status('cam')
        kwargs['app'] = self.app
        cam = partial(evcam, camera,
                      logfile=logfile, pidfile=pidfile, **kwargs)

        if detach:
            with detached(logfile, pidfile, uid, gid, umask, workdir):
                return cam()
        else:
            return cam()

    def set_process_status(self, prog, info=''):
        prog = '{0}:{1}'.format(self.prog_name, prog)
        info = '{0} {1}'.format(info, strargv(sys.argv))
        return set_process_title(prog, info=info)

    def add_arguments(self, parser):
        dopts = parser.add_argument_group('Dumper')
        dopts.add_argument('-d', '--dump', action='store_true', default=False)

        copts = parser.add_argument_group('Snapshot')
        copts.add_argument('-c', '--camera')
        copts.add_argument('--detach', action='store_true', default=False)
        copts.add_argument('-F', '--frequency', '--freq',
                           type=float, default=1.0)
        copts.add_argument('-r', '--maxrate')
        copts.add_argument('-l', '--loglevel', default='INFO')

        daemon_options(parser, default_pidfile='celeryev.pid')

        user_options = self.app.user_options['events']
        if user_options:
            self.add_compat_options(
                parser.add_argument_group('User Options'),
                user_options)


def main():
    ev = events()
    ev.execute_from_commandline()

if __name__ == '__main__':              # pragma: no cover
    main()<|MERGE_RESOLUTION|>--- conflicted
+++ resolved
@@ -65,10 +65,6 @@
 
     Executable to use for the detached process.
 """
-<<<<<<< HEAD
-=======
-from __future__ import absolute_import, unicode_literals
->>>>>>> 28eb9095
 import sys
 from functools import partial
 from celery.platforms import detached, set_process_title, strargv
