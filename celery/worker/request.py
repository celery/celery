# -*- coding: utf-8 -*-
<<<<<<< HEAD
"""This module defines the :class:`Request` class, which specifies
how tasks are executed."""
=======
"""Task request.

This module defines the :class:`Request` class, that specifies
how tasks are executed.
"""
from __future__ import absolute_import, unicode_literals

>>>>>>> 9c83c3f9
import logging
import sys

from datetime import datetime
from weakref import ref

from billiard.common import TERM_SIGNAME
from kombu.utils.encoding import safe_repr, safe_str
from kombu.utils.objects import cached_property

from celery import signals
from celery.app.trace import trace_task, trace_task_ret
from celery.exceptions import (
    Ignore, TaskRevokedError, InvalidTaskError,
    SoftTimeLimitExceeded, TimeLimitExceeded,
    WorkerLostError, Terminated, Retry, Reject,
)
from celery.platforms import signals as _signals
from celery.utils.functional import maybe, noop
from celery.utils.log import get_logger
from celery.utils.nodenames import gethostname
from celery.utils.time import maybe_iso8601, timezone, maybe_make_aware
from celery.utils.serialization import get_pickled_exception

from . import state

__all__ = ['Request']

# pylint: disable=redefined-outer-name
# We cache globals and attribute lookups, so disable this warning.

IS_PYPY = hasattr(sys, 'pypy_version_info')

logger = get_logger(__name__)
debug, info, warn, error = (logger.debug, logger.info,
                            logger.warning, logger.error)
_does_info = False
_does_debug = False


def __optimize__():
    # this is also called by celery.app.trace.setup_worker_optimizations
    global _does_debug
    global _does_info
    _does_debug = logger.isEnabledFor(logging.DEBUG)
    _does_info = logger.isEnabledFor(logging.INFO)
__optimize__()

# Localize
tz_or_local = timezone.tz_or_local
send_revoked = signals.task_revoked.send

task_accepted = state.task_accepted
task_ready = state.task_ready
revoked_tasks = state.revoked


class Request:
    """A request for task execution."""

    acknowledged = False
    time_start = None
    worker_pid = None
    time_limits = (None, None)
    _already_revoked = False
    _terminate_on_ack = None
    _apply_result = None
    _tzlocal = None

    if not IS_PYPY:  # pragma: no cover
        __slots__ = (
            'app', 'type', 'name', 'id', 'root_id', 'parent_id',
            'on_ack', 'body', 'hostname', 'eventer', 'connection_errors',
            'task', 'eta', 'expires', 'request_dict', 'on_reject', 'utc',
            'content_type', 'content_encoding', 'argsrepr', 'kwargsrepr',
            '_decoded',
            '__weakref__', '__dict__',
        )

    def __init__(self, message, on_ack=noop,
                 hostname=None, eventer=None, app=None,
                 connection_errors=None, request_dict=None,
                 task=None, on_reject=noop, body=None,
                 headers=None, decoded=False, utc=True,
                 maybe_make_aware=maybe_make_aware,
                 maybe_iso8601=maybe_iso8601, **opts):
        if headers is None:
            headers = message.headers
        if body is None:
            body = message.body
        self.app = app
        self.message = message
        self.body = body
        self.utc = utc
        self._decoded = decoded
        if decoded:
            self.content_type = self.content_encoding = None
        else:
            self.content_type, self.content_encoding = (
                message.content_type, message.content_encoding,
            )

        self.id = headers['id']
        type = self.type = self.name = headers['task']
        self.root_id = headers.get('root_id')
        self.parent_id = headers.get('parent_id')
        if 'shadow' in headers:
            self.name = headers['shadow'] or self.name
        if 'timelimit' in headers:
            self.time_limits = headers['timelimit']
        self.argsrepr = headers.get('argsrepr', '')
        self.kwargsrepr = headers.get('kwargsrepr', '')
        self.on_ack = on_ack
        self.on_reject = on_reject
        self.hostname = hostname or gethostname()
        self.eventer = eventer
        self.connection_errors = connection_errors or ()
        self.task = task or self.app.tasks[type]

        # timezone means the message is timezone-aware, and the only timezone
        # supported at this point is UTC.
        eta = headers.get('eta')
        if eta is not None:
            try:
                eta = maybe_iso8601(eta)
            except (AttributeError, ValueError, TypeError) as exc:
                raise InvalidTaskError(
                    'invalid ETA value {0!r}: {1}'.format(eta, exc))
            self.eta = maybe_make_aware(eta, self.tzlocal)
        else:
            self.eta = None

        expires = headers.get('expires')
        if expires is not None:
            try:
                expires = maybe_iso8601(expires)
            except (AttributeError, ValueError, TypeError) as exc:
                raise InvalidTaskError(
                    'invalid expires value {0!r}: {1}'.format(expires, exc))
            self.expires = maybe_make_aware(expires, self.tzlocal)
        else:
            self.expires = None

        delivery_info = message.delivery_info or {}
        properties = message.properties or {}
        headers.update({
            'reply_to': properties.get('reply_to'),
            'correlation_id': properties.get('correlation_id'),
            'delivery_info': {
                'exchange': delivery_info.get('exchange'),
                'routing_key': delivery_info.get('routing_key'),
                'priority': properties.get('priority'),
                'redelivered': delivery_info.get('redelivered'),
            }

        })
        self.request_dict = headers

    @property
    def delivery_info(self):
        return self.request_dict['delivery_info']

    def execute_using_pool(self, pool, **kwargs):
        """Used by the worker to send this task to the pool.

        Arguments:
            pool (~celery.concurrency.base.TaskPool): The execution pool
                used to execute this request.

        Raises:
            celery.exceptions.TaskRevokedError: if the task was revoked.
        """
        task_id = self.id
        task = self.task
        if self.revoked():
            raise TaskRevokedError(task_id)

        time_limit, soft_time_limit = self.time_limits
        result = pool.apply_async(
            trace_task_ret,
            args=(self.type, task_id, self.request_dict, self.body,
                  self.content_type, self.content_encoding),
            accept_callback=self.on_accepted,
            timeout_callback=self.on_timeout,
            callback=self.on_success,
            error_callback=self.on_failure,
            soft_timeout=soft_time_limit or task.soft_time_limit,
            timeout=time_limit or task.time_limit,
            correlation_id=task_id,
        )
        # cannot create weakref to None
        self._apply_result = maybe(ref, result)
        return result

    def execute(self, loglevel=None, logfile=None):
        """Execute the task in a :func:`~celery.app.trace.trace_task`.

        Arguments:
            loglevel (int): The loglevel used by the task.
            logfile (str): The logfile used by the task.
        """
        if self.revoked():
            return

        # acknowledge task as being processed.
        if not self.task.acks_late:
            self.acknowledge()

        request = self.request_dict
        # pylint: disable=unpacking-non-sequence
        #    payload is a property, so pylint doesn't think it's a tuple.
        args, kwargs, embed = self._payload
        request.update({
            'loglevel': loglevel,
            'logfile': logfile,
            'hostname': self.hostname,
            'is_eager': False,
            'args': args,
            'kwargs': kwargs
        }, **embed or {})
        retval = trace_task(self.task, self.id, args, kwargs, request,
                            hostname=self.hostname, loader=self.app.loader,
                            app=self.app)[0]
        self.acknowledge()
        return retval

    def maybe_expire(self):
        """If expired, mark the task as revoked."""
        if self.expires:
            now = datetime.now(self.expires.tzinfo)
            if now > self.expires:
                revoked_tasks.add(self.id)
                return True

    def terminate(self, pool, signal=None):
        signal = _signals.signum(signal or TERM_SIGNAME)
        if self.time_start:
            pool.terminate_job(self.worker_pid, signal)
            self._announce_revoked('terminated', True, signal, False)
        else:
            self._terminate_on_ack = pool, signal
        if self._apply_result is not None:
            obj = self._apply_result()  # is a weakref
            if obj is not None:
                obj.terminate(signal)

    def _announce_revoked(self, reason, terminated, signum, expired):
        task_ready(self)
        self.send_event('task-revoked',
                        terminated=terminated, signum=signum, expired=expired)
        self.task.backend.mark_as_revoked(
            self.id, reason, request=self, store_result=self.store_errors,
        )
        self.acknowledge()
        self._already_revoked = True
        send_revoked(self.task, request=self,
                     terminated=terminated, signum=signum, expired=expired)

    def revoked(self):
        """If revoked, skip task and mark state."""
        expired = False
        if self._already_revoked:
            return True
        if self.expires:
            expired = self.maybe_expire()
        if self.id in revoked_tasks:
            info('Discarding revoked task: %s[%s]', self.name, self.id)
            self._announce_revoked(
                'expired' if expired else 'revoked', False, None, expired,
            )
            return True
        return False

    def send_event(self, type, **fields):
        if self.eventer and self.eventer.enabled and self.task.send_events:
            self.eventer.send(type, uuid=self.id, **fields)

    def on_accepted(self, pid, time_accepted):
        """Handler called when task is accepted by worker pool."""
        self.worker_pid = pid
        self.time_start = time_accepted
        task_accepted(self)
        if not self.task.acks_late:
            self.acknowledge()
        self.send_event('task-started')
        if _does_debug:
            debug('Task accepted: %s[%s] pid:%r', self.name, self.id, pid)
        if self._terminate_on_ack is not None:
            self.terminate(*self._terminate_on_ack)

    def on_timeout(self, soft, timeout):
        """Handler called if the task times out."""
        task_ready(self)
        if soft:
            warn('Soft time limit (%ss) exceeded for %s[%s]',
                 soft, self.name, self.id)
            exc = SoftTimeLimitExceeded(soft)
        else:
            error('Hard time limit (%ss) exceeded for %s[%s]',
                  timeout, self.name, self.id)
            exc = TimeLimitExceeded(timeout)

        self.task.backend.mark_as_failure(
            self.id, exc, request=self, store_result=self.store_errors,
        )

        if self.task.acks_late:
            self.acknowledge()

    def on_success(self, failed__retval__runtime, **kwargs):
        """Handler called if the task was successfully processed."""
        failed, retval, runtime = failed__retval__runtime
        if failed:
            if isinstance(retval.exception, (SystemExit, KeyboardInterrupt)):
                raise retval.exception
            return self.on_failure(retval, return_ok=True)
        task_ready(self)

        if self.task.acks_late:
            self.acknowledge()

        self.send_event('task-succeeded', result=retval, runtime=runtime)

    def on_retry(self, exc_info):
        """Handler called if the task should be retried."""
        if self.task.acks_late:
            self.acknowledge()

        self.send_event('task-retried',
                        exception=safe_repr(exc_info.exception.exc),
                        traceback=safe_str(exc_info.traceback))

    def on_failure(self, exc_info, send_failed_event=True, return_ok=False):
        """Handler called if the task raised an exception."""
        task_ready(self)
        if isinstance(exc_info.exception, MemoryError):
            raise MemoryError('Process got: %s' % (exc_info.exception,))
        elif isinstance(exc_info.exception, Reject):
            return self.reject(requeue=exc_info.exception.requeue)
        elif isinstance(exc_info.exception, Ignore):
            return self.acknowledge()

        exc = exc_info.exception

        if isinstance(exc, Retry):
            return self.on_retry(exc_info)

        # These are special cases where the process wouldn't've had
        # time to write the result.
        if isinstance(exc, Terminated):
            self._announce_revoked(
                'terminated', True, str(exc), False)
            send_failed_event = False  # already sent revoked event
        elif isinstance(exc, WorkerLostError) or not return_ok:
            self.task.backend.mark_as_failure(
                self.id, exc, request=self, store_result=self.store_errors,
            )
        # (acks_late) acknowledge after result stored.
        if self.task.acks_late:
            requeue = self.delivery_info.get('redelivered', None) is False
            reject = (
                self.task.reject_on_worker_lost and
                isinstance(exc, WorkerLostError)
            )
            if reject:
                self.reject(requeue=requeue)
                send_failed_event = False
            else:
                self.acknowledge()

        if send_failed_event:
            self.send_event(
                'task-failed',
                exception=safe_repr(get_pickled_exception(exc_info.exception)),
                traceback=exc_info.traceback,
            )

        if not return_ok:
            error('Task handler raised error: %r', exc,
                  exc_info=exc_info.exc_info)

    def acknowledge(self):
        """Acknowledge task."""
        if not self.acknowledged:
            self.on_ack(logger, self.connection_errors)
            self.acknowledged = True

    def reject(self, requeue=False):
        if not self.acknowledged:
            self.on_reject(logger, self.connection_errors, requeue)
            self.acknowledged = True
            self.send_event('task-rejected', requeue=requeue)

    def info(self, safe=False):
        return {
            'id': self.id,
            'name': self.name,
            'args': self.argsrepr,
            'kwargs': self.kwargsrepr,
            'type': self.type,
            'body': self.body,
            'hostname': self.hostname,
            'time_start': self.time_start,
            'acknowledged': self.acknowledged,
            'delivery_info': self.delivery_info,
            'worker_pid': self.worker_pid,
        }

    def humaninfo(self):
        return '{0.name}[{0.id}]'.format(self)

    def __str__(self):
        """``str(self)``."""
        return ' '.join([
            self.humaninfo(),
            ' ETA:[{0}]'.format(self.eta) if self.eta else '',
            ' expires:[{0}]'.format(self.expires) if self.expires else '',
        ])

    def __repr__(self):
        """``repr(self)``."""
        return '<{0}: {1} {2} {3}>'.format(
            type(self).__name__, self.humaninfo(),
            self.argsrepr, self.kwargsrepr,
        )

    @property
    def tzlocal(self):
        if self._tzlocal is None:
            self._tzlocal = self.app.conf.timezone
        return self._tzlocal

    @property
    def store_errors(self):
        return (not self.task.ignore_result or
                self.task.store_errors_even_if_ignored)

    @property
    def reply_to(self):
        # used by rpc backend when failures reported by parent process
        return self.request_dict['reply_to']

    @property
    def correlation_id(self):
        # used similarly to reply_to
        return self.request_dict['correlation_id']

    @cached_property
    def _payload(self):
        return self.body if self._decoded else self.message.payload

    @cached_property
    def chord(self):
        # used by backend.mark_as_failure when failure is reported
        # by parent process
        # pylint: disable=unpacking-non-sequence
        #    payload is a property, so pylint doesn't think it's a tuple.
        _, _, embed = self._payload
        return embed.get('chord')

    @cached_property
    def errbacks(self):
        # used by backend.mark_as_failure when failure is reported
        # by parent process
        # pylint: disable=unpacking-non-sequence
        #    payload is a property, so pylint doesn't think it's a tuple.
        _, _, embed = self._payload
        return embed.get('errbacks')

    @cached_property
    def group(self):
        # used by backend.on_chord_part_return when failures reported
        # by parent process
        return self.request_dict['group']


def create_request_cls(base, task, pool, hostname, eventer,
                       ref=ref, revoked_tasks=revoked_tasks,
                       task_ready=task_ready, trace=trace_task_ret):
    default_time_limit = task.time_limit
    default_soft_time_limit = task.soft_time_limit
    apply_async = pool.apply_async
    acks_late = task.acks_late
    events = eventer and eventer.enabled

    class Request(base):

        def execute_using_pool(self, pool, **kwargs):
            task_id = self.id
            if (self.expires or task_id in revoked_tasks) and self.revoked():
                raise TaskRevokedError(task_id)

            time_limit, soft_time_limit = self.time_limits
            result = apply_async(
                trace,
                args=(self.type, task_id, self.request_dict, self.body,
                      self.content_type, self.content_encoding),
                accept_callback=self.on_accepted,
                timeout_callback=self.on_timeout,
                callback=self.on_success,
                error_callback=self.on_failure,
                soft_timeout=soft_time_limit or default_soft_time_limit,
                timeout=time_limit or default_time_limit,
                correlation_id=task_id,
            )
            # cannot create weakref to None
            # pylint: disable=attribute-defined-outside-init
            self._apply_result = maybe(ref, result)
            return result

        def on_success(self, failed__retval__runtime, **kwargs):
            failed, retval, runtime = failed__retval__runtime
            if failed:
                if isinstance(retval.exception, (
                        SystemExit, KeyboardInterrupt)):
                    raise retval.exception
                return self.on_failure(retval, return_ok=True)
            task_ready(self)

            if acks_late:
                self.acknowledge()

            if events:
                self.send_event(
                    'task-succeeded', result=retval, runtime=runtime,
                )

    return Request<|MERGE_RESOLUTION|>--- conflicted
+++ resolved
@@ -1,16 +1,9 @@
 # -*- coding: utf-8 -*-
-<<<<<<< HEAD
-"""This module defines the :class:`Request` class, which specifies
-how tasks are executed."""
-=======
 """Task request.
 
 This module defines the :class:`Request` class, that specifies
 how tasks are executed.
 """
-from __future__ import absolute_import, unicode_literals
-
->>>>>>> 9c83c3f9
 import logging
 import sys
 
