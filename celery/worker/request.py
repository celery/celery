--- conflicted
+++ resolved
@@ -17,9 +17,16 @@
 from celery import current_app, signals
 from celery.app.task import Context
 from celery.app.trace import fast_trace_task, trace_task, trace_task_ret
-from celery.exceptions import (Ignore, InvalidTaskError, Reject, Retry,
-                               TaskRevokedError, Terminated,
-                               TimeLimitExceeded, WorkerLostError)
+from celery.exceptions import (
+    Ignore,
+    InvalidTaskError,
+    Reject,
+    Retry,
+    TaskRevokedError,
+    Terminated,
+    TimeLimitExceeded,
+    WorkerLostError,
+)
 from celery.platforms import signals as _signals
 from celery.utils.functional import maybe, noop
 from celery.utils.log import get_logger
@@ -29,18 +36,17 @@
 
 from . import state
 
-__all__ = ('Request',)
+__all__ = ("Request",)
 
 # pylint: disable=redefined-outer-name
 # We cache globals and attribute lookups, so disable this warning.
 
-IS_PYPY = hasattr(sys, 'pypy_version_info')
+IS_PYPY = hasattr(sys, "pypy_version_info")
 
 REJECT_TO_HIGH_MEMORY = os.getenv("REJECT_TO_HIGH_MEMORY")
 
 logger = get_logger(__name__)
-debug, info, warn, error = (logger.debug, logger.info,
-                            logger.warning, logger.error)
+debug, info, warn, error = (logger.debug, logger.info, logger.warning, logger.error)
 _does_info = False
 _does_debug = False
 
@@ -80,24 +86,59 @@
 
     if not IS_PYPY:  # pragma: no cover
         __slots__ = (
-            '_app', '_type', 'name', 'id', '_root_id', '_parent_id', '_trailer_request',
-            '_on_ack', '_body', '_hostname', '_eventer', '_connection_errors',
-            '_task', '_eta', '_expires', '_request_dict', '_on_reject', '_utc',
-            '_content_type', '_content_encoding', '_argsrepr', '_kwargsrepr',
-            '_args', '_kwargs', '_decoded', '__payload',
-            '__weakref__', '__dict__',
-        )
-
-    def __init__(self, message, on_ack=noop,
-                 hostname=None, eventer=None, app=None,
-                 connection_errors=None, request_dict=None,
-                 task=None, on_reject=noop, body=None,
-                 headers=None, decoded=False, utc=True,
-                 maybe_make_aware=maybe_make_aware,
-                 maybe_iso8601=maybe_iso8601, **opts):
+            "_app",
+            "_type",
+            "name",
+            "id",
+            "_root_id",
+            "_parent_id",
+            "_trailer_request",
+            "_on_ack",
+            "_body",
+            "_hostname",
+            "_eventer",
+            "_connection_errors",
+            "_task",
+            "_eta",
+            "_expires",
+            "_request_dict",
+            "_on_reject",
+            "_utc",
+            "_content_type",
+            "_content_encoding",
+            "_argsrepr",
+            "_kwargsrepr",
+            "_args",
+            "_kwargs",
+            "_decoded",
+            "__payload",
+            "__weakref__",
+            "__dict__",
+        )
+
+    def __init__(
+        self,
+        message,
+        on_ack=noop,
+        hostname=None,
+        eventer=None,
+        app=None,
+        connection_errors=None,
+        request_dict=None,
+        task=None,
+        on_reject=noop,
+        body=None,
+        headers=None,
+        decoded=False,
+        utc=True,
+        maybe_make_aware=maybe_make_aware,
+        maybe_iso8601=maybe_iso8601,
+        **opts,
+    ):
         self._message = message
-        self._request_dict = (message.headers.copy() if headers is None
-                              else headers.copy())
+        self._request_dict = (
+            message.headers.copy() if headers is None else headers.copy()
+        )
         self._body = message.body if body is None else body
         self._app = app
         self._utc = utc
@@ -106,48 +147,47 @@
             self._content_type = self._content_encoding = None
         else:
             self._content_type, self._content_encoding = (
-                message.content_type, message.content_encoding,
+                message.content_type,
+                message.content_encoding,
             )
         self.__payload = self._body if self._decoded else message.payload
-        self.id = self._request_dict['id']
-        self._type = self.name = self._request_dict['task']
-        if 'shadow' in self._request_dict:
-            self.name = self._request_dict['shadow'] or self.name
-        self._root_id = self._request_dict.get('root_id')
-        self._parent_id = self._request_dict.get('parent_id')
-        timelimit = self._request_dict.get('timelimit', None)
+        self.id = self._request_dict["id"]
+        self._type = self.name = self._request_dict["task"]
+        if "shadow" in self._request_dict:
+            self.name = self._request_dict["shadow"] or self.name
+        self._root_id = self._request_dict.get("root_id")
+        self._parent_id = self._request_dict.get("parent_id")
+        timelimit = self._request_dict.get("timelimit", None)
         if timelimit:
             self.time_limits = timelimit
-        self._argsrepr = self._request_dict.get('argsrepr', '')
-        self._kwargsrepr = self._request_dict.get('kwargsrepr', '')
+        self._argsrepr = self._request_dict.get("argsrepr", "")
+        self._kwargsrepr = self._request_dict.get("kwargsrepr", "")
         self._on_ack = on_ack
         self._on_reject = on_reject
         self._hostname = hostname or gethostname()
         self._eventer = eventer
         self._connection_errors = connection_errors or ()
         self._task = task or self._app.tasks[self._type]
-        self._ignore_result = self._request_dict.get('ignore_result', False)
+        self._ignore_result = self._request_dict.get("ignore_result", False)
 
         # timezone means the message is timezone-aware, and the only timezone
         # supported at this point is UTC.
-        eta = self._request_dict.get('eta')
+        eta = self._request_dict.get("eta")
         if eta is not None:
             try:
                 eta = maybe_iso8601(eta)
             except (AttributeError, ValueError, TypeError) as exc:
-                raise InvalidTaskError(
-                    f'invalid ETA value {eta!r}: {exc}')
+                raise InvalidTaskError(f"invalid ETA value {eta!r}: {exc}")
             self._eta = maybe_make_aware(eta, self.tzlocal)
         else:
             self._eta = None
 
-        expires = self._request_dict.get('expires')
+        expires = self._request_dict.get("expires")
         if expires is not None:
             try:
                 expires = maybe_iso8601(expires)
             except (AttributeError, ValueError, TypeError) as exc:
-                raise InvalidTaskError(
-                    f'invalid expires value {expires!r}: {exc}')
+                raise InvalidTaskError(f"invalid expires value {expires!r}: {exc}")
             self._expires = maybe_make_aware(expires, self.tzlocal)
         else:
             self._expires = None
@@ -155,22 +195,24 @@
         delivery_info = message.delivery_info or {}
         properties = message.properties or {}
         self._delivery_info = {
-            'exchange': delivery_info.get('exchange'),
-            'routing_key': delivery_info.get('routing_key'),
-            'priority': properties.get('priority'),
-            'redelivered': delivery_info.get('redelivered'),
+            "exchange": delivery_info.get("exchange"),
+            "routing_key": delivery_info.get("routing_key"),
+            "priority": properties.get("priority"),
+            "redelivered": delivery_info.get("redelivered"),
         }
-        self._request_dict.update({
-            'properties': properties,
-            'reply_to': properties.get('reply_to'),
-            'correlation_id': properties.get('correlation_id'),
-            'hostname': self._hostname,
-            'delivery_info': self._delivery_info
-        })
+        self._request_dict.update(
+            {
+                "properties": properties,
+                "reply_to": properties.get("reply_to"),
+                "correlation_id": properties.get("correlation_id"),
+                "hostname": self._hostname,
+                "delivery_info": self._delivery_info,
+            }
+        )
         # this is a reference pass to avoid memory usage burst
-        self._request_dict['args'], self._request_dict['kwargs'], _ = self.__payload
-        self._args = self._request_dict['args']
-        self._kwargs = self._request_dict['kwargs']
+        self._request_dict["args"], self._request_dict["kwargs"], _ = self.__payload
+        self._args = self._request_dict["args"]
+        self._kwargs = self._request_dict["kwargs"]
 
     @property
     def delivery_info(self):
@@ -288,8 +330,7 @@
 
     @property
     def store_errors(self):
-        return (not self.task.ignore_result or
-                self.task.store_errors_even_if_ignored)
+        return not self.task.ignore_result or self.task.store_errors_even_if_ignored
 
     @property
     def task_id(self):
@@ -312,16 +353,16 @@
     @property
     def reply_to(self):
         # used by rpc backend when failures reported by parent process
-        return self._request_dict['reply_to']
+        return self._request_dict["reply_to"]
 
     @property
     def replaced_task_nesting(self):
-        return self._request_dict.get('replaced_task_nesting', 0)
+        return self._request_dict.get("replaced_task_nesting", 0)
 
     @property
     def correlation_id(self):
         # used similarly to reply_to
-        return self._request_dict['correlation_id']
+        return self._request_dict["correlation_id"]
 
     def execute_using_pool(self, pool, **kwargs):
         """Used by the worker to send this task to the pool.
@@ -342,8 +383,14 @@
         trace = fast_trace_task if self._app.use_fast_trace_task else trace_task_ret
         result = pool.apply_async(
             trace,
-            args=(self._type, task_id, self._request_dict, self._body,
-                  self._content_type, self._content_encoding),
+            args=(
+                self._type,
+                task_id,
+                self._request_dict,
+                self._body,
+                self._content_type,
+                self._content_encoding,
+            ),
             accept_callback=self.on_accepted,
             timeout_callback=self.on_timeout,
             callback=self.on_success,
@@ -374,15 +421,25 @@
         request = self._request_dict
         # pylint: disable=unpacking-non-sequence
         #    payload is a property, so pylint doesn't think it's a tuple.
-        request.update({
-            'loglevel': loglevel,
-            'logfile': logfile,
-            'is_eager': False,
-        }, **embed or {})
-
-        retval, I, _, _ = trace_task(self.task, self.id, self._args, self._kwargs, request,
-                                     hostname=self._hostname, loader=self._app.loader,
-                                     app=self._app)
+        request.update(
+            {
+                "loglevel": loglevel,
+                "logfile": logfile,
+                "is_eager": False,
+            },
+            **embed or {},
+        )
+
+        retval, I, _, _ = trace_task(
+            self.task,
+            self.id,
+            self._args,
+            self._kwargs,
+            request,
+            hostname=self._hostname,
+            loader=self._app.loader,
+            app=self._app,
+        )
 
         if I:
             self.reject(requeue=False)
@@ -402,7 +459,7 @@
         signal = _signals.signum(signal or TERM_SIGNAME)
         if self.time_start:
             pool.terminate_job(self.worker_pid, signal)
-            self._announce_revoked('terminated', True, signal, False)
+            self._announce_revoked("terminated", True, signal, False)
         else:
             self._terminate_on_ack = pool, signal
         if self._apply_result is not None:
@@ -423,12 +480,10 @@
 
     def _announce_cancelled(self):
         task_ready(self)
-        self.send_event('task-cancelled')
-        reason = 'cancelled by Celery'
+        self.send_event("task-cancelled")
+        reason = "cancelled by Celery"
         exc = Retry(message=reason)
-        self.task.backend.mark_as_retry(self.id,
-                                        exc,
-                                        request=self._context)
+        self.task.backend.mark_as_retry(self.id, exc, request=self._context)
 
         self.task.on_retry(exc, self.id, self.args, self.kwargs, None)
         self._already_cancelled = True
@@ -436,16 +491,24 @@
 
     def _announce_revoked(self, reason, terminated, signum, expired):
         task_ready(self)
-        self.send_event('task-revoked',
-                        terminated=terminated, signum=signum, expired=expired)
+        self.send_event(
+            "task-revoked", terminated=terminated, signum=signum, expired=expired
+        )
         self.task.backend.mark_as_revoked(
-            self.id, reason, request=self._context,
+            self.id,
+            reason,
+            request=self._context,
             store_result=self.store_errors,
         )
         self.acknowledge()
         self._already_revoked = True
-        send_revoked(self.task, request=self._context,
-                     terminated=terminated, signum=signum, expired=expired)
+        send_revoked(
+            self.task,
+            request=self._context,
+            terminated=terminated,
+            signum=signum,
+            expired=expired,
+        )
 
     def revoked(self):
         """If revoked, skip task and mark state."""
@@ -455,9 +518,12 @@
         if self._expires:
             expired = self.maybe_expire()
         if self.id in revoked_tasks:
-            info('Discarding revoked task: %s[%s]', self.name, self.id)
+            info("Discarding revoked task: %s[%s]", self.name, self.id)
             self._announce_revoked(
-                'expired' if expired else 'revoked', False, None, expired,
+                "expired" if expired else "revoked",
+                False,
+                None,
+                expired,
             )
             return True
         return False
@@ -474,25 +540,29 @@
         task_accepted(self)
         if not self.task.acks_late:
             self.acknowledge()
-        self.send_event('task-started')
+        self.send_event("task-started")
         if _does_debug:
-            debug('Task accepted: %s[%s] pid:%r', self.name, self.id, pid)
+            debug("Task accepted: %s[%s] pid:%r", self.name, self.id, pid)
         if self._terminate_on_ack is not None:
             self.terminate(*self._terminate_on_ack)
 
     def on_timeout(self, soft, timeout):
         """Handler called if the task times out."""
         if soft:
-            warn('Soft time limit (%ss) exceeded for %s[%s]',
-                 timeout, self.name, self.id)
+            warn(
+                "Soft time limit (%ss) exceeded for %s[%s]", timeout, self.name, self.id
+            )
         else:
             task_ready(self)
-            error('Hard time limit (%ss) exceeded for %s[%s]',
-                  timeout, self.name, self.id)
+            error(
+                "Hard time limit (%ss) exceeded for %s[%s]", timeout, self.name, self.id
+            )
             exc = TimeLimitExceeded(timeout)
 
             self.task.backend.mark_as_failure(
-                self.id, exc, request=self._context,
+                self.id,
+                exc,
+                request=self._context,
                 store_result=self.store_errors,
             )
 
@@ -511,31 +581,30 @@
         if self.task.acks_late:
             self.acknowledge()
 
-        self.send_event('task-succeeded', result=retval, runtime=runtime)
+        self.send_event("task-succeeded", result=retval, runtime=runtime)
 
     def on_retry(self, exc_info):
         """Handler called if the task should be retried."""
         if self.task.acks_late:
             self.acknowledge()
 
-        self.send_event('task-retried',
-                        exception=safe_repr(exc_info.exception.exc),
-                        traceback=safe_str(exc_info.traceback))
+        self.send_event(
+            "task-retried",
+            exception=safe_repr(exc_info.exception.exc),
+            traceback=safe_str(exc_info.traceback),
+        )
 
     def on_failure(self, exc_info, send_failed_event=True, return_ok=False):
         """Handler called if the task raised an exception."""
         task_ready(self)
-<<<<<<< HEAD
         if isinstance(exc_info.exception, MemoryError):
             if not REJECT_TO_HIGH_MEMORY or not self.task.acks_late:
-                raise MemoryError(f'Process got: {exc_info.exception}')
+                raise MemoryError(f"Process got: {exc_info.exception}")
         elif isinstance(exc_info.exception, Reject):
             return self.reject(requeue=exc_info.exception.requeue)
         elif isinstance(exc_info.exception, Ignore):
             return self.acknowledge()
 
-=======
->>>>>>> 56275f5c
         exc = exc_info.exception
 
         is_terminated = isinstance(exc, Terminated)
@@ -552,11 +621,10 @@
             if not self._already_cancelled and not self._already_revoked:
                 # This is a special case where the process
                 # would not have had time to write the result.
-                self._announce_revoked(
-                    'terminated', True, str(exc), False)
+                self._announce_revoked("terminated", True, str(exc), False)
             return
         elif isinstance(exc, MemoryError):
-            raise MemoryError(f'Process got: {exc}')
+            raise MemoryError(f"Process got: {exc}")
         elif isinstance(exc, Reject):
             return self.reject(requeue=exc.requeue)
         elif isinstance(exc, Ignore):
@@ -565,20 +633,11 @@
             return self.on_retry(exc_info)
 
         # (acks_late) acknowledge after result stored.
-<<<<<<< HEAD
+
+        requeue = False
+        is_worker_lost = isinstance(exc, (WorkerLostError, MemoryError, Terminated))
         if self.task.acks_late:
-            reject = (
-                self.task.reject_on_worker_lost and
-                isinstance(exc, (WorkerLostError, MemoryError, Terminated))
-=======
-        requeue = False
-        is_worker_lost = isinstance(exc, WorkerLostError)
-        if self.task.acks_late:
-            reject = (
-                self.task.reject_on_worker_lost and
-                is_worker_lost
->>>>>>> 56275f5c
-            )
+            reject = self.task.reject_on_worker_lost and is_worker_lost
             ack = self.task.acks_on_failure_or_timeout
             if reject:
                 if REJECT_TO_HIGH_MEMORY:
@@ -602,38 +661,37 @@
 
         # This is a special case where the process would not have had time
         # to write the result.
-<<<<<<< HEAD
         if isinstance(exc, Terminated):
-            self._announce_revoked(
-                'terminated', True, str(exc), False)
+            self._announce_revoked("terminated", True, str(exc), False)
             send_failed_event = False  # already sent revoked event
-        elif not return_ok:
-            # We do not ever want to retry failed tasks unless worker lost or terminated
-=======
-        if not requeue and (is_worker_lost or not return_ok):
+        elif not requeue and (is_worker_lost or not return_ok):
             # only mark as failure if task has not been requeued
->>>>>>> 56275f5c
             self.task.backend.mark_as_failure(
-                self.id, exc, request=self._context,
+                self.id,
+                exc,
+                request=self._context,
                 store_result=self.store_errors,
             )
 
-            signals.task_failure.send(sender=self.task, task_id=self.id,
-                                      exception=exc, args=self.args,
-                                      kwargs=self.kwargs,
-                                      traceback=exc_info.traceback,
-                                      einfo=exc_info)
+            signals.task_failure.send(
+                sender=self.task,
+                task_id=self.id,
+                exception=exc,
+                args=self.args,
+                kwargs=self.kwargs,
+                traceback=exc_info.traceback,
+                einfo=exc_info,
+            )
 
         if send_failed_event:
             self.send_event(
-                'task-failed',
+                "task-failed",
                 exception=safe_repr(get_pickled_exception(exc_info.exception)),
                 traceback=exc_info.traceback,
             )
 
         if not return_ok:
-            error('Task handler raised error: %r', exc,
-                  exc_info=exc_info.exc_info)
+            error("Task handler raised error: %r", exc, exc_info=exc_info.exc_info)
 
     def acknowledge(self):
         """Acknowledge task."""
@@ -645,38 +703,42 @@
         if not self.acknowledged:
             self._on_reject(logger, self._connection_errors, requeue)
             self.acknowledged = True
-            self.send_event('task-rejected', requeue=requeue)
+            self.send_event("task-rejected", requeue=requeue)
 
     def info(self, safe=False):
         return {
-            'id': self.id,
-            'name': self.name,
-            'args': self._args if not safe else self._argsrepr,
-            'kwargs': self._kwargs if not safe else self._kwargsrepr,
-            'type': self._type,
-            'hostname': self._hostname,
-            'time_start': self.time_start,
-            'acknowledged': self.acknowledged,
-            'delivery_info': self.delivery_info,
-            'worker_pid': self.worker_pid,
+            "id": self.id,
+            "name": self.name,
+            "args": self._args if not safe else self._argsrepr,
+            "kwargs": self._kwargs if not safe else self._kwargsrepr,
+            "type": self._type,
+            "hostname": self._hostname,
+            "time_start": self.time_start,
+            "acknowledged": self.acknowledged,
+            "delivery_info": self.delivery_info,
+            "worker_pid": self.worker_pid,
         }
 
     def humaninfo(self):
-        return '{0.name}[{0.id}]'.format(self)
+        return "{0.name}[{0.id}]".format(self)
 
     def __str__(self):
         """``str(self)``."""
-        return ' '.join([
-            self.humaninfo(),
-            f' ETA:[{self._eta}]' if self._eta else '',
-            f' expires:[{self._expires}]' if self._expires else '',
-        ]).strip()
+        return " ".join(
+            [
+                self.humaninfo(),
+                f" ETA:[{self._eta}]" if self._eta else "",
+                f" expires:[{self._expires}]" if self._expires else "",
+            ]
+        ).strip()
 
     def __repr__(self):
         """``repr(self)``."""
-        return '<{}: {} {} {}>'.format(
-            type(self).__name__, self.humaninfo(),
-            self._argsrepr, self._kwargsrepr,
+        return "<{}: {} {} {}>".format(
+            type(self).__name__,
+            self.humaninfo(),
+            self._argsrepr,
+            self._kwargsrepr,
         )
 
     @cached_property
@@ -690,7 +752,7 @@
         # pylint: disable=unpacking-non-sequence
         #    payload is a property, so pylint doesn't think it's a tuple.
         _, _, embed = self._payload
-        return embed.get('chord')
+        return embed.get("chord")
 
     @cached_property
     def errbacks(self):
@@ -699,13 +761,13 @@
         # pylint: disable=unpacking-non-sequence
         #    payload is a property, so pylint doesn't think it's a tuple.
         _, _, embed = self._payload
-        return embed.get('errbacks')
+        return embed.get("errbacks")
 
     @cached_property
     def group(self):
         # used by backend.on_chord_part_return when failures reported
         # by parent process
-        return self._request_dict.get('group')
+        return self._request_dict.get("group")
 
     @cached_property
     def _context(self):
@@ -720,17 +782,26 @@
     @cached_property
     def group_index(self):
         # used by backend.on_chord_part_return to order return values in group
-        return self._request_dict.get('group_index')
+        return self._request_dict.get("group_index")
 
     @cached_property
     def trailer_request(self):
         # used by backend.on_chord_part_return to order return values in group
-        return self._request_dict.get('trailer_request') or []
-
-
-def create_request_cls(base, task, pool, hostname, eventer,
-                       ref=ref, revoked_tasks=revoked_tasks,
-                       task_ready=task_ready, trace=None, app=current_app):
+        return self._request_dict.get("trailer_request") or []
+
+
+def create_request_cls(
+    base,
+    task,
+    pool,
+    hostname,
+    eventer,
+    ref=ref,
+    revoked_tasks=revoked_tasks,
+    task_ready=task_ready,
+    trace=None,
+    app=current_app,
+):
     default_time_limit = task.time_limit
     default_soft_time_limit = task.soft_time_limit
     apply_async = pool.apply_async
@@ -741,7 +812,6 @@
         trace = fast_trace_task if app.use_fast_trace_task else trace_task_ret
 
     class Request(base):
-
         def execute_using_pool(self, pool, **kwargs):
             task_id = self.task_id
             if (self.expires or task_id in revoked_tasks) and self.revoked():
@@ -750,8 +820,14 @@
             time_limit, soft_time_limit = self.time_limits
             result = apply_async(
                 trace,
-                args=(self.type, task_id, self.request_dict, self.body,
-                      self.content_type, self.content_encoding),
+                args=(
+                    self.type,
+                    task_id,
+                    self.request_dict,
+                    self.body,
+                    self.content_type,
+                    self.content_encoding,
+                ),
                 accept_callback=self.on_accepted,
                 timeout_callback=self.on_timeout,
                 callback=self.on_success,
@@ -768,8 +844,7 @@
         def on_success(self, failed__retval__runtime, **kwargs):
             failed, retval, runtime = failed__retval__runtime
             if failed:
-                if isinstance(retval.exception, (
-                        SystemExit, KeyboardInterrupt)):
+                if isinstance(retval.exception, (SystemExit, KeyboardInterrupt)):
                     raise retval.exception
                 return self.on_failure(retval, return_ok=True)
             task_ready(self)
@@ -779,7 +854,9 @@
 
             if events:
                 self.send_event(
-                    'task-succeeded', result=retval, runtime=runtime,
+                    "task-succeeded",
+                    result=retval,
+                    runtime=runtime,
                 )
 
     return Request