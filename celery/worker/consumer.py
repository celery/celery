# -*- coding: utf-8 -*-
"""
celery.worker.consumer
~~~~~~~~~~~~~~~~~~~~~~

This module contains the components responsible for consuming messages
from the broker, processing the messages and keeping the broker connections
up and running.

"""
from __future__ import absolute_import

import logging
import socket

from kombu.common import QoS, ignore_errors
from kombu.syn import _detect_environment
from kombu.utils.encoding import safe_repr

from celery import bootsteps
from celery.app import app_or_default
from celery.task.trace import build_tracer
from celery.utils.timer2 import default_timer, to_timestamp
from celery.utils.functional import noop
from celery.utils.log import get_logger
<<<<<<< HEAD
from celery.utils.imports import instantiate
from celery.utils import text
=======
from celery.utils.text import truncate
from celery.utils.timeutils import humanize_seconds, timezone
>>>>>>> f70c4aac

from . import heartbeat, loops, pidbox
from .state import task_reserved, maybe_shutdown

CLOSE = bootsteps.CLOSE
logger = get_logger(__name__)
debug, info, warn, error, crit = (logger.debug, logger.info, logger.warn,
                                  logger.error, logger.critical)

CONNECTION_RETRY = """\
consumer: Connection to broker lost. \
Trying to re-establish the connection...\
"""

CONNECTION_RETRY_STEP = """\
Trying again {when}...\
"""

CONNECTION_ERROR = """\
consumer: Cannot connect to %s: %s.
%s
"""

CONNECTION_FAILOVER = """\
Will retry using next failover.\
"""

UNKNOWN_FORMAT = """\
Received and deleted unknown message. Wrong destination?!?

The full contents of the message body was: %s
"""

#: Error message for when an unregistered task is received.
UNKNOWN_TASK_ERROR = """\
Received unregistered task of type %s.
The message has been ignored and discarded.

Did you remember to import the module containing this task?
Or maybe you are using relative imports?
Please see http://bit.ly/gLye1c for more information.

The full contents of the message body was:
%s
"""

#: Error message for when an invalid task message is received.
INVALID_TASK_ERROR = """\
Received invalid task message: %s
The message has been ignored and discarded.

Please ensure your message conforms to the task
message protocol as described here: http://bit.ly/hYj41y

The full contents of the message body was:
%s
"""

MESSAGE_REPORT = """\
body: {0} {{content_type:{1} content_encoding:{2} delivery_info:{3}}}\
"""


def dump_body(m, body):
    return '{0} ({1}b)'.format(truncate(safe_repr(body), 1024),
                               len(m.body))


class Consumer(object):

    #: Intra-queue for tasks ready to be handled
    ready_queue = None

    #: Optional callback called the first time the worker
    #: is ready to receive tasks.
    init_callback = None
<<<<<<< HEAD
    
    
    #: List of callbacks to be called when the connection is started/reset,
    #: applied with the connection instance as sole argument. 
    on_reset_conncetion = None
    
    
    #: List of callbacks to be called before the connection is closed,
    #: applied with the connection instance as sole argument.
    on_close_connection = None
    
    #: The current hostname.  Defaults to the system hostname.
    hostname = None

    #: Initial QoS prefetch count for the task channel.
    initial_prefetch_count = 0

    #: A :class:`celery.events.EventDispatcher` for sending events.
    event_dispatcher = None

    #: The thread that sends event heartbeats at regular intervals.
    #: The heartbeats are used by monitors to detect that a worker
    #: went offline/disappeared.
    heart = None

    #: The broker connection.
    connection = None

    #: The consumer used to consume task messages.
    task_consumer = None

    #: The consumer used to consume broadcast commands.
    broadcast_consumer = None

    #: Dictionary holding all active actors.
    actor_registry = {}
    
    #: The process mailbox (kombu pidbox node).
    pidbox_node = None
    _pidbox_node_shutdown = None   # used for greenlets
    _pidbox_node_stopped = None    # used for greenlets
=======
>>>>>>> f70c4aac

    #: The current worker pool instance.
    pool = None

    #: A timer used for high-priority internal tasks, such
    #: as sending heartbeats.
    timer = None

    class Namespace(bootsteps.Namespace):
        name = 'Consumer'
        default_steps = [
            'celery.worker.consumer:Connection',
            'celery.worker.consumer:Events',
            'celery.worker.consumer:Heart',
            'celery.worker.consumer:Control',
            'celery.worker.consumer:Tasks',
            'celery.worker.consumer:Evloop',
        ]

        def shutdown(self, parent):
            self.restart(parent, 'Shutdown', 'shutdown')

    def __init__(self, ready_queue,
            init_callback=noop, hostname=None,
            pool=None, app=None,
            timer=None, controller=None, hub=None, amqheartbeat=None,
            worker_options=None, **kwargs):
        self.app = app_or_default(app)
        self.controller = controller
<<<<<<< HEAD
        self.on_reset_connection = []
        self.on_close_connection = []
        self.broadcast_consumer = None
        self.actor_registry = {}
=======
>>>>>>> f70c4aac
        self.ready_queue = ready_queue
        self.init_callback = init_callback
        self.hostname = hostname or socket.gethostname()
        self.pool = pool
<<<<<<< HEAD
        self.timer = timer or timer2.default_timer
        pidbox_state = AttributeDict(app=self.app,
                                     hostname=self.hostname,
                                     listener=self,     # pre 2.2
                                     consumer=self)
        self.pidbox_node = self.app.control.mailbox.Node(self.hostname,
                                                         state=pidbox_state,
                                                         handlers=Panel.data)
        
=======
        self.timer = timer or default_timer
        self.strategies = {}
>>>>>>> f70c4aac
        conninfo = self.app.connection()
        self.connection_errors = conninfo.connection_errors
        self.channel_errors = conninfo.channel_errors

        self._does_info = logger.isEnabledFor(logging.INFO)
        self._quick_put = self.ready_queue.put

        if hub:
            self.amqheartbeat = amqheartbeat
            if self.amqheartbeat is None:
                self.amqheartbeat = self.app.conf.BROKER_HEARTBEAT
            self.hub = hub
            self.hub.on_init.append(self.on_poll_init)
        else:
            self.hub = None
            self.amqheartbeat = 0

        if not hasattr(self, 'loop'):
            self.loop = loops.asynloop if hub else loops.synloop

        if _detect_environment() == 'gevent':
            # there's a gevent bug that causes timeouts to not be reset,
            # so if the connection timeout is exceeded once, it can NEVER
            # connect again.
            self.app.conf.BROKER_CONNECTION_TIMEOUT = None

<<<<<<< HEAD
        self.init_callback(self)
        while self._state != CLOSE:
            self.maybe_shutdown()
=======
        self.steps = []
        self.namespace = self.Namespace(
            app=self.app, on_start=self.on_start, on_close=self.on_close,
        )
        self.namespace.apply(self, **worker_options or {})

    def start(self):
        ns, loop = self.namespace, self.loop
        while ns.state != CLOSE:
            maybe_shutdown()
>>>>>>> f70c4aac
            try:
                ns.start(self)
            except self.connection_errors + self.channel_errors:
<<<<<<< HEAD
                error(RETRY_CONNECTION, exc_info=True)
    def on_poll_init(self, hub):
        hub.update_readers(self.connection.eventmap)
        self.connection.transport.on_poll_init(hub.poller)

    def consume_messages(self, sleep=sleep, min=min, Empty=Empty,
            hbrate=AMQHEARTBEAT_RATE):
        """Consume messages forever (or until an exception is raised)."""

        with self.hub as hub:
            qos = self.qos
            update_qos = qos.update
            update_readers = hub.update_readers
            readers, writers = hub.readers, hub.writers
            poll = hub.poller.poll
            fire_timers = hub.fire_timers
            scheduled = hub.timer._queue
            connection = self.connection
            hb = self.amqheartbeat
            hbtick = connection.heartbeat_check
            on_poll_start = connection.transport.on_poll_start
            on_poll_empty = connection.transport.on_poll_empty
            strategies = self.strategies
            drain_nowait = connection.drain_nowait
            on_task_callbacks = hub.on_task
            keep_draining = connection.transport.nb_keep_draining

            if hb and connection.supports_heartbeats:
                hub.timer.apply_interval(
                    hb * 1000.0 / hbrate, hbtick, (hbrate, ))

            def on_task_received(body, message):
                if on_task_callbacks:
                    [callback() for callback in on_task_callbacks]
                try:
                    name = body['task']
                except (KeyError, TypeError):
                    return self.handle_unknown_message(body, message)
                try:
                    strategies[name](message, body, message.ack_log_error)
                except KeyError as exc:
                    self.handle_unknown_task(body, message, exc)
                except InvalidTaskError as exc:
                    self.handle_invalid_task(body, message, exc)
                #fire_timers()

            self.task_consumer.callbacks = [on_task_received]
            self.task_consumer.consume()

            debug('Ready to accept tasks!')

            while self._state != CLOSE and self.connection:
                # shutdown if signal handlers told us to.
                if state.should_stop:
                    raise SystemExit()
                elif state.should_terminate:
                    raise SystemTerminate()

                # fire any ready timers, this also returns
                # the number of seconds until we need to fire timers again.
                poll_timeout = fire_timers() if scheduled else 1

                # We only update QoS when there is no more messages to read.
                # This groups together qos calls, and makes sure that remote
                # control commands will be prioritized over task messages.
                if qos.prev != qos.value:
                    update_qos()

                update_readers(on_poll_start())
                if readers or writers:
                    connection.more_to_read = True
                    while connection.more_to_read:
                        try:
                            events = poll(poll_timeout)
                        except ValueError:  # Issue 882
                            return
                        if not events:
                            on_poll_empty()
                        for fileno, event in events or ():
                            try:
                                if event & READ:
                                    readers[fileno](fileno, event)
                                if event & WRITE:
                                    writers[fileno](fileno, event)
                                if event & ERR:
                                    for handlermap in readers, writers:
                                        try:
                                            handlermap[fileno](fileno, event)
                                        except KeyError:
                                            pass
                            except (KeyError, Empty):
                                continue
                            except socket.error:
                                if self._state != CLOSE:  # pragma: no cover
                                    raise
                        if keep_draining:
                            drain_nowait()
                            poll_timeout = 0
                        else:
                            connection.more_to_read = False
                else:
                    # no sockets yet, startup is probably not done.
                    sleep(min(poll_timeout, 0.1))

    def on_task(self, task, task_reserved=task_reserved):
        """Handle received task.

        If the task has an `eta` we enter it into the ETA schedule,
        otherwise we move it the ready queue for immediate processing.

        """
        if task.revoked():
            return

        if self._does_info:
            info('Got task from broker: %s', task)

        if self.event_dispatcher.enabled:
            self.event_dispatcher.send('task-received', uuid=task.id,
                    name=task.name, args=safe_repr(task.args),
                    kwargs=safe_repr(task.kwargs),
                    retries=task.request_dict.get('retries', 0),
                    eta=task.eta and task.eta.isoformat(),
                    expires=task.expires and task.expires.isoformat())

        if task.eta:
            try:
                eta = timer2.to_timestamp(task.eta)
            except OverflowError as exc:
                error("Couldn't convert eta %s to timestamp: %r. Task: %r",
                      task.eta, exc, task.info(safe=True), exc_info=True)
                task.acknowledge()
            else:
                self.qos.increment_eventually()
                self.timer.apply_at(eta, self.apply_eta_task, (task, ),
                                    priority=6)
        else:
            task_reserved(task)
            self._quick_put(task)

    def on_control(self, body, message):
        """Process remote control command message."""
        try:
            self.pidbox_node.handle_message(body, message)
        except KeyError as exc:
            error('No such control command: %s', exc)
        except Exception as exc:
            error('Control command error: %r', exc, exc_info=True)
            self.reset_pidbox_node()

    def add_actor(self, actor_name, actor_id):
        """Add actor to the actor registry and start the actor main method"""
        try:
            actor = instantiate(actor_name, connection = self.connection, 
                                id = actor_id)
            consumer = actor.Consumer(self.connection.channel())
            consumer.consume()
            self.actor_registry[actor.id] = consumer
            info('Register actor in the actor registry: %s' % actor_name)
            return actor.id
        except Exception as exc:
            error('Start actor error: %r', exc, exc_info=True)
    
    def stop_all_actors(self):
        for _, consumer in self.actor_registry.items():
            self.maybe_conn_error(consumer.cancel)
        self.actor_registry.clear()
        
    
    def reset_actor_nodes(self):
        for _, consumer in self.actor_registry.items():
            self.maybe_conn_error(consumer.cancel)
            consumer.consume()
    
    def stop_actor(self, actor_id):
        if actor_id in self.actor_registry:
            consumer = self.actor_registry.pop(actor_id)
            self.maybe_conn_error(consumer.cancel)
        
    def apply_eta_task(self, task):
        """Method called by the timer to apply a task with an
        ETA/countdown."""
        task_reserved(task)
        self._quick_put(task)
        self.qos.decrement_eventually()
=======
                maybe_shutdown()
                if ns.state != CLOSE and self.connection:
                    error(CONNECTION_RETRY, exc_info=True)
                    ns.restart(self)
>>>>>>> f70c4aac

    def shutdown(self):
        self.namespace.shutdown(self)

<<<<<<< HEAD
    def handle_unknown_message(self, body, message):
        warn(UNKNOWN_FORMAT, self._message_report(body, message))
        message.reject_log_error(logger, self.connection_errors)

    def handle_unknown_task(self, body, message, exc):
        error(UNKNOWN_TASK_ERROR, exc, dump_body(message, body), exc_info=True)
        message.reject_log_error(logger, self.connection_errors)

    def handle_invalid_task(self, body, message, exc):
        error(INVALID_TASK_ERROR, exc, dump_body(message, body), exc_info=True)
        message.reject_log_error(logger, self.connection_errors)

    def receive_message(self, body, message):
        """Handles incoming messages.

        :param body: The message body.
        :param message: The kombu message object.

        """
        try:
            name = body['task']
        except (KeyError, TypeError):
            return self.handle_unknown_message(body, message)

        try:
            self.strategies[name](message, body, message.ack_log_error)
        except KeyError as exc:
            self.handle_unknown_task(body, message, exc)
        except InvalidTaskError as exc:
            self.handle_invalid_task(body, message, exc)

    def maybe_conn_error(self, fun):
        """Applies function but ignores any connection or channel
        errors raised."""
        try:
            fun()
        except (AttributeError, ) + \
                self.connection_errors + \
                self.channel_errors:
            pass

    def close_connection(self):
        """Closes the current broker connection and all open channels."""


        # We must set self.connection to None here, so
        # that the green pidbox thread exits.
        connection, self.connection = self.connection, None

        if self.task_consumer:
            debug('Closing consumer channel...')
            self.task_consumer = \
                    self.maybe_conn_error(self.task_consumer.close)

        self.stop_pidbox_node()
        self.stop_all_actors()
        
        [callback() for callback in self.on_close_connection]
            
        if connection:
            debug('Closing broker connection...')
            self.maybe_conn_error(connection.close)

    def stop_consumers(self, close_connection=True):
        """Stop consuming tasks and broadcast commands, also stops
        the heartbeat thread and event dispatcher.

        :keyword close_connection: Set to False to skip closing the broker
                                    connection.

        """
        if not self._state == RUN:
            return

        if self.heart:
            # Stop the heartbeat thread if it's running.
            debug('Heart: Going into cardiac arrest...')
            self.heart = self.heart.stop()
=======
    def stop(self):
        self.namespace.stop(self)
>>>>>>> f70c4aac

    def on_start(self):
        self.update_strategies()

<<<<<<< HEAD
        if self.event_dispatcher:
            debug('Shutting down event dispatcher...')
            self.event_dispatcher = \
                    self.maybe_conn_error(self.event_dispatcher.close)
        
        self.stop_all_actors()
            
        debug('Cancelling broadcast consumer...')
        if self.broadcast_consumer:
            self.maybe_conn_error(self.broadcast_consumer.cancel)
=======
    def on_ready(self):
        callback, self.init_callback = self.init_callback, None
        if callback:
            callback(self)

    def loop_args(self):
        return (self, self.connection, self.task_consumer,
                self.strategies, self.namespace, self.hub, self.qos,
                self.amqheartbeat, self.handle_unknown_message,
                self.handle_unknown_task, self.handle_invalid_task)
>>>>>>> f70c4aac

    def on_poll_init(self, hub):
        hub.update_readers(self.connection.eventmap)
        self.connection.transport.on_poll_init(hub.poller)

    def on_decode_error(self, message, exc):
        """Callback called if an error occurs while decoding
        a message received.

        Simply logs the error and acknowledges the message so it
        doesn't enter a loop.

        :param message: The message with errors.
        :param exc: The original exception instance.

        """
        crit("Can't decode message body: %r (type:%r encoding:%r raw:%r')",
             exc, message.content_type, message.content_encoding,
             dump_body(message, message.body))
        message.ack()

<<<<<<< HEAD
    def reset_pidbox_node(self):
        """Sets up the process mailbox."""
        self.stop_pidbox_node()
        # close previously opened channel if any.
        if self.pidbox_node.channel:
            try:
                self.pidbox_node.channel.close()
            except self.connection_errors + self.channel_errors:
                pass

        if self.pool is not None and self.pool.is_green:
            return self.pool.spawn_n(self._green_pidbox_node)
        self.pidbox_node.channel = self.connection.channel()
        self.broadcast_consumer = self.pidbox_node.listen(
                                        callback=self.on_control)   
    
    def stop_pidbox_node(self):
        if self._pidbox_node_stopped:
            self._pidbox_node_shutdown.set()
            debug('Waiting for broadcast thread to shutdown...')
            self._pidbox_node_stopped.wait()
            self._pidbox_node_stopped = self._pidbox_node_shutdown = None
        elif self.broadcast_consumer:
            debug('Closing broadcast channel...')
            self.broadcast_consumer = \
                self.maybe_conn_error(self.broadcast_consumer.channel.close)

    def _green_pidbox_node(self):
        """Sets up the process mailbox when running in a greenlet
        environment."""
        # THIS CODE IS TERRIBLE
        # Luckily work has already started rewriting the Consumer for 4.0.
        self._pidbox_node_shutdown = threading.Event()
        self._pidbox_node_stopped = threading.Event()
        try:
            with self._open_connection() as conn:
                self.pidbox_node.channel = conn.default_channel
                self.broadcast_consumer = self.pidbox_node.listen(
                                            callback=self.on_control)
                with self.broadcast_consumer:
                    while not self._pidbox_node_shutdown.isSet():
                        try:
                            conn.drain_events(timeout=1.0)
                        except socket.timeout:
                            pass
        finally:
            self._pidbox_node_stopped.set()

    def reset_connection(self):
        """Re-establish the broker connection and set up consumers,
        heartbeat and the event dispatcher."""
        debug('Re-establishing connection to the broker...')
        self.stop_consumers()

=======
    def on_close(self):
>>>>>>> f70c4aac
        # Clear internal queues to get rid of old messages.
        # They can't be acked anyway, as a delivery tag is specific
        # to the current channel.
        self.ready_queue.clear()
        self.timer.clear()

<<<<<<< HEAD
        # Re-establish the broker connection and setup the task consumer.
        self.connection = self._open_connection()
        debug('Connection established.')
        self.task_consumer = self.app.amqp.TaskConsumer(self.connection,
                                    on_decode_error=self.on_decode_error)
        self.reset_actor_nodes()
        # QoS: Reset prefetch window.
        self.qos = QoS(self.task_consumer, self.initial_prefetch_count)
        self.qos.update()

        # Setup the process mailbox.
        self.reset_pidbox_node()

        # Flush events sent while connection was down.
        prev_event_dispatcher = self.event_dispatcher
        self.event_dispatcher = self.app.events.Dispatcher(self.connection,
                                                hostname=self.hostname,
                                                enabled=self.send_events)
        if prev_event_dispatcher:
            self.event_dispatcher.copy_buffer(prev_event_dispatcher)
            self.event_dispatcher.flush()

        # Restart heartbeat thread.
        self.restart_heartbeat()

        # reload all task's execution strategies.
        self.update_strategies()

        # We're back!
        self._state = RUN
        
        for callback in self.on_reset_connection:
            callback(self.connection)

    def restart_heartbeat(self):
        """Restart the heartbeat thread.

        This thread sends heartbeat events at intervals so monitors
        can tell if the worker is off-line/missing.

        """
        self.heart = Heart(self.timer, self.event_dispatcher)
        self.heart.start()

    def _open_connection(self):
=======
    def connect(self):
>>>>>>> f70c4aac
        """Establish the broker connection.

        Will retry establishing the connection if the
        :setting:`BROKER_CONNECTION_RETRY` setting is enabled

        """
        conn = self.app.connection(heartbeat=self.amqheartbeat)

        # Callback called for each retry while the connection
        # can't be established.
        def _error_handler(exc, interval, next_step=CONNECTION_RETRY_STEP):
            if getattr(conn, 'alt', None) and interval == 0:
                next_step = CONNECTION_FAILOVER
            error(CONNECTION_ERROR, conn.as_uri(), exc,
                  next_step.format(when=humanize_seconds(interval, 'in', ' ')))

        # remember that the connection is lazy, it won't establish
        # until it's needed.
        if not self.app.conf.BROKER_CONNECTION_RETRY:
            # retry disabled, just call connect directly.
            conn.connect()
            return conn

        return conn.ensure_connection(_error_handler,
                    self.app.conf.BROKER_CONNECTION_MAX_RETRIES,
<<<<<<< HEAD
                    callback=self.maybe_shutdown)

    def stop(self):
        """Stop consuming.

        Does not close the broker connection, so be sure to call
        :meth:`close_connection` when you are finished with it.

        """
        # Notifies other threads that this instance can't be used
        # anymore.
        self.close()
        debug('Stopping consumers...')
            
        self.stop_consumers(close_connection=False)

    def close(self):
        self._state = CLOSE

    def maybe_shutdown(self):
        if state.should_stop:
            raise SystemExit()
        elif state.should_terminate:
            raise SystemTerminate()
=======
                    callback=maybe_shutdown)
>>>>>>> f70c4aac

    def add_task_queue(self, queue, exchange=None, exchange_type=None,
            routing_key=None, **options):
        cset = self.task_consumer
        try:
            q = self.app.amqp.queues[queue]
        except KeyError:
            exchange = queue if exchange is None else exchange
            exchange_type = 'direct' if exchange_type is None \
                                     else exchange_type
            q = self.app.amqp.queues.select_add(queue,
                    exchange=exchange,
                    exchange_type=exchange_type,
                    routing_key=routing_key, **options)
        if not cset.consuming_from(queue):
            cset.add_queue(q)
            cset.consume()
            info('Started consuming from %r', queue)

    def cancel_task_queue(self, queue):
        self.app.amqp.queues.select_remove(queue)
        self.task_consumer.cancel_by_queue(queue)

    @property
    def info(self):
        """Returns information about this consumer instance
        as a dict.

        This is also the consumer related info returned by
        ``celeryctl stats``.

        """
        conninfo = {}
        if self.connection:
            conninfo = self.connection.info()
            conninfo.pop('password', None)  # don't send password.
        return {'broker': conninfo, 'prefetch_count': self.qos.value}

    def on_task(self, task, task_reserved=task_reserved):
        """Handle received task.

        If the task has an `eta` we enter it into the ETA schedule,
        otherwise we move it the ready queue for immediate processing.

        """
        if task.revoked():
            return

        if self._does_info:
            info('Got task from broker: %s', task)

        if self.event_dispatcher.enabled:
            self.event_dispatcher.send('task-received', uuid=task.id,
                    name=task.name, args=safe_repr(task.args),
                    kwargs=safe_repr(task.kwargs),
                    retries=task.request_dict.get('retries', 0),
                    eta=task.eta and task.eta.isoformat(),
                    expires=task.expires and task.expires.isoformat())

        if task.eta:
            eta = timezone.to_system(task.eta) if task.utc else task.eta
            try:
                eta = to_timestamp(eta)
            except OverflowError as exc:
                error("Couldn't convert eta %s to timestamp: %r. Task: %r",
                      task.eta, exc, task.info(safe=True), exc_info=True)
                task.acknowledge()
            else:
                self.qos.increment_eventually()
                self.timer.apply_at(
                    eta, self.apply_eta_task, (task, ), priority=6,
                )
        else:
            task_reserved(task)
            self._quick_put(task)

    def apply_eta_task(self, task):
        """Method called by the timer to apply a task with an
        ETA/countdown."""
        task_reserved(task)
        self._quick_put(task)
        self.qos.decrement_eventually()

    def _message_report(self, body, message):
        return MESSAGE_REPORT.format(dump_body(message, body),
                                     safe_repr(message.content_type),
                                     safe_repr(message.content_encoding),
                                     safe_repr(message.delivery_info))

    def handle_unknown_message(self, body, message):
        warn(UNKNOWN_FORMAT, self._message_report(body, message))
        message.reject_log_error(logger, self.connection_errors)

    def handle_unknown_task(self, body, message, exc):
        error(UNKNOWN_TASK_ERROR, exc, dump_body(message, body), exc_info=True)
        message.reject_log_error(logger, self.connection_errors)

    def handle_invalid_task(self, body, message, exc):
        error(INVALID_TASK_ERROR, exc, dump_body(message, body), exc_info=True)
        message.reject_log_error(logger, self.connection_errors)

    def update_strategies(self):
        loader = self.app.loader
        for name, task in self.app.tasks.iteritems():
            self.strategies[name] = task.start_strategy(self.app, self)
            task.__trace__ = build_tracer(name, task, loader, self.hostname)


class Connection(bootsteps.StartStopStep):

    def __init__(self, c, **kwargs):
        c.connection = None

    def start(self, c):
        c.connection = c.connect()
        info('Connected to %s', c.connection.as_uri())

    def shutdown(self, c):
        # We must set self.connection to None here, so
        # that the green pidbox thread exits.
        connection, c.connection = c.connection, None
        if connection:
            ignore_errors(connection, connection.close)


class Events(bootsteps.StartStopStep):
    requires = (Connection, )

    def __init__(self, c, send_events=None, **kwargs):
        self.send_events = send_events
        c.event_dispatcher = None

    def start(self, c):
        # Flush events sent while connection was down.
        prev = c.event_dispatcher
        dis = c.event_dispatcher = c.app.events.Dispatcher(
            c.connection, hostname=c.hostname, enabled=self.send_events,
        )
        if prev:
            dis.copy_buffer(prev)
            dis.flush()

    def stop(self, c):
        if c.event_dispatcher:
            ignore_errors(c, c.event_dispatcher.close)
            c.event_dispatcher = None
    shutdown = stop


class Heart(bootsteps.StartStopStep):
    requires = (Events, )

    def __init__(self, c, **kwargs):
        c.heart = None

    def start(self, c):
        c.heart = heartbeat.Heart(c.timer, c.event_dispatcher)
        c.heart.start()

    def stop(self, c):
        c.heart = c.heart and c.heart.stop()
    shutdown = stop


class Control(bootsteps.StartStopStep):
    requires = (Events, )

    def __init__(self, c, **kwargs):
        self.is_green = c.pool is not None and c.pool.is_green
        self.box = (pidbox.gPidbox if self.is_green else pidbox.Pidbox)(c)
        self.start = self.box.start
        self.stop = self.box.stop
        self.shutdown = self.box.shutdown


class Tasks(bootsteps.StartStopStep):
    requires = (Control, )

    def __init__(self, c, initial_prefetch_count=2, **kwargs):
        c.task_consumer = c.qos = None
        self.initial_prefetch_count = initial_prefetch_count

    def start(self, c):
        c.task_consumer = c.app.amqp.TaskConsumer(
            c.connection, on_decode_error=c.on_decode_error,
        )
        c.qos = QoS(c.task_consumer, self.initial_prefetch_count)
        c.qos.update()  # set initial prefetch count

    def stop(self, c):
        if c.task_consumer:
            debug('Cancelling task consumer...')
            ignore_errors(c, c.task_consumer.cancel)

    def shutdown(self, c):
        if c.task_consumer:
            self.stop(c)
            debug('Closing consumer channel...')
            ignore_errors(c, c.task_consumer.close)
            c.task_consumer = None


class Evloop(bootsteps.StartStopStep):
    last = True

    def start(self, c):
        c.loop(*c.loop_args())<|MERGE_RESOLUTION|>--- conflicted
+++ resolved
@@ -23,13 +23,8 @@
 from celery.utils.timer2 import default_timer, to_timestamp
 from celery.utils.functional import noop
 from celery.utils.log import get_logger
-<<<<<<< HEAD
-from celery.utils.imports import instantiate
-from celery.utils import text
-=======
 from celery.utils.text import truncate
 from celery.utils.timeutils import humanize_seconds, timezone
->>>>>>> f70c4aac
 
 from . import heartbeat, loops, pidbox
 from .state import task_reserved, maybe_shutdown
@@ -106,50 +101,6 @@
     #: Optional callback called the first time the worker
     #: is ready to receive tasks.
     init_callback = None
-<<<<<<< HEAD
-    
-    
-    #: List of callbacks to be called when the connection is started/reset,
-    #: applied with the connection instance as sole argument. 
-    on_reset_conncetion = None
-    
-    
-    #: List of callbacks to be called before the connection is closed,
-    #: applied with the connection instance as sole argument.
-    on_close_connection = None
-    
-    #: The current hostname.  Defaults to the system hostname.
-    hostname = None
-
-    #: Initial QoS prefetch count for the task channel.
-    initial_prefetch_count = 0
-
-    #: A :class:`celery.events.EventDispatcher` for sending events.
-    event_dispatcher = None
-
-    #: The thread that sends event heartbeats at regular intervals.
-    #: The heartbeats are used by monitors to detect that a worker
-    #: went offline/disappeared.
-    heart = None
-
-    #: The broker connection.
-    connection = None
-
-    #: The consumer used to consume task messages.
-    task_consumer = None
-
-    #: The consumer used to consume broadcast commands.
-    broadcast_consumer = None
-
-    #: Dictionary holding all active actors.
-    actor_registry = {}
-    
-    #: The process mailbox (kombu pidbox node).
-    pidbox_node = None
-    _pidbox_node_shutdown = None   # used for greenlets
-    _pidbox_node_stopped = None    # used for greenlets
-=======
->>>>>>> f70c4aac
 
     #: The current worker pool instance.
     pool = None
@@ -179,31 +130,12 @@
             worker_options=None, **kwargs):
         self.app = app_or_default(app)
         self.controller = controller
-<<<<<<< HEAD
-        self.on_reset_connection = []
-        self.on_close_connection = []
-        self.broadcast_consumer = None
-        self.actor_registry = {}
-=======
->>>>>>> f70c4aac
         self.ready_queue = ready_queue
         self.init_callback = init_callback
         self.hostname = hostname or socket.gethostname()
         self.pool = pool
-<<<<<<< HEAD
-        self.timer = timer or timer2.default_timer
-        pidbox_state = AttributeDict(app=self.app,
-                                     hostname=self.hostname,
-                                     listener=self,     # pre 2.2
-                                     consumer=self)
-        self.pidbox_node = self.app.control.mailbox.Node(self.hostname,
-                                                         state=pidbox_state,
-                                                         handlers=Panel.data)
-        
-=======
         self.timer = timer or default_timer
         self.strategies = {}
->>>>>>> f70c4aac
         conninfo = self.app.connection()
         self.connection_errors = conninfo.connection_errors
         self.channel_errors = conninfo.channel_errors
@@ -230,11 +162,6 @@
             # connect again.
             self.app.conf.BROKER_CONNECTION_TIMEOUT = None
 
-<<<<<<< HEAD
-        self.init_callback(self)
-        while self._state != CLOSE:
-            self.maybe_shutdown()
-=======
         self.steps = []
         self.namespace = self.Namespace(
             app=self.app, on_start=self.on_start, on_close=self.on_close,
@@ -245,165 +172,18 @@
         ns, loop = self.namespace, self.loop
         while ns.state != CLOSE:
             maybe_shutdown()
->>>>>>> f70c4aac
             try:
                 ns.start(self)
             except self.connection_errors + self.channel_errors:
-<<<<<<< HEAD
-                error(RETRY_CONNECTION, exc_info=True)
-    def on_poll_init(self, hub):
-        hub.update_readers(self.connection.eventmap)
-        self.connection.transport.on_poll_init(hub.poller)
-
-    def consume_messages(self, sleep=sleep, min=min, Empty=Empty,
-            hbrate=AMQHEARTBEAT_RATE):
-        """Consume messages forever (or until an exception is raised)."""
-
-        with self.hub as hub:
-            qos = self.qos
-            update_qos = qos.update
-            update_readers = hub.update_readers
-            readers, writers = hub.readers, hub.writers
-            poll = hub.poller.poll
-            fire_timers = hub.fire_timers
-            scheduled = hub.timer._queue
-            connection = self.connection
-            hb = self.amqheartbeat
-            hbtick = connection.heartbeat_check
-            on_poll_start = connection.transport.on_poll_start
-            on_poll_empty = connection.transport.on_poll_empty
-            strategies = self.strategies
-            drain_nowait = connection.drain_nowait
-            on_task_callbacks = hub.on_task
-            keep_draining = connection.transport.nb_keep_draining
-
-            if hb and connection.supports_heartbeats:
-                hub.timer.apply_interval(
-                    hb * 1000.0 / hbrate, hbtick, (hbrate, ))
-
-            def on_task_received(body, message):
-                if on_task_callbacks:
-                    [callback() for callback in on_task_callbacks]
-                try:
-                    name = body['task']
-                except (KeyError, TypeError):
-                    return self.handle_unknown_message(body, message)
-                try:
-                    strategies[name](message, body, message.ack_log_error)
-                except KeyError as exc:
-                    self.handle_unknown_task(body, message, exc)
-                except InvalidTaskError as exc:
-                    self.handle_invalid_task(body, message, exc)
-                #fire_timers()
-
-            self.task_consumer.callbacks = [on_task_received]
-            self.task_consumer.consume()
-
-            debug('Ready to accept tasks!')
-
-            while self._state != CLOSE and self.connection:
-                # shutdown if signal handlers told us to.
-                if state.should_stop:
-                    raise SystemExit()
-                elif state.should_terminate:
-                    raise SystemTerminate()
-
-                # fire any ready timers, this also returns
-                # the number of seconds until we need to fire timers again.
-                poll_timeout = fire_timers() if scheduled else 1
-
-                # We only update QoS when there is no more messages to read.
-                # This groups together qos calls, and makes sure that remote
-                # control commands will be prioritized over task messages.
-                if qos.prev != qos.value:
-                    update_qos()
-
-                update_readers(on_poll_start())
-                if readers or writers:
-                    connection.more_to_read = True
-                    while connection.more_to_read:
-                        try:
-                            events = poll(poll_timeout)
-                        except ValueError:  # Issue 882
-                            return
-                        if not events:
-                            on_poll_empty()
-                        for fileno, event in events or ():
-                            try:
-                                if event & READ:
-                                    readers[fileno](fileno, event)
-                                if event & WRITE:
-                                    writers[fileno](fileno, event)
-                                if event & ERR:
-                                    for handlermap in readers, writers:
-                                        try:
-                                            handlermap[fileno](fileno, event)
-                                        except KeyError:
-                                            pass
-                            except (KeyError, Empty):
-                                continue
-                            except socket.error:
-                                if self._state != CLOSE:  # pragma: no cover
-                                    raise
-                        if keep_draining:
-                            drain_nowait()
-                            poll_timeout = 0
-                        else:
-                            connection.more_to_read = False
-                else:
-                    # no sockets yet, startup is probably not done.
-                    sleep(min(poll_timeout, 0.1))
-
-    def on_task(self, task, task_reserved=task_reserved):
-        """Handle received task.
-
-        If the task has an `eta` we enter it into the ETA schedule,
-        otherwise we move it the ready queue for immediate processing.
-
-        """
-        if task.revoked():
-            return
-
-        if self._does_info:
-            info('Got task from broker: %s', task)
-
-        if self.event_dispatcher.enabled:
-            self.event_dispatcher.send('task-received', uuid=task.id,
-                    name=task.name, args=safe_repr(task.args),
-                    kwargs=safe_repr(task.kwargs),
-                    retries=task.request_dict.get('retries', 0),
-                    eta=task.eta and task.eta.isoformat(),
-                    expires=task.expires and task.expires.isoformat())
-
-        if task.eta:
-            try:
-                eta = timer2.to_timestamp(task.eta)
-            except OverflowError as exc:
-                error("Couldn't convert eta %s to timestamp: %r. Task: %r",
-                      task.eta, exc, task.info(safe=True), exc_info=True)
-                task.acknowledge()
-            else:
-                self.qos.increment_eventually()
-                self.timer.apply_at(eta, self.apply_eta_task, (task, ),
-                                    priority=6)
-        else:
-            task_reserved(task)
-            self._quick_put(task)
-
-    def on_control(self, body, message):
-        """Process remote control command message."""
-        try:
-            self.pidbox_node.handle_message(body, message)
-        except KeyError as exc:
-            error('No such control command: %s', exc)
-        except Exception as exc:
-            error('Control command error: %r', exc, exc_info=True)
-            self.reset_pidbox_node()
+                maybe_shutdown()
+                if ns.state != CLOSE and self.connection:
+                    error(CONNECTION_RETRY, exc_info=True)
+                    ns.restart(self)
 
     def add_actor(self, actor_name, actor_id):
         """Add actor to the actor registry and start the actor main method"""
         try:
-            actor = instantiate(actor_name, connection = self.connection, 
+            actor = instantiate(actor_name, connection = self.connection,
                                 id = actor_id)
             consumer = actor.Consumer(self.connection.channel())
             consumer.consume()
@@ -412,138 +192,32 @@
             return actor.id
         except Exception as exc:
             error('Start actor error: %r', exc, exc_info=True)
-    
+
     def stop_all_actors(self):
         for _, consumer in self.actor_registry.items():
             self.maybe_conn_error(consumer.cancel)
         self.actor_registry.clear()
-        
-    
+
+
     def reset_actor_nodes(self):
         for _, consumer in self.actor_registry.items():
             self.maybe_conn_error(consumer.cancel)
             consumer.consume()
-    
+
     def stop_actor(self, actor_id):
         if actor_id in self.actor_registry:
             consumer = self.actor_registry.pop(actor_id)
             self.maybe_conn_error(consumer.cancel)
-        
-    def apply_eta_task(self, task):
-        """Method called by the timer to apply a task with an
-        ETA/countdown."""
-        task_reserved(task)
-        self._quick_put(task)
-        self.qos.decrement_eventually()
-=======
-                maybe_shutdown()
-                if ns.state != CLOSE and self.connection:
-                    error(CONNECTION_RETRY, exc_info=True)
-                    ns.restart(self)
->>>>>>> f70c4aac
 
     def shutdown(self):
         self.namespace.shutdown(self)
 
-<<<<<<< HEAD
-    def handle_unknown_message(self, body, message):
-        warn(UNKNOWN_FORMAT, self._message_report(body, message))
-        message.reject_log_error(logger, self.connection_errors)
-
-    def handle_unknown_task(self, body, message, exc):
-        error(UNKNOWN_TASK_ERROR, exc, dump_body(message, body), exc_info=True)
-        message.reject_log_error(logger, self.connection_errors)
-
-    def handle_invalid_task(self, body, message, exc):
-        error(INVALID_TASK_ERROR, exc, dump_body(message, body), exc_info=True)
-        message.reject_log_error(logger, self.connection_errors)
-
-    def receive_message(self, body, message):
-        """Handles incoming messages.
-
-        :param body: The message body.
-        :param message: The kombu message object.
-
-        """
-        try:
-            name = body['task']
-        except (KeyError, TypeError):
-            return self.handle_unknown_message(body, message)
-
-        try:
-            self.strategies[name](message, body, message.ack_log_error)
-        except KeyError as exc:
-            self.handle_unknown_task(body, message, exc)
-        except InvalidTaskError as exc:
-            self.handle_invalid_task(body, message, exc)
-
-    def maybe_conn_error(self, fun):
-        """Applies function but ignores any connection or channel
-        errors raised."""
-        try:
-            fun()
-        except (AttributeError, ) + \
-                self.connection_errors + \
-                self.channel_errors:
-            pass
-
-    def close_connection(self):
-        """Closes the current broker connection and all open channels."""
-
-
-        # We must set self.connection to None here, so
-        # that the green pidbox thread exits.
-        connection, self.connection = self.connection, None
-
-        if self.task_consumer:
-            debug('Closing consumer channel...')
-            self.task_consumer = \
-                    self.maybe_conn_error(self.task_consumer.close)
-
-        self.stop_pidbox_node()
-        self.stop_all_actors()
-        
-        [callback() for callback in self.on_close_connection]
-            
-        if connection:
-            debug('Closing broker connection...')
-            self.maybe_conn_error(connection.close)
-
-    def stop_consumers(self, close_connection=True):
-        """Stop consuming tasks and broadcast commands, also stops
-        the heartbeat thread and event dispatcher.
-
-        :keyword close_connection: Set to False to skip closing the broker
-                                    connection.
-
-        """
-        if not self._state == RUN:
-            return
-
-        if self.heart:
-            # Stop the heartbeat thread if it's running.
-            debug('Heart: Going into cardiac arrest...')
-            self.heart = self.heart.stop()
-=======
     def stop(self):
         self.namespace.stop(self)
->>>>>>> f70c4aac
 
     def on_start(self):
         self.update_strategies()
 
-<<<<<<< HEAD
-        if self.event_dispatcher:
-            debug('Shutting down event dispatcher...')
-            self.event_dispatcher = \
-                    self.maybe_conn_error(self.event_dispatcher.close)
-        
-        self.stop_all_actors()
-            
-        debug('Cancelling broadcast consumer...')
-        if self.broadcast_consumer:
-            self.maybe_conn_error(self.broadcast_consumer.cancel)
-=======
     def on_ready(self):
         callback, self.init_callback = self.init_callback, None
         if callback:
@@ -554,7 +228,6 @@
                 self.strategies, self.namespace, self.hub, self.qos,
                 self.amqheartbeat, self.handle_unknown_message,
                 self.handle_unknown_task, self.handle_invalid_task)
->>>>>>> f70c4aac
 
     def on_poll_init(self, hub):
         hub.update_readers(self.connection.eventmap)
@@ -576,119 +249,14 @@
              dump_body(message, message.body))
         message.ack()
 
-<<<<<<< HEAD
-    def reset_pidbox_node(self):
-        """Sets up the process mailbox."""
-        self.stop_pidbox_node()
-        # close previously opened channel if any.
-        if self.pidbox_node.channel:
-            try:
-                self.pidbox_node.channel.close()
-            except self.connection_errors + self.channel_errors:
-                pass
-
-        if self.pool is not None and self.pool.is_green:
-            return self.pool.spawn_n(self._green_pidbox_node)
-        self.pidbox_node.channel = self.connection.channel()
-        self.broadcast_consumer = self.pidbox_node.listen(
-                                        callback=self.on_control)   
-    
-    def stop_pidbox_node(self):
-        if self._pidbox_node_stopped:
-            self._pidbox_node_shutdown.set()
-            debug('Waiting for broadcast thread to shutdown...')
-            self._pidbox_node_stopped.wait()
-            self._pidbox_node_stopped = self._pidbox_node_shutdown = None
-        elif self.broadcast_consumer:
-            debug('Closing broadcast channel...')
-            self.broadcast_consumer = \
-                self.maybe_conn_error(self.broadcast_consumer.channel.close)
-
-    def _green_pidbox_node(self):
-        """Sets up the process mailbox when running in a greenlet
-        environment."""
-        # THIS CODE IS TERRIBLE
-        # Luckily work has already started rewriting the Consumer for 4.0.
-        self._pidbox_node_shutdown = threading.Event()
-        self._pidbox_node_stopped = threading.Event()
-        try:
-            with self._open_connection() as conn:
-                self.pidbox_node.channel = conn.default_channel
-                self.broadcast_consumer = self.pidbox_node.listen(
-                                            callback=self.on_control)
-                with self.broadcast_consumer:
-                    while not self._pidbox_node_shutdown.isSet():
-                        try:
-                            conn.drain_events(timeout=1.0)
-                        except socket.timeout:
-                            pass
-        finally:
-            self._pidbox_node_stopped.set()
-
-    def reset_connection(self):
-        """Re-establish the broker connection and set up consumers,
-        heartbeat and the event dispatcher."""
-        debug('Re-establishing connection to the broker...')
-        self.stop_consumers()
-
-=======
     def on_close(self):
->>>>>>> f70c4aac
         # Clear internal queues to get rid of old messages.
         # They can't be acked anyway, as a delivery tag is specific
         # to the current channel.
         self.ready_queue.clear()
         self.timer.clear()
 
-<<<<<<< HEAD
-        # Re-establish the broker connection and setup the task consumer.
-        self.connection = self._open_connection()
-        debug('Connection established.')
-        self.task_consumer = self.app.amqp.TaskConsumer(self.connection,
-                                    on_decode_error=self.on_decode_error)
-        self.reset_actor_nodes()
-        # QoS: Reset prefetch window.
-        self.qos = QoS(self.task_consumer, self.initial_prefetch_count)
-        self.qos.update()
-
-        # Setup the process mailbox.
-        self.reset_pidbox_node()
-
-        # Flush events sent while connection was down.
-        prev_event_dispatcher = self.event_dispatcher
-        self.event_dispatcher = self.app.events.Dispatcher(self.connection,
-                                                hostname=self.hostname,
-                                                enabled=self.send_events)
-        if prev_event_dispatcher:
-            self.event_dispatcher.copy_buffer(prev_event_dispatcher)
-            self.event_dispatcher.flush()
-
-        # Restart heartbeat thread.
-        self.restart_heartbeat()
-
-        # reload all task's execution strategies.
-        self.update_strategies()
-
-        # We're back!
-        self._state = RUN
-        
-        for callback in self.on_reset_connection:
-            callback(self.connection)
-
-    def restart_heartbeat(self):
-        """Restart the heartbeat thread.
-
-        This thread sends heartbeat events at intervals so monitors
-        can tell if the worker is off-line/missing.
-
-        """
-        self.heart = Heart(self.timer, self.event_dispatcher)
-        self.heart.start()
-
-    def _open_connection(self):
-=======
     def connect(self):
->>>>>>> f70c4aac
         """Establish the broker connection.
 
         Will retry establishing the connection if the
@@ -714,34 +282,7 @@
 
         return conn.ensure_connection(_error_handler,
                     self.app.conf.BROKER_CONNECTION_MAX_RETRIES,
-<<<<<<< HEAD
-                    callback=self.maybe_shutdown)
-
-    def stop(self):
-        """Stop consuming.
-
-        Does not close the broker connection, so be sure to call
-        :meth:`close_connection` when you are finished with it.
-
-        """
-        # Notifies other threads that this instance can't be used
-        # anymore.
-        self.close()
-        debug('Stopping consumers...')
-            
-        self.stop_consumers(close_connection=False)
-
-    def close(self):
-        self._state = CLOSE
-
-    def maybe_shutdown(self):
-        if state.should_stop:
-            raise SystemExit()
-        elif state.should_terminate:
-            raise SystemTerminate()
-=======
                     callback=maybe_shutdown)
->>>>>>> f70c4aac
 
     def add_task_queue(self, queue, exchange=None, exchange_type=None,
             routing_key=None, **options):
