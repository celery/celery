--- conflicted
+++ resolved
@@ -21,8 +21,8 @@
 """
 
 UNKNOWN_BACKEND = """\
-The cache backend %r is unknown,
-Please use one of the following backends instead: %s\
+The cache backend {0!r} is unknown,
+Please use one of the following backends instead: {1}\
 """
 
 
@@ -97,15 +97,8 @@
         try:
             self.Client = backends[self.backend]()
         except KeyError:
-<<<<<<< HEAD
-            raise ImproperlyConfigured(
-                    'Unknown cache backend: {0}. Please use one of the '
-                    'following backends: {1}'.format(self.backend,
-                                        ', '.join(backends.keys())))
-=======
-            raise ImproperlyConfigured(UNKNOWN_BACKEND % (
+            raise ImproperlyConfigured(UNKNOWN_BACKEND.format(
                 self.backend, ', '.join(backends)))
->>>>>>> 603d0b74
 
     def get(self, key):
         return self.client.get(key)
