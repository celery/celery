--- conflicted
+++ resolved
@@ -32,12 +32,8 @@
 from kombu.exceptions import EncodeError
 from celery import states
 from celery.exceptions import ImproperlyConfigured
-<<<<<<< HEAD
-from celery.five import string_t
+from celery.five import string_t, items
 from celery.utils.timeutils import maybe_timedelta
-=======
-from celery.five import string_t, items
->>>>>>> 99579da5
 
 from .base import BaseBackend
 
