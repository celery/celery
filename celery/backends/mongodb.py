--- conflicted
+++ resolved
@@ -8,13 +8,9 @@
 """
 from __future__ import absolute_import
 
-<<<<<<< HEAD
-from datetime import datetime
+from datetime import datetime, timedelta
 from functools import wraps
 import time
-=======
-from datetime import datetime, timedelta
->>>>>>> db2caf54
 
 try:
     import pymongo
@@ -37,6 +33,7 @@
 from celery import states
 from celery.exceptions import ImproperlyConfigured
 from celery.five import string_t
+from celery.utils.timeutils import maybe_timedelta
 
 from .base import BaseBackend
 
@@ -199,8 +196,8 @@
         if self._connection is not None:
             # MongoDB connection will be closed automatically when object
             # goes out of scope
-            del self.collection
-            del self.database
+            del(self.collection)
+            del(self.database)
             self._connection = None
 
     def encode(self, data):
