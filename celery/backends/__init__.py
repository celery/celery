# -*- coding: utf-8 -*-
"""
    celery.backends
    ~~~~~~~~~~~~~~~

    Backend abstract factory (...did I just say that?) and alias definitions.

"""
from __future__ import absolute_import

import sys

from kombu.utils.url import _parse_url

from celery.local import Proxy
from celery._state import current_app
from celery.five import reraise
from celery.utils.imports import symbol_by_name
from celery.utils.functional import memoize

UNKNOWN_BACKEND = """\
Unknown result backend: {0!r}.  Did you spell that correctly? ({1!r})\
"""

BACKEND_ALIASES = {
    'amqp': 'celery.backends.amqp:AMQPBackend',
    'rpc': 'celery.backends.rpc.RPCBackend',
    'cache': 'celery.backends.cache:CacheBackend',
    'redis': 'celery.backends.redis:RedisBackend',
    'mongodb': 'celery.backends.mongodb:MongoBackend',
    'database': 'celery.backends.database:DatabaseBackend',
    'cassandra': 'celery.backends.cassandra:CassandraBackend',
    'disabled': 'celery.backends.base:DisabledBackend',
}

#: deprecated alias to ``current_app.backend``.
default_backend = Proxy(lambda: current_app.backend)


@memoize(100)
def get_backend_cls(backend=None, loader=None):
    """Get backend class by name/alias"""
    backend = backend or 'disabled'
    loader = loader or current_app.loader
    aliases = dict(BACKEND_ALIASES, **loader.override_backends)
    try:
        return symbol_by_name(backend, aliases)
<<<<<<< HEAD
    except ValueError as exc:
        reraise(ValueError, ValueError(UNKNOWN_BACKEND.format(
                    backend, exc)), sys.exc_info()[2])
=======
    except ValueError, exc:
        raise ValueError, ValueError(UNKNOWN_BACKEND % (
            backend, exc)), sys.exc_info()[2]
>>>>>>> 24696876


def get_backend_by_url(backend=None, loader=None):
    url = None
    if backend and '://' in backend:
        url = backend
        backend, _, _, _, _, _, _ = _parse_url(url)
    return get_backend_cls(backend, loader), url<|MERGE_RESOLUTION|>--- conflicted
+++ resolved
@@ -45,15 +45,9 @@
     aliases = dict(BACKEND_ALIASES, **loader.override_backends)
     try:
         return symbol_by_name(backend, aliases)
-<<<<<<< HEAD
     except ValueError as exc:
         reraise(ValueError, ValueError(UNKNOWN_BACKEND.format(
-                    backend, exc)), sys.exc_info()[2])
-=======
-    except ValueError, exc:
-        raise ValueError, ValueError(UNKNOWN_BACKEND % (
-            backend, exc)), sys.exc_info()[2]
->>>>>>> 24696876
+            backend, exc)), sys.exc_info()[2])
 
 
 def get_backend_by_url(backend=None, loader=None):
