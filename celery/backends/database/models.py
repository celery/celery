--- conflicted
+++ resolved
@@ -58,13 +58,8 @@
 
     id = sa.Column(sa.Integer, sa.Sequence('taskset_id_sequence'),
                    autoincrement=True, primary_key=True)
-<<<<<<< HEAD
-    taskset_id = sa.Column(sa.String(255), unique=True)
+    taskset_id = sa.Column(sa.String(155), unique=True)
     result = sa.Column(sa.BLOB, nullable=True)
-=======
-    taskset_id = sa.Column(sa.String(155), unique=True)
-    result = sa.Column(PickleType, nullable=True)
->>>>>>> 3d729199
     date_done = sa.Column(sa.DateTime, default=datetime.utcnow,
                           nullable=True)
 
