--- conflicted
+++ resolved
@@ -123,13 +123,8 @@
                 task = Task(task_id)
                 session.add(task)
                 session.flush()
-<<<<<<< HEAD
             task.result = ensure_bytes(self.encode(result))
             task.status = status
-=======
-            task.result = result
-            task.status = state
->>>>>>> 3d729199
             task.traceback = traceback
             session.commit()
             return result
