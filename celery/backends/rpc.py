# -*- coding: utf-8 -*-
"""The ``RPC`` result backend for AMQP brokers.

RPC-style result backend, using reply-to and one queue per client.
"""
from __future__ import absolute_import, unicode_literals

import kombu
import time

from kombu.common import maybe_declare
from kombu.utils.compat import register_after_fork
from kombu.utils.objects import cached_property

from celery import states
from celery._state import current_task, task_join_will_block
from celery.five import items, range

from . import base
from .async import AsyncBackendMixin, BaseResultConsumer

__all__ = ['BacklogLimitExceeded', 'RPCBackend']

E_NO_CHORD_SUPPORT = """
The "rpc" result backend does not support chords!

Note that a group chained with a task is also upgraded to be a chord,
as this pattern requires synchronization.

Result backends that supports chords: Redis, Database, Memcached, and more.
"""


class BacklogLimitExceeded(Exception):
    """Too much state history to fast-forward."""


def _on_after_fork_cleanup_backend(backend):
    backend._after_fork()


class ResultConsumer(BaseResultConsumer):
    Consumer = kombu.Consumer

    _connection = None
    _consumer = None

    def __init__(self, *args, **kwargs):
        super(ResultConsumer, self).__init__(*args, **kwargs)
        self._create_binding = self.backend._create_binding

    def start(self, initial_task_id, no_ack=True, **kwargs):
        self._connection = self.app.connection()
        initial_queue = self._create_binding(initial_task_id)
        self._consumer = self.Consumer(
            self._connection.default_channel, [initial_queue],
            callbacks=[self.on_state_change], no_ack=no_ack,
            accept=self.accept)
        self._consumer.consume()

    def drain_events(self, timeout=None):
        if self._connection:
            return self._connection.drain_events(timeout=timeout)
        elif timeout:
            time.sleep(timeout)

    def stop(self):
        try:
            self._consumer.cancel()
        finally:
            self._connection.close()

    def on_after_fork(self):
        self._consumer = None
        if self._connection is not None:
            self._connection.collect()
            self._connection = None

    def consume_from(self, task_id):
        if self._consumer is None:
            return self.start(task_id)
        queue = self._create_binding(task_id)
        if not self._consumer.consuming_from(queue):
            self._consumer.add_queue(queue)
            self._consumer.consume()

    def cancel_for(self, task_id):
        if self._consumer:
            self._consumer.cancel_by_queue(self._create_binding(task_id).name)


class RPCBackend(base.Backend, AsyncBackendMixin):
    """Base class for the RPC result backend."""

    Exchange = kombu.Exchange
    Producer = kombu.Producer
    ResultConsumer = ResultConsumer

    #: Exception raised when there are too many messages for a task id.
    BacklogLimitExceeded = BacklogLimitExceeded

    persistent = False
    supports_autoexpire = True
    supports_native_join = True

    retry_policy = {
        'max_retries': 20,
        'interval_start': 0,
        'interval_step': 1,
        'interval_max': 1,
    }

    class Consumer(kombu.Consumer):
        """Consumer that requires manual declaration of queues."""

        auto_declare = False

    class Queue(kombu.Queue):
        """Queue that never caches declaration."""

        can_cache_declaration = False

    def __init__(self, app, connection=None, exchange=None, exchange_type=None,
                 persistent=None, serializer=None, auto_delete=True, **kwargs):
        super(RPCBackend, self).__init__(app, **kwargs)
        conf = self.app.conf
        self._connection = connection
        self._out_of_band = {}
        self.persistent = self.prepare_persistent(persistent)
        self.delivery_mode = 2 if self.persistent else 1
        exchange = exchange or conf.result_exchange
        exchange_type = exchange_type or conf.result_exchange_type
        self.exchange = self._create_exchange(
            exchange, exchange_type, self.delivery_mode,
        )
        self.serializer = serializer or conf.result_serializer
        self.auto_delete = auto_delete
        self.result_consumer = self.ResultConsumer(
            self, self.app, self.accept,
            self._pending_results, self._pending_messages,
        )
        if register_after_fork is not None:
            register_after_fork(self, _on_after_fork_cleanup_backend)

    def _after_fork(self):
        # clear state for child processes.
        self._pending_results.clear()
        self.result_consumer._after_fork()

    def _create_exchange(self, name, type='direct', delivery_mode=2):
        # uses direct to queue routing (anon exchange).
        return self.Exchange(None)

    def _create_binding(self, task_id):
        """Create new binding for task with id."""
        # RPC backend caches the binding, as one queue is used for all tasks.
        return self.binding

    def ensure_chords_allowed(self):
        raise NotImplementedError(E_NO_CHORD_SUPPORT.strip())

    def on_task_call(self, producer, task_id):
        # Called every time a task is sent when using this backend.
        # We declare the queue we receive replies on in advance of sending
        # the message, but we skip this if running in the prefork pool
        # (task_join_will_block), as we know the queue is already declared.
        if not task_join_will_block():
            maybe_declare(self.binding(producer.channel), retry=True)

    def destination_for(self, task_id, request):
        """Get the destination for result by task id.

        Returns:
            Tuple[str, str]: tuple of ``(reply_to, correlation_id)``.
        """
        # Backends didn't always receive the `request`, so we must still
        # support old code that relies on current_task.
        try:
            request = request or current_task.request
        except AttributeError:
            raise RuntimeError(
                'RPC backend missing task request for {0!r}'.format(task_id))
        return request.reply_to, request.correlation_id or task_id

    def on_reply_declare(self, task_id):
        # Return value here is used as the `declare=` argument
        # for Producer.publish.
        # By default we don't have to declare anything when sending a result.
        pass

    def on_result_fulfilled(self, result):
        # This usually cancels the queue after the result is received,
        # but we don't have to cancel since we have one queue per process.
        pass

    def as_uri(self, include_password=True):
        return 'rpc://'

    def store_result(self, task_id, result, state,
                     traceback=None, request=None, **kwargs):
        """Send task return value and state."""
        routing_key, correlation_id = self.destination_for(task_id, request)
        if not routing_key:
            return
        with self.app.amqp.producer_pool.acquire(block=True) as producer:
            producer.publish(
                self._to_result(task_id, state, result, traceback, request),
                exchange=self.exchange,
                routing_key=routing_key,
                correlation_id=correlation_id,
                serializer=self.serializer,
                retry=True, retry_policy=self.retry_policy,
                declare=self.on_reply_declare(task_id),
                delivery_mode=self.delivery_mode,
            )
        return result

    def _to_result(self, task_id, state, result, traceback, request):
        return {
            'task_id': task_id,
            'status': state,
            'result': self.encode_result(result, state),
            'traceback': traceback,
            'children': self.current_task_children(request),
        }

    def on_out_of_band_result(self, task_id, message):
        # Callback called when a reply for a task is received,
        # but we have no idea what do do with it.
        # Since the result is not pending, we put it in a separate
        # buffer: probably it will become pending later.
        if self.result_consumer:
            self.result_consumer.on_out_of_band_result(message)
        self._out_of_band[task_id] = message

    def get_task_meta(self, task_id, backlog_limit=1000):
        buffered = self._out_of_band.pop(task_id, None)
        if buffered:
            return self._set_cache_by_message(task_id, buffered)

        # Polling and using basic_get
        latest_by_id = {}
        prev = None
        for acc in self._slurp_from_queue(task_id, self.accept, backlog_limit):
            tid = self._get_message_task_id(acc)
            prev, latest_by_id[tid] = latest_by_id.get(tid), acc
            if prev:
                # backends aren't expected to keep history,
                # so we delete everything except the most recent state.
                prev.ack()
                prev = None

        latest = latest_by_id.pop(task_id, None)
        for tid, msg in items(latest_by_id):
            self.on_out_of_band_result(tid, msg)

        if latest:
            latest.requeue()
            return self._set_cache_by_message(task_id, latest)
        else:
            # no new state, use previous
            try:
                return self._cache[task_id]
            except KeyError:
                # result probably pending.
                return {'status': states.PENDING, 'result': None}
    poll = get_task_meta  # XXX compat

    def _set_cache_by_message(self, task_id, message):
        payload = self._cache[task_id] = self.meta_from_decoded(
            message.payload)
        return payload

    def _slurp_from_queue(self, task_id, accept,
                          limit=1000, no_ack=False):
        with self.app.pool.acquire_channel(block=True) as (_, channel):
            binding = self._create_binding(task_id)(channel)
            binding.declare()

            for _ in range(limit):
                msg = binding.get(accept=accept, no_ack=no_ack)
                if not msg:
                    break
                yield msg
            else:
                raise self.BacklogLimitExceeded(task_id)

    def _get_message_task_id(self, message):
        try:
            # try property first so we don't have to deserialize
            # the payload.
            return message.properties['correlation_id']
        except (AttributeError, KeyError):
            # message sent by old Celery version, need to deserialize.
            return message.payload['task_id']

    def revive(self, channel):
        pass

    def reload_task_result(self, task_id):
        raise NotImplementedError(
            'reload_task_result is not supported by this backend.')

    def reload_group_result(self, task_id):
        """Reload group result, even if it has been previously fetched."""
        raise NotImplementedError(
            'reload_group_result is not supported by this backend.')

    def save_group(self, group_id, result):
        raise NotImplementedError(
            'save_group is not supported by this backend.')

    def restore_group(self, group_id, cache=True):
        raise NotImplementedError(
            'restore_group is not supported by this backend.')

    def delete_group(self, group_id):
        raise NotImplementedError(
            'delete_group is not supported by this backend.')

    def __reduce__(self, args=(), kwargs={}):
        return super(RPCBackend, self).__reduce__(args, dict(
            kwargs,
            connection=self._connection,
            exchange=self.exchange.name,
            exchange_type=self.exchange.type,
            persistent=self.persistent,
            serializer=self.serializer,
            auto_delete=self.auto_delete,
            expires=self.expires,
        ))

    @property
    def binding(self):
        return self.Queue(
            self.oid, self.exchange, self.oid,
            durable=False,
            auto_delete=True,
            expires=self.expires,
        )

    @cached_property
    def oid(self):
<<<<<<< HEAD
        # cached here is the app OID: name of queue we receive results on.
        return self.app.oid
=======
        return self.app.oid

    def get_task_meta(self, task_id, backlog_limit=1000):
        # Polling and using basic_get
        with self.app.pool.acquire_channel(block=True) as (_, channel):
            binding = self._create_binding(task_id)(channel)
            binding.declare()

            # Discard all but the latest message per task id
            latest_by_id = dict()
            prev = acc = None
            for i in range(backlog_limit):  # spool ffwd
                acc = binding.get(
                    accept=self.accept, no_ack=False,
                )
                if not acc:  # no more messages
                    break
                _id = acc.payload.get('task_id')
                if _id:
                    prev, latest_by_id[_id] = latest_by_id.get(_id), acc
                if prev:
                    # backends are not expected to keep history,
                    # so we delete everything except the most recent state.
                    prev.ack()
                    prev = None
            else:
                raise self.BacklogLimitExceeded(task_id)

            for id, msg in latest_by_id.items():
                self._cache[id] = msg.payload
                msg.requeue()
                
            # If we found updated state for our task_id it's in the cache now
            try:
                return self._cache[task_id]
            except KeyError:
                # result probably pending.
                return {'status': states.PENDING, 'result': None}
    poll = get_task_meta  # XXX compat
>>>>>>> 3fc0600c
<|MERGE_RESOLUTION|>--- conflicted
+++ resolved
@@ -341,10 +341,7 @@
 
     @cached_property
     def oid(self):
-<<<<<<< HEAD
         # cached here is the app OID: name of queue we receive results on.
-        return self.app.oid
-=======
         return self.app.oid
 
     def get_task_meta(self, task_id, backlog_limit=1000):
@@ -383,5 +380,4 @@
             except KeyError:
                 # result probably pending.
                 return {'status': states.PENDING, 'result': None}
-    poll = get_task_meta  # XXX compat
->>>>>>> 3fc0600c
+    poll = get_task_meta  # XXX compat