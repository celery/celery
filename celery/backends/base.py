# -*- coding: utf-8 -*-
"""
    celery.backends.base
    ~~~~~~~~~~~~~~~~~~~~

    Result backend base classes.

    - :class:`BaseBackend` defines the interface.

    - :class:`KeyValueStoreBackend` is a common base class
      using K/V semantics like _get and _put.

"""
from __future__ import absolute_import

import sys
import time

from datetime import timedelta

from billiard.einfo import ExceptionInfo
from kombu.serialization import (
    dumps, loads, prepare_accept_content,
    registry as serializer_registry,
)
from kombu.utils.encoding import bytes_to_str, ensure_bytes, from_utf8
from kombu.utils.url import maybe_sanitize_url

from celery import states
from celery import current_app, group, maybe_signature
from celery.app import current_task
from celery.exceptions import ChordError, TimeoutError, TaskRevokedError
from celery.five import items
from celery.result import (
    GroupResult, ResultBase, allow_join_result, result_from_tuple,
)
from celery.utils.functional import LRUCache
from celery.utils.log import get_logger
from celery.utils.serialization import (
    get_pickled_exception,
    get_pickleable_exception,
    create_exception_cls,
)

__all__ = ['BaseBackend', 'KeyValueStoreBackend', 'DisabledBackend']

EXCEPTION_ABLE_CODECS = frozenset({'pickle'})
PY3 = sys.version_info >= (3, 0)

logger = get_logger(__name__)


def unpickle_backend(cls, args, kwargs):
    """Return an unpickled backend."""
    return cls(*args, app=current_app._get_current_object(), **kwargs)


class _nulldict(dict):

    def ignore(self, *a, **kw):
        pass
    __setitem__ = update = setdefault = ignore


class Backend(object):
    READY_STATES = states.READY_STATES
    UNREADY_STATES = states.UNREADY_STATES
    EXCEPTION_STATES = states.EXCEPTION_STATES

    TimeoutError = TimeoutError

    #: Time to sleep between polling each individual item
    #: in `ResultSet.iterate`. as opposed to the `interval`
    #: argument which is for each pass.
    subpolling_interval = None

    #: If true the backend must implement :meth:`get_many`.
    supports_native_join = False

    #: If true the backend must automatically expire results.
    #: The daily backend_cleanup periodic task will not be triggered
    #: in this case.
    supports_autoexpire = False

    #: Set to true if the backend is peristent by default.
    persistent = True

    retry_policy = {
        'max_retries': 20,
        'interval_start': 0,
        'interval_step': 1,
        'interval_max': 1,
    }

    def __init__(self, app,
                 serializer=None, max_cached_results=None, accept=None,
                 expires=None, expires_type=None, url=None, **kwargs):
        self.app = app
        conf = self.app.conf
        self.serializer = serializer or conf.result_serializer
        (self.content_type,
         self.content_encoding,
         self.encoder) = serializer_registry._encoders[self.serializer]
        cmax = max_cached_results or conf.result_cache_max
        self._cache = _nulldict() if cmax == -1 else LRUCache(limit=cmax)

        self.expires = self.prepare_expires(expires, expires_type)
        self.accept = prepare_accept_content(
            conf.accept_content if accept is None else accept,
        )
<<<<<<< HEAD
        self.url = url
=======
        self._pending_results = {}
>>>>>>> 7a47ddb1

    def mark_as_started(self, task_id, **meta):
        """Mark a task as started"""
        return self.store_result(task_id, meta, states.STARTED)

    def mark_as_done(self, task_id, result,
                     request=None, store_result=True, state=states.SUCCESS):
        """Mark task as successfully executed."""
        if store_result:
            self.store_result(task_id, result, state, request=request)
        if request and request.chord:
            self.on_chord_part_return(request, state, result)

    def mark_as_failure(self, task_id, exc,
                        traceback=None, request=None,
                        store_result=True, call_errbacks=True,
                        state=states.FAILURE):
        """Mark task as executed with failure. Stores the exception."""
        if store_result:
            self.store_result(task_id, exc, state,
                              traceback=traceback, request=request)
        if request:
            if request.chord:
                self.on_chord_part_return(request, state, exc)
            if call_errbacks:
                root_id = request.root_id or task_id
                group(
                    [self.app.signature(errback)
                     for errback in request.errbacks or []], app=self.app,
                ).apply_async((task_id,), parent_id=task_id, root_id=root_id)

    def mark_as_revoked(self, task_id, reason='',
                        request=None, store_result=True, state=states.REVOKED):
        exc = TaskRevokedError(reason)
        if store_result:
            self.store_result(task_id, exc, state,
                              traceback=None, request=request)
        if request and request.chord:
            self.on_chord_part_return(request, state, exc)

    def mark_as_retry(self, task_id, exc, traceback=None,
                      request=None, store_result=True, state=states.RETRY):
        """Mark task as being retries. Stores the current
        exception (if any)."""
        return self.store_result(task_id, exc, state,
                                 traceback=traceback, request=request)

    def chord_error_from_stack(self, callback, exc=None):
        from celery import group
        app = self.app
        backend = app._tasks[callback.task].backend
        try:
            group(
                [app.signature(errback)
                 for errback in callback.options.get('link_error') or []],
                app=app,
            ).apply_async((callback.id,))
        except Exception as eb_exc:
            return backend.fail_from_current_stack(callback.id, exc=eb_exc)
        else:
            return backend.fail_from_current_stack(callback.id, exc=exc)

    def fail_from_current_stack(self, task_id, exc=None):
        type_, real_exc, tb = sys.exc_info()
        try:
            exc = real_exc if exc is None else exc
            ei = ExceptionInfo((type_, exc, tb))
            self.mark_as_failure(task_id, exc, ei.traceback)
            return ei
        finally:
            del(tb)

    def prepare_exception(self, exc, serializer=None):
        """Prepare exception for serialization."""
        serializer = self.serializer if serializer is None else serializer
        if serializer in EXCEPTION_ABLE_CODECS:
            return get_pickleable_exception(exc)
        return {'exc_type': type(exc).__name__, 'exc_message': str(exc)}

    def exception_to_python(self, exc):
        """Convert serialized exception to Python exception."""
        if exc:
            if not isinstance(exc, BaseException):
                exc = create_exception_cls(
                    from_utf8(exc['exc_type']), __name__)(exc['exc_message'])
            if self.serializer in EXCEPTION_ABLE_CODECS:
                exc = get_pickled_exception(exc)
        return exc

    def prepare_value(self, result):
        """Prepare value for storage."""
        if self.serializer != 'pickle' and isinstance(result, ResultBase):
            return result.as_tuple()
        return result

    def encode(self, data):
        _, _, payload = dumps(data, serializer=self.serializer)
        return payload

    def meta_from_decoded(self, meta):
        if meta['status'] in self.EXCEPTION_STATES:
            meta['result'] = self.exception_to_python(meta['result'])
        return meta

    def decode_result(self, payload):
        return self.meta_from_decoded(self.decode(payload))

    def decode(self, payload):
        payload = PY3 and payload or str(payload)
        return loads(payload,
                     content_type=self.content_type,
                     content_encoding=self.content_encoding,
                     accept=self.accept)

    def prepare_expires(self, value, type=None):
        if value is None:
            value = self.app.conf.result_expires
        if isinstance(value, timedelta):
            value = value.total_seconds()
        if value is not None and type:
            return type(value)
        return value

    def prepare_persistent(self, enabled=None):
        if enabled is not None:
            return enabled
        p = self.app.conf.result_persistent
        return self.persistent if p is None else p

    def encode_result(self, result, state):
        if state in self.EXCEPTION_STATES and isinstance(result, Exception):
            return self.prepare_exception(result)
        else:
            return self.prepare_value(result)

    def is_cached(self, task_id):
        return task_id in self._cache

    def store_result(self, task_id, result, state,
                     traceback=None, request=None, **kwargs):
        """Update task state and result."""
        result = self.encode_result(result, state)
        self._store_result(task_id, result, state, traceback,
                           request=request, **kwargs)
        return result

    def forget(self, task_id):
        self._cache.pop(task_id, None)
        self._forget(task_id)

    def _forget(self, task_id):
        raise NotImplementedError('backend does not implement forget.')

    def get_state(self, task_id):
        """Get the state of a task."""
        return self.get_task_meta(task_id)['status']
    get_status = get_state  # XXX compat

    def get_traceback(self, task_id):
        """Get the traceback for a failed task."""
        return self.get_task_meta(task_id).get('traceback')

    def get_result(self, task_id):
        """Get the result of a task."""
        return self.get_task_meta(task_id).get('result')

    def get_children(self, task_id):
        """Get the list of subtasks sent by a task."""
        try:
            return self.get_task_meta(task_id)['children']
        except KeyError:
            pass

    def get_task_meta(self, task_id, cache=True):
        if cache:
            try:
                return self._cache[task_id]
            except KeyError:
                pass

        meta = self._get_task_meta_for(task_id)
        if cache and meta.get('status') == states.SUCCESS:
            self._cache[task_id] = meta
        return meta

    def reload_task_result(self, task_id):
        """Reload task result, even if it has been previously fetched."""
        self._cache[task_id] = self.get_task_meta(task_id, cache=False)

    def reload_group_result(self, group_id):
        """Reload group result, even if it has been previously fetched."""
        self._cache[group_id] = self.get_group_meta(group_id, cache=False)

    def get_group_meta(self, group_id, cache=True):
        if cache:
            try:
                return self._cache[group_id]
            except KeyError:
                pass

        meta = self._restore_group(group_id)
        if cache and meta is not None:
            self._cache[group_id] = meta
        return meta

    def restore_group(self, group_id, cache=True):
        """Get the result for a group."""
        meta = self.get_group_meta(group_id, cache=cache)
        if meta:
            return meta['result']

    def save_group(self, group_id, result):
        """Store the result of an executed group."""
        return self._save_group(group_id, result)

    def delete_group(self, group_id):
        self._cache.pop(group_id, None)
        return self._delete_group(group_id)

    def cleanup(self):
        """Backend cleanup. Is run by
        :class:`celery.task.DeleteExpiredTaskMetaTask`."""
        pass

    def process_cleanup(self):
        """Cleanup actions to do at the end of a task worker process."""
        pass

    def on_task_call(self, producer, task_id):
        return {}

    def add_to_chord(self, chord_id, result):
        raise NotImplementedError('Backend does not support add_to_chord')

    def on_chord_part_return(self, request, state, result, **kwargs):
        pass

    def fallback_chord_unlock(self, group_id, body, result=None,
                              countdown=1, **kwargs):
        kwargs['result'] = [r.as_tuple() for r in result]
        self.app.tasks['celery.chord_unlock'].apply_async(
            (group_id, body,), kwargs, countdown=countdown,
        )

    def apply_chord(self, header, partial_args, group_id, body,
                    options={}, **kwargs):
        fixed_options = {k: v for k, v in items(options) if k != 'task_id'}
        result = header(*partial_args, task_id=group_id, **fixed_options or {})
        self.fallback_chord_unlock(group_id, body, **kwargs)
        return result

    def current_task_children(self, request=None):
        request = request or getattr(current_task(), 'request', None)
        if request:
            return [r.as_tuple() for r in getattr(request, 'children', [])]

    def __reduce__(self, args=(), kwargs={}):
        return (unpickle_backend, (self.__class__, args, kwargs))

<<<<<<< HEAD
    def as_uri(self, include_password=False):
        """Return the backend as an URI, sanitizing the password or not"""
        # when using maybe_sanitize_url(), "/" is added
        # we're stripping it for consistency
        return self.url if include_password else maybe_sanitize_url(self.url).rstrip("/")

=======

class SyncBackendMixin(object):

    def iter_native(self, result, timeout=None, interval=0.5, no_ack=True,
                    on_message=None, on_interval=None):
        results = result.results
        if not results:
            return iter([])
        return self.get_many(
            {r.id for r in results},
            timeout=timeout, interval=interval, no_ack=no_ack,
            on_message=on_message, on_interval=on_interval,
        )

    def wait_for_pending(self, result, timeout=None, interval=0.5,
                         no_ack=True, on_interval=None, callback=None,
                         propagate=True):
        meta = self.wait_for(
            result.id, timeout=timeout,
            interval=interval,
            on_interval=on_interval,
            no_ack=no_ack,
        )
        if meta:
            result._maybe_set_cache(meta)
            return result.maybe_throw(propagate=propagate, callback=callback)

    def wait_for(self, task_id,
                 timeout=None, interval=0.5, no_ack=True, on_interval=None):
        """Wait for task and return its result.

        If the task raises an exception, this exception
        will be re-raised by :func:`wait_for`.

        If `timeout` is not :const:`None`, this raises the
        :class:`celery.exceptions.TimeoutError` exception if the operation
        takes longer than `timeout` seconds.

        """

        time_elapsed = 0.0

        while 1:
            meta = self.get_task_meta(task_id)
            if meta['status'] in states.READY_STATES:
                return meta
            if on_interval:
                on_interval()
            # avoid hammering the CPU checking status.
            time.sleep(interval)
            time_elapsed += interval
            if timeout and time_elapsed >= timeout:
                raise TimeoutError('The operation timed out.')

    def add_pending_result(self, result):
        return result

    def remove_pending_result(self, result):
        return result


class BaseBackend(Backend, SyncBackendMixin):
    pass
>>>>>>> 7a47ddb1
BaseDictBackend = BaseBackend  # XXX compat


class KeyValueStoreBackend(BaseBackend):
    key_t = ensure_bytes
    task_keyprefix = 'celery-task-meta-'
    group_keyprefix = 'celery-taskset-meta-'
    chord_keyprefix = 'chord-unlock-'
    implements_incr = False

    def __init__(self, *args, **kwargs):
        if hasattr(self.key_t, '__func__'):  # pragma: no cover
            self.key_t = self.key_t.__func__  # remove binding
        self._encode_prefixes()
        super(KeyValueStoreBackend, self).__init__(*args, **kwargs)
        if self.implements_incr:
            self.apply_chord = self._apply_chord_incr

    def _encode_prefixes(self):
        self.task_keyprefix = self.key_t(self.task_keyprefix)
        self.group_keyprefix = self.key_t(self.group_keyprefix)
        self.chord_keyprefix = self.key_t(self.chord_keyprefix)

    def get(self, key):
        raise NotImplementedError('Must implement the get method.')

    def mget(self, keys):
        raise NotImplementedError('Does not support get_many')

    def set(self, key, value):
        raise NotImplementedError('Must implement the set method.')

    def delete(self, key):
        raise NotImplementedError('Must implement the delete method')

    def incr(self, key):
        raise NotImplementedError('Does not implement incr')

    def expire(self, key, value):
        pass

    def get_key_for_task(self, task_id, key=''):
        """Get the cache key for a task by id."""
        key_t = self.key_t
        return key_t('').join([
            self.task_keyprefix, key_t(task_id), key_t(key),
        ])

    def get_key_for_group(self, group_id, key=''):
        """Get the cache key for a group by id."""
        key_t = self.key_t
        return key_t('').join([
            self.group_keyprefix, key_t(group_id), key_t(key),
        ])

    def get_key_for_chord(self, group_id, key=''):
        """Get the cache key for the chord waiting on group with given id."""
        key_t = self.key_t
        return key_t('').join([
            self.chord_keyprefix, key_t(group_id), key_t(key),
        ])

    def _strip_prefix(self, key):
        """Takes bytes, emits string."""
        key = self.key_t(key)
        for prefix in self.task_keyprefix, self.group_keyprefix:
            if key.startswith(prefix):
                return bytes_to_str(key[len(prefix):])
        return bytes_to_str(key)

    def _filter_ready(self, values, READY_STATES=states.READY_STATES):
        for k, v in values:
            if v is not None:
                v = self.decode_result(v)
                if v['status'] in READY_STATES:
                    yield k, v

    def _mget_to_results(self, values, keys):
        if hasattr(values, 'items'):
            # client returns dict so mapping preserved.
            return {
                self._strip_prefix(k): v
                for k, v in self._filter_ready(items(values))
            }
        else:
            # client returns list so need to recreate mapping.
            return {
                bytes_to_str(keys[i]): v
                for i, v in self._filter_ready(enumerate(values))
            }

    def get_many(self, task_ids, timeout=None, interval=0.5, no_ack=True,
                 on_message=None, on_interval=None,
                 READY_STATES=states.READY_STATES):
        interval = 0.5 if interval is None else interval
        ids = task_ids if isinstance(task_ids, set) else set(task_ids)
        cached_ids = set()
        cache = self._cache
        for task_id in ids:
            try:
                cached = cache[task_id]
            except KeyError:
                pass
            else:
                if cached['status'] in READY_STATES:
                    yield bytes_to_str(task_id), cached
                    cached_ids.add(task_id)

        ids.difference_update(cached_ids)
        iterations = 0
        while ids:
            keys = list(ids)
            r = self._mget_to_results(self.mget([self.get_key_for_task(k)
                                                 for k in keys]), keys)
            cache.update(r)
            ids.difference_update({bytes_to_str(v) for v in r})
            for key, value in items(r):
                if on_message is not None:
                    on_message(value)
                yield bytes_to_str(key), value
            if timeout and iterations * interval >= timeout:
                raise TimeoutError('Operation timed out ({0})'.format(timeout))
            if on_interval:
                on_interval()
            time.sleep(interval)  # don't busy loop.
            iterations += 1

    def _forget(self, task_id):
        self.delete(self.get_key_for_task(task_id))

    def _store_result(self, task_id, result, state,
                      traceback=None, request=None, **kwargs):
        meta = {'status': state, 'result': result, 'traceback': traceback,
                'children': self.current_task_children(request)}
        self.set(self.get_key_for_task(task_id), self.encode(meta))
        return result

    def _save_group(self, group_id, result):
        self.set(self.get_key_for_group(group_id),
                 self.encode({'result': result.as_tuple()}))
        return result

    def _delete_group(self, group_id):
        self.delete(self.get_key_for_group(group_id))

    def _get_task_meta_for(self, task_id):
        """Get task metadata for a task by id."""
        meta = self.get(self.get_key_for_task(task_id))
        if not meta:
            return {'status': states.PENDING, 'result': None}
        return self.decode_result(meta)

    def _restore_group(self, group_id):
        """Get task metadata for a task by id."""
        meta = self.get(self.get_key_for_group(group_id))
        # previously this was always pickled, but later this
        # was extended to support other serializers, so the
        # structure is kind of weird.
        if meta:
            meta = self.decode(meta)
            result = meta['result']
            meta['result'] = result_from_tuple(result, self.app)
            return meta

    def _apply_chord_incr(self, header, partial_args, group_id, body,
                          result=None, options={}, **kwargs):
        self.save_group(group_id, self.app.GroupResult(group_id, result))

        fixed_options = {k: v for k, v in items(options) if k != 'task_id'}

        return header(*partial_args, task_id=group_id, **fixed_options or {})

    def on_chord_part_return(self, request, state, result, **kwargs):
        if not self.implements_incr:
            return
        app = self.app
        gid = request.group
        if not gid:
            return
        key = self.get_key_for_chord(gid)
        try:
            deps = GroupResult.restore(gid, backend=self)
        except Exception as exc:
            callback = maybe_signature(request.chord, app=app)
            logger.error('Chord %r raised: %r', gid, exc, exc_info=1)
            return self.chord_error_from_stack(
                callback,
                ChordError('Cannot restore group: {0!r}'.format(exc)),
            )
        if deps is None:
            try:
                raise ValueError(gid)
            except ValueError as exc:
                callback = maybe_signature(request.chord, app=app)
                logger.error('Chord callback %r raised: %r', gid, exc,
                             exc_info=1)
                return self.chord_error_from_stack(
                    callback,
                    ChordError('GroupResult {0} no longer exists'.format(gid)),
                )
        val = self.incr(key)
        size = len(deps)
        if val > size:  # pragma: no cover
            logger.warning('Chord counter incremented too many times for %r',
                           gid)
        elif val == size:
            callback = maybe_signature(request.chord, app=app)
            j = deps.join_native if deps.supports_native_join else deps.join
            try:
                with allow_join_result():
                    ret = j(timeout=3.0, propagate=True)
            except Exception as exc:
                try:
                    culprit = next(deps._failed_join_report())
                    reason = 'Dependency {0.id} raised {1!r}'.format(
                        culprit, exc,
                    )
                except StopIteration:
                    reason = repr(exc)

                logger.error('Chord %r raised: %r', gid, reason, exc_info=1)
                self.chord_error_from_stack(callback, ChordError(reason))
            else:
                try:
                    callback.delay(ret)
                except Exception as exc:
                    logger.error('Chord %r raised: %r', gid, exc, exc_info=1)
                    self.chord_error_from_stack(
                        callback,
                        ChordError('Callback error: {0!r}'.format(exc)),
                    )
            finally:
                deps.delete()
                self.client.delete(key)
        else:
            self.expire(key, 86400)


class DisabledBackend(BaseBackend):
    _cache = {}   # need this attribute to reset cache in tests.

    def store_result(self, *args, **kwargs):
        pass

    def _is_disabled(self, *args, **kwargs):
        raise NotImplementedError(
            'No result backend configured.  '
            'Please see the documentation for more information.')

    def as_uri(self, *args, **kwargs):
        return 'disabled'

    get_state = get_status = get_result = get_traceback = _is_disabled
    wait_for = get_many = _is_disabled<|MERGE_RESOLUTION|>--- conflicted
+++ resolved
@@ -108,11 +108,8 @@
         self.accept = prepare_accept_content(
             conf.accept_content if accept is None else accept,
         )
-<<<<<<< HEAD
         self.url = url
-=======
         self._pending_results = {}
->>>>>>> 7a47ddb1
 
     def mark_as_started(self, task_id, **meta):
         """Mark a task as started"""
@@ -372,14 +369,12 @@
     def __reduce__(self, args=(), kwargs={}):
         return (unpickle_backend, (self.__class__, args, kwargs))
 
-<<<<<<< HEAD
     def as_uri(self, include_password=False):
         """Return the backend as an URI, sanitizing the password or not"""
         # when using maybe_sanitize_url(), "/" is added
         # we're stripping it for consistency
         return self.url if include_password else maybe_sanitize_url(self.url).rstrip("/")
 
-=======
 
 class SyncBackendMixin(object):
 
@@ -443,7 +438,6 @@
 
 class BaseBackend(Backend, SyncBackendMixin):
     pass
->>>>>>> 7a47ddb1
 BaseDictBackend = BaseBackend  # XXX compat
 
 
