--- conflicted
+++ resolved
@@ -178,7 +178,6 @@
             self.store_result(task_id, exc, state,
                               traceback=traceback, request=request)
         if request:
-<<<<<<< HEAD
             if request.trailer_request:
                 self.mark_as_failure(
                     request.trailer_request["id"], exc, traceback=traceback,
@@ -187,9 +186,7 @@
                     state=state
                 )
 
-=======
             # This task may be part of a chord
->>>>>>> 56275f5c
             if request.chord:
                 self.on_chord_part_return(request, state, exc)
             # It might also have chained tasks which need to be propagated to,
