--- conflicted
+++ resolved
@@ -5,12 +5,8 @@
 - :class:`KeyValueStoreBackend` is a common base class
     using K/V semantics like _get and _put.
 """
-<<<<<<< HEAD
 from datetime import datetime, timedelta
 from future.utils import raise_with_traceback
-=======
-import datetime
->>>>>>> 4ed7a50c
 import sys
 import time
 import warnings
