--- conflicted
+++ resolved
@@ -9,11 +9,7 @@
 import time
 import warnings
 from collections import namedtuple
-<<<<<<< HEAD
-from datetime import timedelta
-=======
 from datetime import datetime, timedelta, timezone
->>>>>>> ec636fad
 from functools import partial
 from weakref import WeakValueDictionary
 
@@ -464,11 +460,7 @@
                          state, traceback, request, format_date=True,
                          encode=False):
         if state in self.READY_STATES:
-<<<<<<< HEAD
             date_done = self.app.now()
-=======
-            date_done = datetime.now(timezone.utc)
->>>>>>> ec636fad
             if format_date:
                 date_done = date_done.isoformat()
         else:
