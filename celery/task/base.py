--- conflicted
+++ resolved
@@ -281,41 +281,7 @@
 
 
 def periodic_task(*args, **options):
-<<<<<<< HEAD
     """Deprecated decorator, please use :setting:`beat_schedule`."""
-    return task(**dict({'base': PeriodicTask}, **options))
-=======
-    """Decorator to create a task class out of any callable.
-
-        .. admonition:: Examples
-
-            .. code-block:: python
-
-                @task()
-                def refresh_feed(url):
-                    return Feed.objects.get(url=url).refresh()
-
-            With setting extra options and using retry.
-
-            .. code-block:: python
-
-                from celery.task import current
-
-                @task(exchange='feeds')
-                def refresh_feed(url):
-                    try:
-                        return Feed.objects.get(url=url).refresh()
-                    except socket.error as exc:
-                        current.retry(exc=exc)
-
-            Calling the resulting task:
-
-                >>> refresh_feed('http://example.com/rss') # Regular
-                <Feed: http://example.com/rss>
-                >>> refresh_feed.delay('http://example.com/rss') # Async
-                <AsyncResult: 8998d0f4-da0b-4669-ba03-d5ab5ac6ad5d>
-
-    """
     return task(**dict({'base': PeriodicTask}, **options))
 
 
@@ -353,5 +319,4 @@
                 log.exception(exc)
                 wrapper.retry(exc=exc)
         return wrapper
-    return real_decorator
->>>>>>> ec5f2fc0
+    return real_decorator