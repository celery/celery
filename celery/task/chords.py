# -*- coding: utf-8 -*-
"""
    celery.task.chords
    ~~~~~~~~~~~~~~~~~~

    Chords (task set callbacks).

    :copyright: (c) 2009 - 2012 by Ask Solem.
    :license: BSD, see LICENSE for more details.

"""
from __future__ import absolute_import

from celery import current_app
from celery.local import Proxy
from celery.utils import uuid

Chord = Proxy(lambda: current_app.tasks["celery.chord"])


class chord(object):
    Chord = None

    def __init__(self, tasks, **options):
        self.tasks = tasks
        self.options = options
        self.Chord = self.Chord or current_app.tasks["celery.chord"]

    def __call__(self, body, **options):
        tid = body.options.setdefault("task_id", uuid())
<<<<<<< HEAD
        self.Chord.apply_async((list(self.tasks), body), self.options,
                                **options)
=======
        result = self.Chord.apply_async((list(self.tasks), body),
                                        self.options, **options)

        if self.Chord.app.conf.CELERY_ALWAYS_EAGER:
            return subtask(body).apply(args=(result.result.join(),))
>>>>>>> 87ef0112
        return body.type.AsyncResult(tid)<|MERGE_RESOLUTION|>--- conflicted
+++ resolved
@@ -28,14 +28,9 @@
 
     def __call__(self, body, **options):
         tid = body.options.setdefault("task_id", uuid())
-<<<<<<< HEAD
-        self.Chord.apply_async((list(self.tasks), body), self.options,
-                                **options)
-=======
         result = self.Chord.apply_async((list(self.tasks), body),
                                         self.options, **options)
 
         if self.Chord.app.conf.CELERY_ALWAYS_EAGER:
             return subtask(body).apply(args=(result.result.join(),))
->>>>>>> 87ef0112
         return body.type.AsyncResult(tid)