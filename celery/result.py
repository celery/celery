--- conflicted
+++ resolved
@@ -710,11 +710,7 @@
         self._state = states.REVOKED
 
     def __repr__(self):
-<<<<<<< HEAD
         return '<EagerResult: {0.id}>'.format(self)
-=======
-        return '<EagerResult: %s>' % self.id
->>>>>>> 7dfadc40
 
     @property
     def result(self):
