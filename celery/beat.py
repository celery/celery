# -*- coding: utf-8 -*-
"""
    celery.beat
    ~~~~~~~~~~~

    The periodic task scheduler.

"""
from __future__ import absolute_import

import errno
import heapq
import os
import time
import shelve
import sys
import traceback

from collections import namedtuple
from threading import Event, Thread

from billiard import Process, ensure_multiprocessing
from billiard.common import reset_signals
from kombu.utils import cached_property, reprcall
from kombu.utils.functional import maybe_evaluate

from . import __version__
from . import platforms
from . import signals
from .five import items, reraise, values, monotonic
from .schedules import maybe_schedule, crontab
from .utils.imports import instantiate
from .utils.timeutils import humanize_seconds
from .utils.log import get_logger, iter_open_logger_fds

__all__ = ['SchedulingError', 'ScheduleEntry', 'Scheduler',
           'PersistentScheduler', 'Service', 'EmbeddedService']

event_t = namedtuple('event_t', ('time', 'priority', 'entry'))

logger = get_logger(__name__)
debug, info, error, warning = (logger.debug, logger.info,
                               logger.error, logger.warning)

DEFAULT_MAX_INTERVAL = 300  # 5 minutes


class SchedulingError(Exception):
    """An error occured while scheduling a task."""


class ScheduleEntry(object):
    """An entry in the scheduler.

    :keyword name: see :attr:`name`.
    :keyword schedule: see :attr:`schedule`.
    :keyword args: see :attr:`args`.
    :keyword kwargs: see :attr:`kwargs`.
    :keyword options: see :attr:`options`.
    :keyword last_run_at: see :attr:`last_run_at`.
    :keyword total_run_count: see :attr:`total_run_count`.
    :keyword relative: Is the time relative to when the server starts?

    """

    #: The task name
    name = None

    #: The schedule (run_every/crontab)
    schedule = None

    #: Positional arguments to apply.
    args = None

    #: Keyword arguments to apply.
    kwargs = None

    #: Task execution options.
    options = None

    #: The time and date of when this task was last scheduled.
    last_run_at = None

    #: Total number of times this task has been scheduled.
    total_run_count = 0

    def __init__(self, name=None, task=None, last_run_at=None,
                 total_run_count=None, schedule=None, args=(), kwargs={},
                 options={}, relative=False, app=None):
        self.app = app
        self.name = name
        self.task = task
        self.args = args
        self.kwargs = kwargs
        self.options = options
        self.schedule = maybe_schedule(schedule, relative, app=self.app)
        self.last_run_at = last_run_at or self._default_now()
        self.total_run_count = total_run_count or 0

    def _default_now(self):
        return self.schedule.now() if self.schedule else self.app.now()

    def _next_instance(self, last_run_at=None):
        """Return a new instance of the same class, but with
        its date and count fields updated."""
        return self.__class__(**dict(
            self,
            last_run_at=last_run_at or self._default_now(),
            total_run_count=self.total_run_count + 1,
        ))
    __next__ = next = _next_instance  # for 2to3

    def __reduce__(self):
        return self.__class__, (
            self.name, self.task, self.last_run_at, self.total_run_count,
            self.schedule, self.args, self.kwargs, self.options,
        )

    def update(self, other):
        """Update values from another entry.

        Does only update "editable" fields (task, schedule, args, kwargs,
        options).

        """
        self.__dict__.update({'task': other.task, 'schedule': other.schedule,
                              'args': other.args, 'kwargs': other.kwargs,
                              'options': other.options})

    def is_due(self):
        """See :meth:`~celery.schedule.schedule.is_due`."""
        return self.schedule.is_due(self.last_run_at)

    def __iter__(self):
        return iter(items(vars(self)))

    def __repr__(self):
        return '<Entry: {0.name} {call} {0.schedule}'.format(
            self,
            call=reprcall(self.task, self.args or (), self.kwargs or {}),
        )


class Scheduler(object):
    """Scheduler for periodic tasks.

    The :program:`celery beat` program may instantiate this class
    multiple times for introspection purposes, but then with the
    ``lazy`` argument set.  It is important for subclasses to
    be idempotent when this argument is set.

    :keyword schedule: see :attr:`schedule`.
    :keyword max_interval: see :attr:`max_interval`.
    :keyword lazy: Do not set up the schedule.

    """
    Entry = ScheduleEntry

    #: The schedule dict/shelve.
    schedule = None

    #: Maximum time to sleep between re-checking the schedule.
    max_interval = DEFAULT_MAX_INTERVAL

    #: How often to sync the schedule (3 minutes by default)
    sync_every = 3 * 60

    #: How many tasks can be called before a sync is forced.
    sync_every_tasks = None

    _last_sync = None
    _tasks_since_sync = 0

    logger = logger  # compat

    def __init__(self, app, schedule=None, max_interval=None,
                 Producer=None, lazy=False, sync_every_tasks=None, **kwargs):
        self.app = app
        self.data = maybe_evaluate({} if schedule is None else schedule)
        self.max_interval = (max_interval
                             or app.conf.CELERYBEAT_MAX_LOOP_INTERVAL
                             or self.max_interval)
        self.Producer = Producer or app.amqp.Producer
        self._heap = None
        self._ticker = None
        self.sync_every_tasks = (
            app.conf.CELERYBEAT_SYNC_EVERY if sync_every_tasks is None
            else sync_every_tasks)
        if not lazy:
            self.setup_schedule()

    def install_default_entries(self, data):
        entries = {}
        if self.app.conf.CELERY_TASK_RESULT_EXPIRES and \
                not self.app.backend.supports_autoexpire:
            if 'celery.backend_cleanup' not in data:
                entries['celery.backend_cleanup'] = {
                    'task': 'celery.backend_cleanup',
                    'schedule': crontab('0', '4', '*'),
                    'options': {'expires': 12 * 3600}}
        self.update_from_dict(entries)

    def apply_entry(self, entry, producer=None):
        info('Scheduler: Sending due task %s (%s)', entry.name, entry.task)
        try:
            result = self.apply_async(entry, producer=producer, advance=False)
        except Exception as exc:
            error('Message Error: %s\n%s',
                  exc, traceback.format_stack(), exc_info=True)
        else:
            debug('%s sent. id->%s', entry.task, result.id)

    def adjust(self, n, drift=-0.010):
        if n and n > 0:
            return n + drift
        return n

    def is_due(self, entry):
        return entry.is_due()

    def _tick(self, event_t=event_t, min=min,
             heappop=heapq.heappop, heappush=heapq.heappush,
             heapify=heapq.heapify, mktime=time.mktime):
        """Run a tick, that is one iteration of the scheduler.

        Executes one due task per call.

        Returns preferred delay in seconds for next call.
        """
<<<<<<< HEAD
        max_interval = self.max_interval
        H = self._heap
        if H is None:
            H = self._heap = [event_t(self.adjust(e.is_due()[1]) or 0, 5, e)
                              for e in values(self.schedule)]
            heapify(H)
        while 1:
            print(H)
            prev_time, to_push = None, []

            while H:
                event = H[0]
                if prev_time and event.time > prev_time:
                    yield min(self.is_due(event[2])[1], max_interval)
                    break
                entry = event[2]
                is_due, next_time_to_check = self.is_due(entry)
                if next_time_to_check is not None and next_time_to_check <= 0:
                    raise RuntimeError("next_time_to_check value returned by " +
                                       "%s.is_due must be > 0" % entry.name)
                if is_due:
                    verify = heappop(H)
                    if verify is event:
                        next_entry = self.reserve(entry)
                        self.apply_entry(entry, producer=self.producer)
                        prev_time = event.time
                        to_push.append(event_t(next_time_to_check,
                                               event[1],
                                               next_entry))
                    else:
                        to_push.append(verify)
                    yield 0
                else:
                    yield min(next_time_to_check or max_interval, max_interval)
                    break

            for event in to_push:
                heappush(H, event)

    def tick(self, *args, **kwargs):
        """Run a tick, that is one iteration of the scheduler.

        Executes all due tasks.

        """
        if self._ticker is None:
            self._ticker = self._tick(*args, **kwargs)
        return next(self._ticker)
=======

        def _when(entry, next_time_to_run):
            return (mktime(entry.schedule.now().timetuple())
                    + (adjust(next_time_to_run) or 0))

        adjust = self.adjust
        max_interval = self.max_interval
        H = self._heap
        if H is None:
            H = self._heap = [event_t(_when(e, e.is_due()[1]) or 0, 5, e)
                              for e in values(self.schedule)]
            heapify(H)
        if not H:
            return max_interval

        event = H[0]
        entry = event[2]
        is_due, next_time_to_run = self.is_due(entry)
        if is_due:
            verify = heappop(H)
            if verify is event:
                next_entry = self.reserve(entry)
                self.apply_entry(entry, producer=self.producer)
                heappush(H, event_t(_when(next_entry, next_time_to_run),
                                    event[1], next_entry))
                return 0
            else:
                heappush(H, verify)
                return min(verify[0], max_interval)
        return min(adjust(next_time_to_run) or max_interval, max_interval)
>>>>>>> 4a138b9f

    def should_sync(self):
        return (
            (not self._last_sync or
               (monotonic() - self._last_sync) > self.sync_every) or
            (self.sync_every_tasks and
                self._tasks_since_sync >= self.sync_every_tasks)
        )

    def reserve(self, entry):
        new_entry = self.schedule[entry.name] = next(entry)
        return new_entry

    def apply_async(self, entry, producer=None, advance=True, **kwargs):
        # Update timestamps and run counts before we actually execute,
        # so we have that done if an exception is raised (doesn't schedule
        # forever.)
        entry = self.reserve(entry) if advance else entry
        task = self.app.tasks.get(entry.task)

        try:
            if task:
                return task.apply_async(entry.args, entry.kwargs,
                                        producer=producer,
                                        **entry.options)
            else:
                return self.send_task(entry.task, entry.args, entry.kwargs,
                                      producer=producer,
                                      **entry.options)
        except Exception as exc:
            reraise(SchedulingError, SchedulingError(
                "Couldn't apply scheduled task {0.name}: {exc}".format(
                    entry, exc=exc)), sys.exc_info()[2])
        finally:
            self._tasks_since_sync += 1
            if self.should_sync():
                self._do_sync()

    def send_task(self, *args, **kwargs):
        return self.app.send_task(*args, **kwargs)

    def setup_schedule(self):
        self.install_default_entries(self.data)

    def _do_sync(self):
        try:
            debug('beat: Synchronizing schedule...')
            self.sync()
        finally:
            self._last_sync = monotonic()
            self._tasks_since_sync = 0

    def sync(self):
        pass

    def close(self):
        self.sync()

    def add(self, **kwargs):
        entry = self.Entry(app=self.app, **kwargs)
        self.schedule[entry.name] = entry
        return entry

    def _maybe_entry(self, name, entry):
        if isinstance(entry, self.Entry):
            entry.app = self.app
            return entry
        return self.Entry(**dict(entry, name=name, app=self.app))

    def update_from_dict(self, dict_):
        self.schedule.update({
            name: self._maybe_entry(name, entry)
            for name, entry in items(dict_)
        })

    def merge_inplace(self, b):
        schedule = self.schedule
        A, B = set(schedule), set(b)

        # Remove items from disk not in the schedule anymore.
        for key in A ^ B:
            schedule.pop(key, None)

        # Update and add new items in the schedule
        for key in B:
            entry = self.Entry(**dict(b[key], name=key, app=self.app))
            if schedule.get(key):
                schedule[key].update(entry)
            else:
                schedule[key] = entry

    def _ensure_connected(self):
        # callback called for each retry while the connection
        # can't be established.
        def _error_handler(exc, interval):
            error('beat: Connection error: %s. '
                  'Trying again in %s seconds...', exc, interval)

        return self.connection.ensure_connection(
            _error_handler, self.app.conf.BROKER_CONNECTION_MAX_RETRIES
        )

    def get_schedule(self):
        return self.data

    def set_schedule(self, schedule):
        self.data = schedule
    schedule = property(get_schedule, set_schedule)

    @cached_property
    def connection(self):
        return self.app.connection()

    @cached_property
    def producer(self):
        return self.Producer(self._ensure_connected())

    @property
    def info(self):
        return ''


class PersistentScheduler(Scheduler):
    persistence = shelve
    known_suffixes = ('', '.db', '.dat', '.bak', '.dir')

    _store = None

    def __init__(self, *args, **kwargs):
        self.schedule_filename = kwargs.get('schedule_filename')
        Scheduler.__init__(self, *args, **kwargs)

    def _remove_db(self):
        for suffix in self.known_suffixes:
            with platforms.ignore_errno(errno.ENOENT):
                os.remove(self.schedule_filename + suffix)

    def setup_schedule(self):
        try:
            self._store = self.persistence.open(self.schedule_filename,
                                                writeback=True)
        except Exception as exc:
            error('Removing corrupted schedule file %r: %r',
                  self.schedule_filename, exc, exc_info=True)
            self._remove_db()
            self._store = self.persistence.open(self.schedule_filename,
                                                writeback=True)
        else:
            try:
                self._store['entries']
            except KeyError:
                # new schedule db
                self._store['entries'] = {}
            else:
                if '__version__' not in self._store:
                    warning('DB Reset: Account for new __version__ field')
                    self._store.clear()   # remove schedule at 2.2.2 upgrade.
                elif 'tz' not in self._store:
                    warning('DB Reset: Account for new tz field')
                    self._store.clear()   # remove schedule at 3.0.8 upgrade
                elif 'utc_enabled' not in self._store:
                    warning('DB Reset: Account for new utc_enabled field')
                    self._store.clear()   # remove schedule at 3.0.9 upgrade

        tz = self.app.conf.CELERY_TIMEZONE
        stored_tz = self._store.get('tz')
        if stored_tz is not None and stored_tz != tz:
            warning('Reset: Timezone changed from %r to %r', stored_tz, tz)
            self._store.clear()   # Timezone changed, reset db!
        utc = self.app.conf.CELERY_ENABLE_UTC
        stored_utc = self._store.get('utc_enabled')
        if stored_utc is not None and stored_utc != utc:
            choices = {True: 'enabled', False: 'disabled'}
            warning('Reset: UTC changed from %s to %s',
                    choices[stored_utc], choices[utc])
            self._store.clear()   # UTC setting changed, reset db!
        entries = self._store.setdefault('entries', {})
        self.merge_inplace(self.app.conf.CELERYBEAT_SCHEDULE)
        self.install_default_entries(self.schedule)
        self._store.update(__version__=__version__, tz=tz, utc_enabled=utc)
        self.sync()
        debug('Current schedule:\n' + '\n'.join(
            repr(entry) for entry in values(entries)))

    def get_schedule(self):
        return self._store['entries']

    def set_schedule(self, schedule):
        self._store['entries'] = schedule
    schedule = property(get_schedule, set_schedule)

    def sync(self):
        if self._store is not None:
            self._store.sync()

    def close(self):
        self.sync()
        self._store.close()

    @property
    def info(self):
        return '    . db -> {self.schedule_filename}'.format(self=self)


class Service(object):
    scheduler_cls = PersistentScheduler

    def __init__(self, app, max_interval=None, schedule_filename=None,
                 scheduler_cls=None):
        self.app = app
        self.max_interval = (max_interval
                             or app.conf.CELERYBEAT_MAX_LOOP_INTERVAL)
        self.scheduler_cls = scheduler_cls or self.scheduler_cls
        self.schedule_filename = (
            schedule_filename or app.conf.CELERYBEAT_SCHEDULE_FILENAME)

        self._is_shutdown = Event()
        self._is_stopped = Event()

    def __reduce__(self):
        return self.__class__, (self.max_interval, self.schedule_filename,
                                self.scheduler_cls, self.app)

    def start(self, embedded_process=False):
        info('beat: Starting...')
        debug('beat: Ticking with max interval->%s',
              humanize_seconds(self.scheduler.max_interval))

        signals.beat_init.send(sender=self)
        if embedded_process:
            signals.beat_embedded_init.send(sender=self)
            platforms.set_process_title('celery beat')

        try:
            while not self._is_shutdown.is_set():
                interval = self.scheduler.tick()
                if interval and interval > 0.0:
                    debug('beat: Waking up %s.',
                          humanize_seconds(interval, prefix='in '))
                    time.sleep(interval)
        except (KeyboardInterrupt, SystemExit):
            self._is_shutdown.set()
        finally:
            self.sync()

    def sync(self):
        self.scheduler.close()
        self._is_stopped.set()

    def stop(self, wait=False):
        info('beat: Shutting down...')
        self._is_shutdown.set()
        wait and self._is_stopped.wait()  # block until shutdown done.

    def get_scheduler(self, lazy=False):
        filename = self.schedule_filename
        scheduler = instantiate(self.scheduler_cls,
                                app=self.app,
                                schedule_filename=filename,
                                max_interval=self.max_interval,
                                lazy=lazy)
        return scheduler

    @cached_property
    def scheduler(self):
        return self.get_scheduler()


class _Threaded(Thread):
    """Embedded task scheduler using threading."""

    def __init__(self, *args, **kwargs):
        super(_Threaded, self).__init__()
        self.service = Service(*args, **kwargs)
        self.daemon = True
        self.name = 'Beat'

    def run(self):
        self.service.start()

    def stop(self):
        self.service.stop(wait=True)


try:
    ensure_multiprocessing()
except NotImplementedError:     # pragma: no cover
    _Process = None
else:
    class _Process(Process):    # noqa

        def __init__(self, *args, **kwargs):
            super(_Process, self).__init__()
            self.service = Service(*args, **kwargs)
            self.name = 'Beat'

        def run(self):
            reset_signals(full=False)
            platforms.close_open_fds([
                sys.__stdin__, sys.__stdout__, sys.__stderr__,
            ] + list(iter_open_logger_fds()))
            self.service.start(embedded_process=True)

        def stop(self):
            self.service.stop()
            self.terminate()


def EmbeddedService(*args, **kwargs):
    """Return embedded clock service.

    :keyword thread: Run threaded instead of as a separate process.
        Uses :mod:`multiprocessing` by default, if available.

    """
    if kwargs.pop('thread', False) or _Process is None:
        # Need short max interval to be able to stop thread
        # in reasonable time.
        kwargs.setdefault('max_interval', 1)
        return _Threaded(*args, **kwargs)
    return _Process(*args, **kwargs)<|MERGE_RESOLUTION|>--- conflicted
+++ resolved
@@ -227,7 +227,13 @@
 
         Returns preferred delay in seconds for next call.
         """
-<<<<<<< HEAD
+        adjust = self.adjust
+
+        def _when(entry, next_time_to_run):
+            return (mktime(entry.schedule.now().timetuple())
+                    + (adjust(next_time_to_run) or 0))
+
+        adjust = self.adjust
         max_interval = self.max_interval
         H = self._heap
         if H is None:
@@ -276,38 +282,6 @@
         if self._ticker is None:
             self._ticker = self._tick(*args, **kwargs)
         return next(self._ticker)
-=======
-
-        def _when(entry, next_time_to_run):
-            return (mktime(entry.schedule.now().timetuple())
-                    + (adjust(next_time_to_run) or 0))
-
-        adjust = self.adjust
-        max_interval = self.max_interval
-        H = self._heap
-        if H is None:
-            H = self._heap = [event_t(_when(e, e.is_due()[1]) or 0, 5, e)
-                              for e in values(self.schedule)]
-            heapify(H)
-        if not H:
-            return max_interval
-
-        event = H[0]
-        entry = event[2]
-        is_due, next_time_to_run = self.is_due(entry)
-        if is_due:
-            verify = heappop(H)
-            if verify is event:
-                next_entry = self.reserve(entry)
-                self.apply_entry(entry, producer=self.producer)
-                heappush(H, event_t(_when(next_entry, next_time_to_run),
-                                    event[1], next_entry))
-                return 0
-            else:
-                heappush(H, verify)
-                return min(verify[0], max_interval)
-        return min(adjust(next_time_to_run) or max_interval, max_interval)
->>>>>>> 4a138b9f
 
     def should_sync(self):
         return (
