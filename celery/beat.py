--- conflicted
+++ resolved
@@ -296,13 +296,8 @@
                 return self.send_task(entry.task, entry.args, entry.kwargs,
                                       producer=producer,
                                       **entry.options)
-<<<<<<< HEAD
-        except Exception as exc:
+        except Exception as exc:  # pylint: disable=broad-except
             raise SchedulingError(
-=======
-        except Exception as exc:  # pylint: disable=broad-except
-            reraise(SchedulingError, SchedulingError(
->>>>>>> 9c83c3f9
                 "Couldn't apply scheduled task {0.name}: {exc}".format(
                     entry, exc=exc)).with_traceback(sys.exc_info()[2])
         finally:
@@ -501,13 +496,9 @@
         return '    . db -> {self.schedule_filename}'.format(self=self)
 
 
-<<<<<<< HEAD
 class Service:
-=======
-class Service(object):
     """Celery periodic task service."""
 
->>>>>>> 9c83c3f9
     scheduler_cls = PersistentScheduler
 
     def __init__(self, app, max_interval=None, schedule_filename=None,
