--- conflicted
+++ resolved
@@ -221,22 +221,17 @@
     def _tick(self, event_t=event_t, min=min,
              heappop=heapq.heappop, heappush=heapq.heappush,
              heapify=heapq.heapify):
-<<<<<<< HEAD
-=======
         """Run a tick, that is one iteration of the scheduler.
 
         Executes all due tasks.
 
         """
-        adjust = self.adjust
->>>>>>> c9bbe64a
         max_interval = self.max_interval
         H = self._heap
         if H is None:
             H = self._heap = [event_t(adjust(e.is_due()[1]) or 0, 5, e)
                               for e in values(self.schedule)]
             heapify(H)
-<<<<<<< HEAD
         while 1:
             prev_time, to_push = None, []
 
@@ -278,24 +273,6 @@
         if self._ticker is None:
             self._ticker = self._tick(*args, **kwargs)
         return next(self._ticker)
-=======
-        if not H:
-            return max_interval
-        event = H[0]
-        entry = event[2]
-        is_due, next_time_to_run = self.is_due(entry)
-        if is_due:
-            verify = heappop(H)
-            if verify is event:
-                next_entry = self.reserve(entry)
-                self.apply_entry(entry, producer=self.producer)
-                heappush(H, event_t(next_time_to_run, event[1], next_entry))
-                return 0
-            else:
-                heappush(H, verify)
-                return min(verify[0], max_interval)
-        return min(adjust(next_time_to_run) or max_interval, max_interval)
->>>>>>> c9bbe64a
 
     def should_sync(self):
         return (
