"""Distributed Task Queue."""
# :copyright: (c) 2016-20206 Asif Saif Uddin, celery core and individual
#                 contributors, All rights reserved.
# :copyright: (c) 2015-2016 Ask Solem.  All rights reserved.
# :copyright: (c) 2012-2014 GoPivotal, Inc., All rights reserved.
# :copyright: (c) 2009 - 2012 Ask Solem and individual contributors,
#                 All rights reserved.
# :license:   BSD (3 Clause), see LICENSE for more details.

import os
import re
import sys
from collections import namedtuple

# Lazy loading
from . import local  # noqa

SERIES = 'cliffs'

<<<<<<< HEAD
__version__ = '4.4.6'
=======
__version__ = '4.4.0'
>>>>>>> 38936c60
__author__ = 'Ask Solem'
__contact__ = 'auvipy@gmail.com'
__homepage__ = 'http://celeryproject.org'
__docformat__ = 'restructuredtext'
__keywords__ = 'task job queue distributed messaging actor'

# -eof meta-

__all__ = (
    'Celery', 'bugreport', 'shared_task', 'task', 'Task',
    'current_app', 'current_task', 'maybe_signature',
    'chain', 'chord', 'chunks', 'group', 'signature',
    'xmap', 'xstarmap', 'uuid',
)

VERSION_BANNER = f'{__version__} ({SERIES})'

version_info_t = namedtuple('version_info_t', (
    'major', 'minor', 'micro', 'releaselevel', 'serial',
))

# bumpversion can only search for {current_version}
# so we have to parse the version here.
_temp = re.match(
    r'(\d+)\.(\d+).(\d+)(.+)?', __version__).groups()
VERSION = version_info = version_info_t(
    int(_temp[0]), int(_temp[1]), int(_temp[2]), _temp[3] or '', '')
del _temp
del re

if os.environ.get('C_IMPDEBUG'):  # pragma: no cover
    from .five import builtins

    def debug_import(name, locals=None, globals=None,
                     fromlist=None, level=-1, real_import=builtins.__import__):
        glob = globals or getattr(sys, 'emarfteg_'[::-1])(1).f_globals
        importer_name = glob and glob.get('__name__') or 'unknown'
        print(f'-- {importer_name} imports {name}')
        return real_import(name, locals, globals, fromlist, level)
    builtins.__import__ = debug_import

# This is never executed, but tricks static analyzers (PyDev, PyCharm,
# pylint, etc.) into knowing the types of these symbols, and what
# they contain.
STATICA_HACK = True
globals()['kcah_acitats'[::-1].upper()] = False
if STATICA_HACK:  # pragma: no cover
    from celery.app import shared_task                   # noqa
    from celery.app.base import Celery                   # noqa
    from celery.app.utils import bugreport               # noqa
    from celery.app.task import Task                     # noqa
    from celery._state import current_app, current_task  # noqa
    from celery.canvas import (                          # noqa
        chain, chord, chunks, group,
        signature, maybe_signature, xmap, xstarmap, subtask,
    )
    from celery.utils import uuid                        # noqa

# Eventlet/gevent patching must happen before importing
# anything else, so these tools must be at top-level.


def _find_option_with_arg(argv, short_opts=None, long_opts=None):
    """Search argv for options specifying short and longopt alternatives.

    Returns:
        str: value for option found
    Raises:
        KeyError: if option not found.
    """
    for i, arg in enumerate(argv):
        if arg.startswith('-'):
            if long_opts and arg.startswith('--'):
                name, sep, val = arg.partition('=')
                if name in long_opts:
                    return val if sep else argv[i + 1]
            if short_opts and arg in short_opts:
                return argv[i + 1]
    raise KeyError('|'.join(short_opts or [] + long_opts or []))


def _patch_eventlet():
    import eventlet
    import eventlet.debug

    eventlet.monkey_patch()
    blockdetect = float(os.environ.get('EVENTLET_NOBLOCK', 0))
    if blockdetect:
        eventlet.debug.hub_blocking_detection(blockdetect, blockdetect)


def _patch_gevent():
    import gevent
    from gevent import monkey, signal as gevent_signal

    monkey.patch_all()
    if gevent.version_info[0] == 0:  # pragma: no cover
        # Signals aren't working in gevent versions <1.0,
        # and aren't monkey patched by patch_all()
        _signal = __import__('signal')
        _signal.signal = gevent_signal


def maybe_patch_concurrency(argv=None, short_opts=None,
                            long_opts=None, patches=None):
    """Apply eventlet/gevent monkeypatches.

    With short and long opt alternatives that specify the command line
    option to set the pool, this makes sure that anything that needs
    to be patched is completed as early as possible.
    (e.g., eventlet/gevent monkey patches).
    """
    argv = argv if argv else sys.argv
    short_opts = short_opts if short_opts else ['-P']
    long_opts = long_opts if long_opts else ['--pool']
    patches = patches if patches else {'eventlet': _patch_eventlet,
                                       'gevent': _patch_gevent}
    try:
        pool = _find_option_with_arg(argv, short_opts, long_opts)
    except KeyError:
        pass
    else:
        try:
            patcher = patches[pool]
        except KeyError:
            pass
        else:
            patcher()

        # set up eventlet/gevent environments ASAP
        from celery import concurrency
        concurrency.get_implementation(pool)


# this just creates a new module, that imports stuff on first attribute
# access.  This makes the library faster to use.
old_module, new_module = local.recreate_module(  # pragma: no cover
    __name__,
    by_module={
        'celery.app': ['Celery', 'bugreport', 'shared_task'],
        'celery.app.task': ['Task'],
        'celery._state': ['current_app', 'current_task'],
        'celery.canvas': [
            'Signature', 'chain', 'chord', 'chunks', 'group',
            'signature', 'maybe_signature', 'subtask',
            'xmap', 'xstarmap',
        ],
        'celery.utils': ['uuid'],
    },
    direct={'task': 'celery.task'},
    __package__='celery', __file__=__file__,
    __path__=__path__, __doc__=__doc__, __version__=__version__,
    __author__=__author__, __contact__=__contact__,
    __homepage__=__homepage__, __docformat__=__docformat__, local=local,
    VERSION=VERSION, SERIES=SERIES, VERSION_BANNER=VERSION_BANNER,
    version_info_t=version_info_t,
    version_info=version_info,
    maybe_patch_concurrency=maybe_patch_concurrency,
    _find_option_with_arg=_find_option_with_arg,
)<|MERGE_RESOLUTION|>--- conflicted
+++ resolved
@@ -17,11 +17,7 @@
 
 SERIES = 'cliffs'
 
-<<<<<<< HEAD
 __version__ = '4.4.6'
-=======
-__version__ = '4.4.0'
->>>>>>> 38936c60
 __author__ = 'Ask Solem'
 __contact__ = 'auvipy@gmail.com'
 __homepage__ = 'http://celeryproject.org'
@@ -31,7 +27,7 @@
 # -eof meta-
 
 __all__ = (
-    'Celery', 'bugreport', 'shared_task', 'task', 'Task',
+    'Celery', 'bugreport', 'shared_task', 'task',
     'current_app', 'current_task', 'maybe_signature',
     'chain', 'chord', 'chunks', 'group', 'signature',
     'xmap', 'xstarmap', 'uuid',
