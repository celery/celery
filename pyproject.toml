[tool.pytest.ini_options]
addopts = "--strict-markers"
testpaths = "t/unit/"
python_classes = "test_*"
xdfail_strict=true
markers = ["sleepdeprived_patched_module", "masked_modules", "patched_environ", "patched_module"]

[tool.mypy]
warn_unused_configs = true
strict = false
warn_return_any = true
follow_imports = "skip"
show_error_codes = true
disallow_untyped_defs = true
ignore_missing_imports = true
files = [
    "celery/__main__.py",
<<<<<<< HEAD
    "celery/exceptions.py",
=======
    "celery/states.py",
    "celery/signals.py",
>>>>>>> 314d014e
]<|MERGE_RESOLUTION|>--- conflicted
+++ resolved
@@ -15,10 +15,7 @@
 ignore_missing_imports = true
 files = [
     "celery/__main__.py",
-<<<<<<< HEAD
     "celery/exceptions.py",
-=======
     "celery/states.py",
     "celery/signals.py",
->>>>>>> 314d014e
 ]