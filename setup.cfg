--- conflicted
+++ resolved
@@ -14,11 +14,6 @@
 upload-dir = docs/.build/html
 
 [bdist_rpm]
-<<<<<<< HEAD
 requires = pytz
-           billiard>=2.7.3.15
-=======
-requires = billiard>=2.7.3.17
-           python-dateutil >= 1.5
->>>>>>> c2037732
+           billiard>=2.7.3.17
            kombu >= 2.4.7