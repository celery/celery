--- conflicted
+++ resolved
@@ -14,11 +14,6 @@
 upload-dir = docs/.build/html
 
 [bdist_rpm]
-<<<<<<< HEAD
 requires = pytz
-           billiard >= 2.7.3.26
-=======
-requires = billiard >= 2.7.3.28
-           python-dateutil >= 1.5
->>>>>>> 5fff0d61
+           billiard >= 2.7.3.28
            kombu >= 2.5.10