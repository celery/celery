Every contribution to Celery is as important to us,
as every coin in the money bin is to Scrooge McDuck.

The first commit to the Celery codebase was made on
Fri Apr 24 13:30:00 2009 +0200, and has since
then been improved by many contributors.

Everyone who have ever contributed to Celery should be in
this list, but in a recent policy change it has been decided
that everyone must add themselves here, and not be added
by others, so it's currently incomplete waiting for everyone
to add their names.

The list of authors added before the policy change can be found in docs/AUTHORS.txt.

--

Contributor offers to license certain software (a “Contribution” or multiple
“Contributions”) to Celery, and Celery agrees to accept said Contributions,
under the terms of the BSD open source license.
Contributor understands and agrees that Celery shall have the irrevocable and perpetual right to make
and distribute copies of any Contribution, as well as to create and distribute collective works and
derivative works of any Contribution, under the BSD License.

Contributors
------------

Asif Saif Uddin, 2016/08/30
Ask Solem, 2012/06/07
Sean O'Connor, 2012/06/07
Patrick Altman, 2012/06/07
Chris St. Pierre, 2012/06/07
Jeff Terrace, 2012/06/07
Mark Lavin, 2012/06/07
Jesper Noehr, 2012/06/07
Brad Jasper, 2012/06/07
Juan Catalano, 2012/06/07
Luke Zapart, 2012/06/07
Roger Hu, 2012/06/07
Honza Král, 2012/06/07
Aaron Elliot Ross, 2012/06/07
Alec Clowes, 2012/06/07
Daniel Watkins, 2012/06/07
Timo Sugliani, 2012/06/07
Yury V. Zaytsev, 2012/06/7
Marcin Kuźmiński, 2012/06/07
Norman Richards, 2012/06/07
Kevin Tran, 2012/06/07
David Arthur, 2012/06/07
Bryan Berg, 2012/06/07
Mikhail Korobov, 2012/06/07
Jerzy Kozera, 2012/06/07
Ben Firshman, 2012/06/07
Jannis Leidel, 2012/06/07
Chris Rose, 2012/06/07
Julien Poissonnier, 2012/06/07
Łukasz Oleś, 2012/06/07
David Strauss, 2012/06/07
Chris Streeter, 2012/06/07
Thomas Johansson, 2012/06/07
Ales Zoulek, 2012/06/07
Clay Gerrard, 2012/06/07
Matt Williamson, 2012/06/07
Travis Swicegood, 2012/06/07
Jeff Balogh, 2012/06/07
Harm Verhagen, 2012/06/07
Wes Winham, 2012/06/07
David Cramer, 2012/06/07
Steeve Morin, 2012/06/07
Mher Movsisyan, 2012/06/08
Chris Peplin, 2012/06/07
Florian Apolloner, 2012/06/07
Juarez Bochi, 2012/06/07
Christopher Angove, 2012/06/07
Jason Pellerin, 2012/06/07
Miguel Hernandez Martos, 2012/06/07
Neil Chintomby, 2012/06/07
Mauro Rocco, 2012/06/07
Ionut Turturica, 2012/06/07
Adriano Petrich, 2012/06/07
Michael Elsdörfer, 2012/06/07
Kornelijus Survila, 2012/06/07
Stefán Kjartansson, 2012/06/07
Keith Perkins, 2012/06/07
Flavio Percoco, 2012/06/07
Wes Turner, 2012/06/07
Vitaly Babiy, 2012/06/07
Tayfun Sen, 2012/06/08
Gert Van Gool, 2012/06/08
Akira Matsuzaki, 2012/06/08
Simon Josi, 2012/06/08
Sam Cooke, 2012/06/08
Frederic Junod, 2012/06/08
Roberto Gaiser, 2012/06/08
Piotr Sikora, 2012/06/08
Chris Adams, 2012/06/08
Branko Čibej, 2012/06/08
Vladimir Kryachko, 2012/06/08
Remy Noel 2012/06/08
Jude Nagurney, 2012/06/09
Jonatan Heyman, 2012/06/10
David Miller 2012/06/11
Matthew Morrison, 2012/06/11
Leo Dirac, 2012/06/11
Mark Thurman, 2012/06/11
Dimitrios Kouzis-Loukas, 2012/06/13
Steven Skoczen, 2012/06/17
Loren Abrams, 2012/06/19
Eran Rundstein, 2012/06/24
John Watson, 2012/06/27
Matt Long, 2012/07/04
David Markey, 2012/07/05
Jared Biel, 2012/07/05
Jed Smith, 2012/07/08
Łukasz Langa, 2012/07/10
Rinat Shigapov, 2012/07/20
Hynek Schlawack, 2012/07/23
Paul McMillan, 2012/07/26
Mitar, 2012/07/28
Adam DePue, 2012/08/22
Thomas Meson, 2012/08/28
Daniel Lundin, 2012/08/30
Alexey Zatelepin, 2012/09/18
Sundar Raman, 2012/09/24
Henri Colas, 2012/11/16
Thomas Grainger, 2012/11/29
Marius Gedminas, 2012/11/29
Christoph Krybus, 2013/01/07
Jun Sakai, 2013/01/16
Vlad Frolov, 2013/01/23
Milen Pavlov, 2013/03/08
Pär Wieslander, 2013/03/20
Theo Spears, 2013/03/28
Romuald Brunet, 2013/03/29
Aaron Harnly, 2013/04/04
Peter Brook, 2013/05/09
Muneyuki Noguchi, 2013/04/24
Stas Rudakou, 2013/05/29
Dong Weiming, 2013/06/27
Oleg Anashkin, 2013/06/27
Ross Lawley, 2013/07/05
Alain Masiero, 2013/08/07
Adrien Guinet, 2013/08/14
Christopher Lee, 2013/08/29
Alexander Smirnov, 2013/08/30
Matt Robenolt, 2013/08/31
Jameel Al-Aziz, 2013/10/04
Fazleev Maksim, 2013/10/08
Ian A Wilson, 2013/10/18
Daniel M Taub, 2013/10/22
Matt Wise, 2013/11/06
Michael Robellard, 2013/11/07
Vsevolod Kulaga, 2013/11/16
Ionel Cristian Mărieș, 2013/12/09
Константин Подшумок, 2013/12/16
Antoine Legrand, 2014/01/09
Pepijn de Vos, 2014/01/15
Dan McGee, 2014/01/27
Paul Kilgo, 2014/01/28
Môshe van der Sterre, 2014/01/31
Martin Davidsson, 2014/02/08
Chris Clark, 2014/02/20
Matthew Duggan, 2014/04/10
Brian Bouterse, 2014/04/10
Dmitry Malinovsky, 2014/04/28
Luke Pomfrey, 2014/05/06
Alexey Kotlyarov, 2014/05/16
Ross Deane, 2014/07/11
Tadej Janež, 2014/08/08
Akexander Koshelev, 2014/08/19
Davide Quarta, 2014/08/19
John Whitlock, 2014/08/19
Konstantinos Koukopoulos, 2014/08/24
Albert Yee Wang, 2014/08/29
Andrea Rabbaglietti, 2014/10/02
Joe Jevnik, 2014/10/22
Nathan Van Gheem, 2014/10/28
Gino Ledesma, 2014/10/28
Thomas French, 2014/11/10
Michael Permana, 2014/11/6
William King, 2014/11/21
Bert Vanderbauwhede, 2014/12/18
John Anderson, 2014/12/27
Luke Burden, 2015/01/24
Mickaël Penhard, 2015/02/15
Mark Parncutt, 2015/02/16
Samuel Jaillet, 2015/03/24
Ilya Georgievsky, 2015/03/31
Fatih Sucu, 2015/04/17
James Pulec, 2015/04/19
Alexander Lebedev, 2015/04/25
Frantisek Holop, 2015/05/21
Feanil Patel, 2015/05/21
Jocelyn Delalande, 2015/06/03
Justin Patrin, 2015/08/06
Juan Rossi, 2015/08/10
Piotr Maślanka, 2015/08/24
Gerald Manipon, 2015/10/19
Krzysztof Bujniewicz, 2015/10/21
Sukrit Khera, 2015/10/26
Dave Smith, 2015/10/27
Dennis Brakhane, 2015/10/30
Chris Harris, 2015/11/27
Valentyn Klindukh, 2016/01/15
Wayne Chang, 2016/01/15
Mike Attwood, 2016/01/22
David Harrigan, 2016/02/01
Ahmet Demir, 2016/02/27
Maxime Verger, 2016/02/29
David Pravec, 2016/03/11
Alexander Oblovatniy, 2016/03/10
Komu Wairagu, 2016/04/03
Joe Sanford, 2016/04/11
Takeshi Kanemoto, 2016/04/22
Arthur Vuillard, 2016/04/22
Colin McIntosh, 2016/04/26
Jeremy Zafran, 2016/05/17
Anand Reddy Pandikunta, 2016/06/18
Adriano Martins de Jesus, 2016/06/22
Kevin Richardson, 2016/06/29
Andrew Stewart, 2016/07/04
Xin Li, 2016/08/03
Samuel Giffard, 2016/09/08
Alli Witheford, 2016/09/29
Alan Justino da Silva, 2016/10/14
Marat Sharafutdinov, 2016/11/04
Viktor Holmqvist, 2016/12/02
Rick Wargo, 2016/12/02
zhengxiaowai, 2016/12/07
Michael Howitz, 2016/12/08
Andreas Pelme, 2016/12/13
Mike Chen, 2016/12/20
Alejandro Pernin, 2016/12/23
Yuval Shalev, 2016/12/27
Morgan Doocy, 2017/01/02
Arcadiy Ivanov, 2017/01/08
Ryan Hiebert, 2017/01/20
Jianjian Yu, 2017/04/09
Brian May, 2017/04/10
Dmytro Petruk, 2017/04/12
Joey Wilhelm, 2017/04/12
Yoichi Nakayama, 2017/04/25
Simon Schmidt, 2017/05/19
Anthony Lukach, 2017/05/23
Samuel Dion-Girardeau, 2017/05/29
Aydin Sen, 2017/06/14
Vinod Chandru, 2017/07/11
Preston Moore, 2017/06/18
Nicolas Mota, 2017/08/10
David Davis, 2017/08/11
Martial Pageau, 2017/08/16
Sammie S. Taunton, 2017/08/17
Kxrr, 2017/08/18
Mads Jensen, 2017/08/20
Markus Kaiserswerth, 2017/08/30
Andrew Wong, 2017/09/07
Arpan Shah, 2017/09/12
Tobias 'rixx' Kunze, 2017/08/20
Mikhail Wolfson, 2017/12/11
Matt Davis, 2017/12/13
Alex Garel, 2018/01/04
Régis Behmo 2018/01/20
Igor Kasianov, 2018/01/20
Derek Harland, 2018/02/15
Chris Mitchell, 2018/02/27
Josue Balandrano Coronel, 2018/05/24
Federico Bond, 2018/06/20
Tom Booth, 2018/07/06
Axel haustant, 2018/08/14
Bruno Alla, 2018/09/27
Artem Vasilyev, 2018/11/24
Victor Mireyev, 2018/12/13
Florian Chardin, 2018/10/23
Shady Rafehi, 2019/02/20
Fabio Todaro, 2019/06/13
Shashank Parekh, 2019/07/11
Arel Cordero, 2019/08/29
Kyle Johnson, 2019/09/23
Dipankar Achinta, 2019/10/24
Sardorbek Imomaliev, 2020/01/24
Maksym Shalenyi, 2020/07/30
Frazer McLean, 2020/09/29
Henrik Bruåsdal, 2020/11/29
Tom Wojcik, 2021/01/24
Ruaridh Williamson, 2021/03/09
Garry Lawrence, 2021/06/19
Patrick Zhang, 2017/08/19
Konstantin Kochin, 2021/07/11
kronion, 2021/08/26
Gabor Boros, 2021/11/09
Tizian Seehaus, 2022/02/09
Oleh Romanovskyi, 2022/06/09
Tomer Nosrati, 2022/07/17
JoonHwan Kim, 2022/08/01
Kaustav Banerjee, 2022/11/10
Austin Snoeyink 2022/12/06
Jeremy Z. Othieno 2023/07/27
<<<<<<< HEAD
Nikolai Vidov 2023/12/12
=======
Tomer Nosrati, 2022/17/07
Andy Zickler, 2024/01/18
>>>>>>> 2b3fde49
<|MERGE_RESOLUTION|>--- conflicted
+++ resolved
@@ -295,9 +295,6 @@
 Kaustav Banerjee, 2022/11/10
 Austin Snoeyink 2022/12/06
 Jeremy Z. Othieno 2023/07/27
-<<<<<<< HEAD
 Nikolai Vidov 2023/12/12
-=======
 Tomer Nosrati, 2022/17/07
-Andy Zickler, 2024/01/18
->>>>>>> 2b3fde49
+Andy Zickler, 2024/01/18