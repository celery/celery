--- conflicted
+++ resolved
@@ -236,8 +236,5 @@
 Brian May, 2017/04/10
 Dmytro Petruk, 2017/04/12
 Joey Wilhelm, 2017/04/12
-<<<<<<< HEAD
-Anthony Lukach, 2017/05/23
-=======
 Simon Schmidt, 2017/05/19
->>>>>>> 3c98e621
+Anthony Lukach, 2017/05/23