--- conflicted
+++ resolved
@@ -176,8 +176,5 @@
 Gino Ledesma, 2014/10/28
 Thomas French, 2014/11/10
 Michael Permana, 2014/11/6
-<<<<<<< HEAD
 John Anderson, 2014/12/27
-=======
-Luke Burden, 2015/01/24
->>>>>>> 1380902b
+Luke Burden, 2015/01/24