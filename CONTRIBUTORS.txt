--- conflicted
+++ resolved
@@ -278,9 +278,6 @@
 Sardorbek Imomaliev, 2020/01/24
 Maksym Shalenyi, 2020/07/30
 Frazer McLean, 2020/09/29
-<<<<<<< HEAD
-Henrik Bruåsdal, 2020/11/29
-=======
 Henrik Bruåsdal, 2020/11/29
 Tom Wojcik, 2021/01/24
 Ruaridh Williamson, 2021/03/09
@@ -288,5 +285,4 @@
 Patrick Zhang, 2017/08/19
 Konstantin Kochin, 2021/07/11
 kronion, 2021/08/26
-Gabor Boros, 2021/11/09
->>>>>>> 56275f5c
+Gabor Boros, 2021/11/09