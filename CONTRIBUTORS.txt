--- conflicted
+++ resolved
@@ -259,8 +259,5 @@
 Igor Kasianov, 2018/01/20
 Derek Harland, 2018/02/15
 Chris Mitchell, 2018/02/27
-<<<<<<< HEAD
-Alex R. Hoyling, 2018/05/03
-=======
-Josue Balandrano Coronel, 2018/05/24
->>>>>>> 7d9300b3
+Alex R. Hoyling, 2018/05/0
+Josue Balandrano Coronel, 2018/05/24