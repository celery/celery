--- conflicted
+++ resolved
@@ -220,8 +220,5 @@
 Xin Li, 2016/08/03
 Alli Witheford, 2016/09/29
 Marat Sharafutdinov, 2016/11/04
-<<<<<<< HEAD
-Rick Wargo, 2016/12/02
-=======
 Viktor Holmqvist, 2016/12/02
->>>>>>> d84cf8f7
+Rick Wargo, 2016/12/02