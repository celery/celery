--- conflicted
+++ resolved
@@ -301,8 +301,5 @@
 Giovanni Giampauli, 2024/06/26
 Shamil Abdulaev, 2024/08/05
 Nikos Atlas, 2024/08/26
-<<<<<<< HEAD
 Marc Bresson, 2024/09/02
-=======
-Narasux, 2024/09/09
->>>>>>> 95f4bf0b
+Narasux, 2024/09/09