Every contribution to Celery is as important to us,
as every coin in the money bin is to Scrooge McDuck.

The first commit to the Celery codebase was made on
Fri Apr 24 13:30:00 2009 +0200, and has since
then been improved by many contributors.

Everyone who have ever contributed to Celery should be in
this list, but in a recent policy change it has been decided
that everyone must add themselves here, and not be added
by others, so it's currently incomplete waiting for everyone
to add their names.

The list of authors added before the policy change can be found in docs/AUTHORS.txt.

--

Contributor offers to license certain software (a “Contribution” or multiple
“Contributions”) to Celery, and Celery agrees to accept said Contributions,
under the terms of the BSD open source license.
Contributor understands and agrees that Celery shall have the irrevocable and perpetual right to make
and distribute copies of any Contribution, as well as to create and distribute collective works and
derivative works of any Contribution, under the BSD License.

Contributors
------------

Ask Solem, 2012/06/07
Sean O'Connor, 2012/06/07
Patrick Altman, 2012/06/07
Chris St. Pierre, 2012/06/07
Jeff Terrace, 2012/06/07
Mark Lavin, 2012/06/07
Jesper Noehr, 2012/06/07
Brad Jasper, 2012/06/07
Juan Catalano, 2012/06/07
Luke Zapart, 2012/06/07
Roger Hu, 2012/06/07
Honza Král, 2012/06/07
Aaron Elliot Ross, 2012/06/07
Alec Clowes, 2012/06/07
Daniel Watkins, 2012/06/07
Timo Sugliani, 2012/06/07
Yury V. Zaytsev, 2012/06/7
Marcin Kuźmiński, 2012/06/07
Norman Richards, 2012/06/07
Kevin Tran, 2012/06/07
David Arthur, 2012/06/07
Bryan Berg, 2012/06/07
Mikhail Korobov, 2012/06/07
Jerzy Kozera, 2012/06/07
Ben Firshman, 2012/06/07
Jannis Leidel, 2012/06/07
Chris Rose, 2012/06/07
Julien Poissonnier, 2012/06/07
Łukasz Oleś, 2012/06/07
David Strauss, 2012/06/07
Chris Streeter, 2012/06/07
Thomas Johansson, 2012/06/07
Ales Zoulek, 2012/06/07
Clay Gerrard, 2012/06/07
Matt Williamson, 2012/06/07
Travis Swicegood, 2012/06/07
Jeff Balogh, 2012/06/07
Harm Verhagen, 2012/06/07
Wes Winham, 2012/06/07
David Cramer, 2012/06/07
Steeve Morin, 2012/06/07
Mher Movsisyan, 2012/06/08
Chris Peplin, 2012/06/07
Florian Apolloner, 2012/06/07
Juarez Bochi, 2012/06/07
Christopher Angove, 2012/06/07
Jason Pellerin, 2012/06/07
Miguel Hernandez Martos, 2012/06/07
Neil Chintomby, 2012/06/07
Mauro Rocco, 2012/06/07
Ionut Turturica, 2012/06/07
Adriano Petrich, 2012/06/07
Michael Elsdörfer, 2012/06/07
Kornelijus Survila, 2012/06/07
Stefán Kjartansson, 2012/06/07
Keith Perkins, 2012/06/07
Flavio Percoco, 2012/06/07
Wes Turner, 2012/06/07
Vitaly Babiy, 2012/06/07
Tayfun Sen, 2012/06/08
Gert Van Gool, 2012/06/08
Akira Matsuzaki, 2012/06/08
Simon Josi, 2012/06/08
Sam Cooke, 2012/06/08
Frederic Junod, 2012/06/08
Roberto Gaiser, 2012/06/08
Piotr Sikora, 2012/06/08
Chris Adams, 2012/06/08
Branko Čibej, 2012/06/08
Vladimir Kryachko, 2012/06/08
Remy Noel 2012/06/08
Jude Nagurney, 2012/06/09
Jonatan Heyman, 2012/06/10
David Miller 2012/06/11
Matthew Morrison, 2012/06/11
Leo Dirac, 2012/06/11
Mark Thurman, 2012/06/11
Dimitrios Kouzis-Loukas, 2012/06/13
Steven Skoczen, 2012/06/17
Loren Abrams, 2012/06/19
Eran Rundstein, 2012/06/24
John Watson, 2012/06/27
Matt Long, 2012/07/04
David Markey, 2012/07/05
Jared Biel, 2012/07/05
Jed Smith, 2012/07/08
Łukasz Langa, 2012/07/10
Rinat Shigapov, 2012/07/20
Hynek Schlawack, 2012/07/23
Paul McMillan, 2012/07/26
Mitar, 2012/07/28
Adam DePue, 2012/08/22
Thomas Meson, 2012/08/28
Daniel Lundin, 2012/08/30
Alexey Zatelepin, 2012/09/18
Sundar Raman, 2012/09/24
Henri Colas, 2012/11/16
Thomas Grainger, 2012/11/29
Marius Gedminas, 2012/11/29
Christoph Krybus, 2013/01/07
Jun Sakai, 2013/01/16
Vlad Frolov, 2013/01/23
Milen Pavlov, 2013/03/08
Pär Wieslander, 2013/03/20
Theo Spears, 2013/03/28
Romuald Brunet, 2013/03/29
Aaron Harnly, 2013/04/04
Peter Brook, 2013/05/09
Muneyuki Noguchi, 2013/04/24
Stas Rudakou, 2013/05/29
Dong Weiming, 2013/06/27
Oleg Anashkin, 2013/06/27
Ross Lawley, 2013/07/05
Alain Masiero, 2013/08/07
Adrien Guinet, 2013/08/14
Christopher Lee, 2013/08/29
Alexander Smirnov, 2013/08/30
Matt Robenolt, 2013/08/31
Jameel Al-Aziz, 2013/10/04
Fazleev Maksim, 2013/10/08
Ian A Wilson, 2013/10/18
Daniel M Taub, 2013/10/22
Matt Wise, 2013/11/06
Michael Robellard, 2013/11/07
Vsevolod Kulaga, 2013/11/16
Ionel Cristian Mărieș, 2013/12/09
Константин Подшумок, 2013/12/16
Antoine Legrand, 2014/01/09
Pepijn de Vos, 2014/01/15
Dan McGee, 2014/01/27
Paul Kilgo, 2014/01/28
Môshe van der Sterre, 2014/01/31
Martin Davidsson, 2014/02/08
Chris Clark, 2014/02/20
Matthew Duggan, 2014/04/10
Brian Bouterse, 2014/04/10
Dmitry Malinovsky, 2014/04/28
Luke Pomfrey, 2014/05/06
Alexey Kotlyarov, 2014/05/16
Ross Deane, 2014/07/11
Tadej Janež, 2014/08/08
Akexander Koshelev, 2014/08/19
Davide Quarta, 2014/08/19
John Whitlock, 2014/08/19
Konstantinos Koukopoulos, 2014/08/24
Albert Yee Wang, 2014/08/29
Andrea Rabbaglietti, 2014/10/02
Joe Jevnik, 2014/10/22
Nathan Van Gheem, 2014/10/28
Gino Ledesma, 2014/10/28
Thomas French, 2014/11/10
Michael Permana, 2014/11/6
William King, 2014/11/21
Bert Vanderbauwhede, 2014/12/18
John Anderson, 2014/12/27
Luke Burden, 2015/01/24
Mickaël Penhard, 2015/02/15
Mark Parncutt, 2015/02/16
Samuel Jaillet, 2015/03/24
Ilya Georgievsky, 2015/03/31
Fatih Sucu, 2015/04/17
James Pulec, 2015/04/19
Alexander Lebedev, 2015/04/25
Frantisek Holop, 2015/05/21
Feanil Patel, 2015/05/21
Jocelyn Delalande, 2015/06/03
Justin Patrin, 2015/08/06
Juan Rossi, 2015/08/10
Piotr Maślanka, 2015/08/24
Gerald Manipon, 2015/10/19
Krzysztof Bujniewicz, 2015/10/21
Sukrit Khera, 2015/10/26
Dave Smith, 2015/10/27
Dennis Brakhane, 2015/10/30
Chris Harris, 2015/11/27
Valentyn Klindukh, 2016/01/15
Wayne Chang, 2016/01/15
Mike Attwood, 2016/01/22
David Harrigan, 2016/02/01
Ahmet Demir, 2016/02/27
Maxime Verger, 2016/02/29
Alexander Oblovatniy, 2016/03/10
Komu Wairagu, 2016/04/03
Joe Sanford, 2016/04/11
Takeshi Kanemoto, 2016/04/22
Arthur Vuillard, 2016/04/22
Colin McIntosh, 2016/04/26
Jeremy Zafran, 2016/05/17
Anand Reddy Pandikunta, 2016/06/18
Adriano Martins de Jesus, 2016/06/22
Kevin Richardson, 2016/06/29
Andrew Stewart, 2016/07/04
Xin Li, 2016/08/03
Alli Witheford, 2016/09/29
Alan Justino da Silva, 2016/10/14
Marat Sharafutdinov, 2016/11/04
Viktor Holmqvist, 2016/12/02
Rick Wargo, 2016/12/02
zhengxiaowai, 2016/12/07
Michael Howitz, 2016/12/08
Andreas Pelme, 2016/12/13
Mike Chen, 2016/12/20
Alejandro Pernin, 2016/12/23
Yuval Shalev, 2016/12/27
Morgan Doocy, 2017/01/02
Arcadiy Ivanov, 2017/01/08
Ryan Hiebert, 2017/01/20
Jianjian Yu, 2017/04/09
Brian May, 2017/04/10
Dmytro Petruk, 2017/04/12
Joey Wilhelm, 2017/04/12
Yoichi Nakayama, 2017/04/25
Simon Schmidt, 2017/05/19
Anthony Lukach, 2017/05/23
Samuel Dion-Girardeau, 2017/05/29
Aydin Sen, 2017/06/14
Vinod Chandru, 2017/07/11
Preston Moore, 2017/06/18
Nicolas Mota, 2017/08/10
David Davis, 2017/08/11
Martial Pageau, 2017/08/16
Sammie S. Taunton, 2017/08/17
Kxrr, 2017/08/18
Mads Jensen, 2017/08/20
Markus Kaiserswerth, 2017/08/30
Andrew Wong, 2017/09/07
Arpan Shah, 2017/09/12
Tobias 'rixx' Kunze, 2017/08/20
Mikhail Wolfson, 2017/12/11
Alex Garel, 2018/01/04
Régis Behmo 2018/01/20
Igor Kasianov, 2018/01/20
<<<<<<< HEAD
Derek Harland, 2018/02/15
=======
Chris Mitchell, 2018/02/27
>>>>>>> 1a4497e9
<|MERGE_RESOLUTION|>--- conflicted
+++ resolved
@@ -257,8 +257,5 @@
 Alex Garel, 2018/01/04
 Régis Behmo 2018/01/20
 Igor Kasianov, 2018/01/20
-<<<<<<< HEAD
 Derek Harland, 2018/02/15
-=======
-Chris Mitchell, 2018/02/27
->>>>>>> 1a4497e9
+Chris Mitchell, 2018/02/27